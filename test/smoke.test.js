--- conflicted
+++ resolved
@@ -9,8 +9,6 @@
 import { fileURLToPath } from 'node:url';
 import { dirname, join } from 'node:path';
 import { loadConfig } from '../src/configLoader.js';
-<<<<<<< HEAD
-=======
 import { test } from 'node:test';
 import assert from 'node:assert/strict';
 import { fileURLToPath } from 'url';
@@ -34,20 +32,16 @@
 import { fileURLToPath } from 'url';
 import { dirname, join } from 'path';
 import { loadConfig, loadFirstDemo } from '../src/configLoader.js';
->>>>>>> 338c9a70
 import { renderPlate } from '../src/renderPlate.js';
 
 const __dirname = dirname(fileURLToPath(import.meta.url));
 
-<<<<<<< HEAD
-=======
 import { test } from 'node:test';
 import assert from 'node:assert/strict';
 import { loadFirstDemo } from '../src/configLoader.js';
 import { renderPlate } from '../src/renderPlate.js';
 
 // Simple sanity check
->>>>>>> 338c9a70
 test('basic arithmetic works', () => {
   assert.equal(1 + 1, 2);
 });
