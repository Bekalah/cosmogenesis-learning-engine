<<<<<<< HEAD
import { test } from 'node:test';
import assert from 'node:assert/strict';
import { loadFirstDemo } from '../src/configLoader.js';
import { renderPlate } from '../src/renderPlate.js';

// Simple sanity check
import test from 'node:test';
import assert from 'node:assert/strict';
import { fileURLToPath } from 'node:url';
import { dirname, join } from 'node:path';
import { loadConfig } from '../src/configLoader.js';
import { test } from 'node:test';
import assert from 'node:assert/strict';
import { fileURLToPath } from 'url';
import { dirname, join } from 'path';
import { loadConfig, loadFirstDemo } from '../src/configLoader.js';
import { renderPlate } from '../src/renderPlate.js';

const __dirname = dirname(fileURLToPath(import.meta.url));

import { test } from 'node:test';
import assert from 'node:assert/strict';
import { loadFirstDemo } from '../src/configLoader.js';
import { renderPlate } from '../src/renderPlate.js';

// Simple sanity check
test('basic arithmetic works', () => {
  assert.equal(1 + 1, 2);
});
import { test } from 'node:test';
import assert from 'node:assert/strict';
import { fileURLToPath } from 'url';
import { dirname, join } from 'path';
import { loadConfig, loadFirstDemo } from '../src/configLoader.js';
import { renderPlate } from '../src/renderPlate.js';

const __dirname = dirname(fileURLToPath(import.meta.url));

import { test } from 'node:test';
import assert from 'node:assert/strict';
import { loadFirstDemo } from '../src/configLoader.js';
import { renderPlate } from '../src/renderPlate.js';

// Simple sanity check
test('basic arithmetic works', () => {
  assert.equal(1 + 1, 2);
});

test('renderPlate renders first demo plate without throwing', () => {
  const demos = loadConfig(join(__dirname, '..', 'data', 'demos.json'));
=======
import test from "node:test";
import assert from "node:assert/strict";
import { fileURLToPath } from "url";
import { dirname, join } from "path";
import { loadConfig, loadFirstDemo } from "../src/configLoader.js";
import { renderPlate } from "../src/renderPlate.js";

const __dirname = dirname(fileURLToPath(import.meta.url));

test("basic arithmetic works", () => {
  assert.equal(1 + 1, 2);
});

test("renderPlate renders first demo plate without throwing", () => {
  const demos = loadConfig(join(__dirname, "..", "data", "demos.json"));
>>>>>>> 24c5cfe3
  const config = demos[0].config;
  const plate = renderPlate(config);
  assert.equal(plate.layout, config.layout);
  assert.equal(plate.labels.length, config.mode);
});

<<<<<<< HEAD
test('renderPlate renders first demo plate without throwing', () => {
  const demos = loadConfig(join(__dirname, '..', 'data', 'demos.json'));
  const config = demos[0].config;
  const plate = renderPlate(config);
  assert.equal(plate.layout, config.layout);
  assert.equal(plate.labels.length, config.mode);
test('loadFirstDemo returns valid config', () => {
  const config = loadFirstDemo();
  assert.equal(typeof config.layout, 'string');
import { loadConfig, validatePlateConfig } from '../src/configLoader.js';
import { renderPlate } from '../src/renderPlate.js';

test('loadConfig returns valid plate config', () => {
  const config = loadConfig('test/fixtures/wheel.json');
  validatePlateConfig(config);
=======
test("loadFirstDemo returns valid config", () => {
  const config = loadFirstDemo();
  assert.equal(typeof config.layout, "string");
>>>>>>> 24c5cfe3
  assert.equal(config.labels.length, config.mode);
});

test("renderPlate creates items for basic wheel", () => {
  const plate = renderPlate({
    layout: "wheel",
    mode: 3,
    labels: ["a", "b", "c"],
  });
  assert.equal(plate.items.length, 3);
<<<<<<< HEAD
test('smoke: renderPlate yields points', () => {
  const cfg = loadFirstDemo();
  const { points } = renderPlate(cfg);
  assert.ok(Array.isArray(points) && points.length > 0, 'points generated');
});
test('renderPlate renders first demo plate without throwing', () => {
  const demos = loadConfig(join(__dirname, '..', 'data', 'demos.json'));
  const config = demos[0].config;
  const plate = renderPlate(config);
  assert.equal(plate.layout, config.layout);
  assert.equal(plate.labels.length, config.mode);
=======
>>>>>>> 24c5cfe3
});<|MERGE_RESOLUTION|>--- conflicted
+++ resolved
@@ -1,4 +1,3 @@
-<<<<<<< HEAD
 import { test } from 'node:test';
 import assert from 'node:assert/strict';
 import { loadFirstDemo } from '../src/configLoader.js';
@@ -49,7 +48,6 @@
 
 test('renderPlate renders first demo plate without throwing', () => {
   const demos = loadConfig(join(__dirname, '..', 'data', 'demos.json'));
-=======
 import test from "node:test";
 import assert from "node:assert/strict";
 import { fileURLToPath } from "url";
@@ -65,14 +63,12 @@
 
 test("renderPlate renders first demo plate without throwing", () => {
   const demos = loadConfig(join(__dirname, "..", "data", "demos.json"));
->>>>>>> 24c5cfe3
   const config = demos[0].config;
   const plate = renderPlate(config);
   assert.equal(plate.layout, config.layout);
   assert.equal(plate.labels.length, config.mode);
 });
 
-<<<<<<< HEAD
 test('renderPlate renders first demo plate without throwing', () => {
   const demos = loadConfig(join(__dirname, '..', 'data', 'demos.json'));
   const config = demos[0].config;
@@ -88,11 +84,9 @@
 test('loadConfig returns valid plate config', () => {
   const config = loadConfig('test/fixtures/wheel.json');
   validatePlateConfig(config);
-=======
 test("loadFirstDemo returns valid config", () => {
   const config = loadFirstDemo();
   assert.equal(typeof config.layout, "string");
->>>>>>> 24c5cfe3
   assert.equal(config.labels.length, config.mode);
 });
 
@@ -103,7 +97,6 @@
     labels: ["a", "b", "c"],
   });
   assert.equal(plate.items.length, 3);
-<<<<<<< HEAD
 test('smoke: renderPlate yields points', () => {
   const cfg = loadFirstDemo();
   const { points } = renderPlate(cfg);
@@ -115,6 +108,4 @@
   const plate = renderPlate(config);
   assert.equal(plate.layout, config.layout);
   assert.equal(plate.labels.length, config.mode);
-=======
->>>>>>> 24c5cfe3
 });