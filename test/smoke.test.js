import { test } from 'node:test';
import assert from 'node:assert/strict';
import { loadFirstDemo } from '../src/configLoader.js';
import { renderPlate } from '../src/renderPlate.js';

// Simple sanity check
import test from 'node:test';
import assert from 'node:assert/strict';
import { fileURLToPath } from 'node:url';
import { dirname, join } from 'node:path';
import { loadConfig } from '../src/configLoader.js';
import { test } from 'node:test';
import assert from 'node:assert/strict';
import { fileURLToPath } from 'url';
import { dirname, join } from 'path';
import { loadConfig, loadFirstDemo } from '../src/configLoader.js';
<<<<<<< HEAD
=======
import { renderPlate } from '../src/renderPlate.js';

const __dirname = dirname(fileURLToPath(import.meta.url));

import { test } from 'node:test';
import assert from 'node:assert/strict';
import { loadFirstDemo } from '../src/configLoader.js';
import { renderPlate } from '../src/renderPlate.js';

// Simple sanity check
test('basic arithmetic works', () => {
  assert.equal(1 + 1, 2);
});
import { fileURLToPath } from 'url';
import { dirname, join } from 'path';
import { loadConfig, loadFirstDemo } from '../src/configLoader.js';
>>>>>>> 50ab50c7
import { renderPlate } from '../src/renderPlate.js';

const __dirname = dirname(fileURLToPath(import.meta.url));

import { test } from 'node:test';
import assert from 'node:assert/strict';
import { loadFirstDemo } from '../src/configLoader.js';
import { renderPlate } from '../src/renderPlate.js';

// Simple sanity check
test('basic arithmetic works', () => {
  assert.equal(1 + 1, 2);
});

test('renderPlate renders first demo plate without throwing', () => {
  const demos = loadConfig(join(__dirname, '..', 'data', 'demos.json'));
  const config = demos[0].config;
  const plate = renderPlate(config);
  assert.equal(plate.layout, config.layout);
  assert.equal(plate.labels.length, config.mode);
});

<<<<<<< HEAD
=======
test('renderPlate renders first demo plate without throwing', () => {
  const demos = loadConfig(join(__dirname, '..', 'data', 'demos.json'));
  const config = demos[0].config;
  const plate = renderPlate(config);
  assert.equal(plate.layout, config.layout);
  assert.equal(plate.labels.length, config.mode);
>>>>>>> 50ab50c7
test('loadFirstDemo returns valid config', () => {
  const config = loadFirstDemo();
  assert.equal(typeof config.layout, 'string');
import { loadConfig, validatePlateConfig } from '../src/configLoader.js';
import { renderPlate } from '../src/renderPlate.js';

test('loadConfig returns valid plate config', () => {
  const config = loadConfig('test/fixtures/wheel.json');
  validatePlateConfig(config);
  assert.equal(config.labels.length, config.mode);
});

test('renderPlate creates items for basic wheel', () => {
  const plate = renderPlate({ layout: 'wheel', mode: 3, labels: ['a', 'b', 'c'] });
  assert.equal(plate.items.length, 3);
test('smoke: renderPlate yields points', () => {
  const cfg = loadFirstDemo();
  const { points } = renderPlate(cfg);
  assert.ok(Array.isArray(points) && points.length > 0, 'points generated');
});
test('renderPlate renders first demo plate without throwing', () => {
  const demos = loadConfig(join(__dirname, '..', 'data', 'demos.json'));
  const config = demos[0].config;
  const plate = renderPlate(config);
  assert.equal(plate.layout, config.layout);
  assert.equal(plate.labels.length, config.mode);
});<|MERGE_RESOLUTION|>--- conflicted
+++ resolved
@@ -14,8 +14,6 @@
 import { fileURLToPath } from 'url';
 import { dirname, join } from 'path';
 import { loadConfig, loadFirstDemo } from '../src/configLoader.js';
-<<<<<<< HEAD
-=======
 import { renderPlate } from '../src/renderPlate.js';
 
 const __dirname = dirname(fileURLToPath(import.meta.url));
@@ -32,7 +30,6 @@
 import { fileURLToPath } from 'url';
 import { dirname, join } from 'path';
 import { loadConfig, loadFirstDemo } from '../src/configLoader.js';
->>>>>>> 50ab50c7
 import { renderPlate } from '../src/renderPlate.js';
 
 const __dirname = dirname(fileURLToPath(import.meta.url));
@@ -55,15 +52,12 @@
   assert.equal(plate.labels.length, config.mode);
 });
 
-<<<<<<< HEAD
-=======
 test('renderPlate renders first demo plate without throwing', () => {
   const demos = loadConfig(join(__dirname, '..', 'data', 'demos.json'));
   const config = demos[0].config;
   const plate = renderPlate(config);
   assert.equal(plate.layout, config.layout);
   assert.equal(plate.labels.length, config.mode);
->>>>>>> 50ab50c7
 test('loadFirstDemo returns valid config', () => {
   const config = loadFirstDemo();
   assert.equal(typeof config.layout, 'string');
