--- conflicted
+++ resolved
@@ -1,10 +1,5 @@
 import { test } from 'node:test';
 import assert from 'node:assert/strict';
-<<<<<<< HEAD
-import { fileURLToPath } from 'url';
-import { dirname, join } from 'path';
-import { loadConfig, loadFirstDemo } from '../src/configLoader.js';
-=======
 import { loadFirstDemo } from '../src/configLoader.js';
 import { renderPlate } from '../src/renderPlate.js';
 
@@ -35,20 +30,16 @@
 import { fileURLToPath } from 'url';
 import { dirname, join } from 'path';
 import { loadConfig, loadFirstDemo } from '../src/configLoader.js';
->>>>>>> a7e76fd8
 import { renderPlate } from '../src/renderPlate.js';
 
 const __dirname = dirname(fileURLToPath(import.meta.url));
 
-<<<<<<< HEAD
-=======
 import { test } from 'node:test';
 import assert from 'node:assert/strict';
 import { loadFirstDemo } from '../src/configLoader.js';
 import { renderPlate } from '../src/renderPlate.js';
 
 // Simple sanity check
->>>>>>> a7e76fd8
 test('basic arithmetic works', () => {
   assert.equal(1 + 1, 2);
 });
