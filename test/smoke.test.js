--- conflicted
+++ resolved
@@ -1,6 +1,5 @@
 import { test } from 'node:test';
 import assert from 'node:assert/strict';
-<<<<<<< HEAD
 import { loadFirstDemo } from '../src/configLoader.js';
 import { renderPlate } from '../src/renderPlate.js';
 
@@ -8,7 +7,6 @@
 test('basic arithmetic works', () => {
   assert.equal(1 + 1, 2);
 });
-=======
 import { fileURLToPath } from 'url';
 import { dirname, join } from 'path';
 import { loadConfig, loadFirstDemo } from '../src/configLoader.js';
@@ -27,7 +25,6 @@
   assert.equal(plate.layout, config.layout);
   assert.equal(plate.labels.length, config.mode);
 });
->>>>>>> 785f80ef
 
 test('loadFirstDemo returns valid config', () => {
   const config = loadFirstDemo();
