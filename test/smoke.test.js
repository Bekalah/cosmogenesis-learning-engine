import { test } from 'node:test';
import assert from 'node:assert/strict';
import { loadFirstDemo } from '../src/configLoader.js';
import { renderPlate } from '../src/renderPlate.js';

<<<<<<< HEAD
// Simple sanity check
test('basic arithmetic works', () => {
  assert.equal(1 + 1, 2);
});

test('loadFirstDemo returns valid config', () => {
  const config = loadFirstDemo();
  assert.equal(typeof config.layout, 'string');
import { loadConfig, validatePlateConfig } from '../src/configLoader.js';
import { renderPlate } from '../src/renderPlate.js';

test('loadConfig returns valid plate config', () => {
  const config = loadConfig('test/fixtures/wheel.json');
  validatePlateConfig(config);
  assert.equal(config.labels.length, config.mode);
});

test('renderPlate creates items for basic wheel', () => {
  const plate = renderPlate({ layout: 'wheel', mode: 3, labels: ['a', 'b', 'c'] });
  assert.equal(plate.items.length, 3);
=======
test('smoke: renderPlate yields points', () => {
  const cfg = loadFirstDemo();
  const { points } = renderPlate(cfg);
  assert.ok(Array.isArray(points) && points.length > 0, 'points generated');
>>>>>>> f5e209c8
});<|MERGE_RESOLUTION|>--- conflicted
+++ resolved
@@ -3,7 +3,6 @@
 import { loadFirstDemo } from '../src/configLoader.js';
 import { renderPlate } from '../src/renderPlate.js';
 
-<<<<<<< HEAD
 // Simple sanity check
 test('basic arithmetic works', () => {
   assert.equal(1 + 1, 2);
@@ -24,10 +23,8 @@
 test('renderPlate creates items for basic wheel', () => {
   const plate = renderPlate({ layout: 'wheel', mode: 3, labels: ['a', 'b', 'c'] });
   assert.equal(plate.items.length, 3);
-=======
 test('smoke: renderPlate yields points', () => {
   const cfg = loadFirstDemo();
   const { points } = renderPlate(cfg);
   assert.ok(Array.isArray(points) && points.length > 0, 'points generated');
->>>>>>> f5e209c8
 });