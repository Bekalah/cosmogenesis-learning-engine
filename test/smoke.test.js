import test from 'node:test';
import assert from 'node:assert/strict';
import { fileURLToPath } from 'node:url';
import { dirname, join } from 'node:path';
import { loadConfig } from '../src/configLoader.js';
import { test } from 'node:test';
import assert from 'node:assert/strict';
import { loadFirstDemo } from '../src/configLoader.js';
import { renderPlate } from '../src/renderPlate.js';

// Simple sanity check
import test from 'node:test';
import assert from 'node:assert/strict';
import { fileURLToPath } from 'node:url';
import { dirname, join } from 'node:path';
import { loadConfig } from '../src/configLoader.js';
import { renderPlate } from '../src/renderPlate.js';

const __dirname = dirname(fileURLToPath(import.meta.url));

test('basic arithmetic works', () => {
  assert.equal(1 + 1, 2);
});
import { fileURLToPath } from 'url';
import { dirname, join } from 'path';
import { loadConfig, loadFirstDemo } from '../src/configLoader.js';
import { renderPlate } from '../src/renderPlate.js';

const __dirname = dirname(fileURLToPath(import.meta.url));

import { test } from 'node:test';
import assert from 'node:assert/strict';
import { loadFirstDemo } from '../src/configLoader.js';
import { renderPlate } from '../src/renderPlate.js';

// Simple sanity check
test('basic arithmetic works', () => {
  assert.equal(1 + 1, 2);
});

test('renderPlate renders first demo plate without throwing', () => {
  const demos = loadConfig(join(__dirname, '..', 'data', 'demos.json'));
  const config = demos[0].config;
  const plate = renderPlate(config);
  assert.equal(plate.layout, config.layout);
  assert.equal(plate.labels.length, config.mode);
});

test('loadFirstDemo returns valid config', () => {
  const config = loadFirstDemo();
  assert.equal(typeof config.layout, 'string');
import { loadConfig, validatePlateConfig } from '../src/configLoader.js';
import { renderPlate } from '../src/renderPlate.js';

test('loadConfig returns valid plate config', () => {
  const config = loadConfig('test/fixtures/wheel.json');
  validatePlateConfig(config);
  assert.equal(config.labels.length, config.mode);
});

test('renderPlate creates items for basic wheel', () => {
  const plate = renderPlate({ layout: 'wheel', mode: 3, labels: ['a', 'b', 'c'] });
  assert.equal(plate.items.length, 3);
test('smoke: renderPlate yields points', () => {
  const cfg = loadFirstDemo();
  const { points } = renderPlate(cfg);
  assert.ok(Array.isArray(points) && points.length > 0, 'points generated');
});
<<<<<<< HEAD
test('renderPlate renders first demo plate without throwing', () => {
  const demos = loadConfig(join(__dirname, '..', 'data', 'demos.json'));
  const config = demos[0].config;
  const plate = renderPlate(config);
  assert.equal(plate.layout, config.layout);
  assert.equal(plate.labels.length, config.mode);
=======
>>>>>>> ff05f547
});<|MERGE_RESOLUTION|>--- conflicted
+++ resolved
@@ -1,8 +1,3 @@
-import test from 'node:test';
-import assert from 'node:assert/strict';
-import { fileURLToPath } from 'node:url';
-import { dirname, join } from 'node:path';
-import { loadConfig } from '../src/configLoader.js';
 import { test } from 'node:test';
 import assert from 'node:assert/strict';
 import { loadFirstDemo } from '../src/configLoader.js';
@@ -21,6 +16,8 @@
 test('basic arithmetic works', () => {
   assert.equal(1 + 1, 2);
 });
+import { test } from 'node:test';
+import assert from 'node:assert/strict';
 import { fileURLToPath } from 'url';
 import { dirname, join } from 'path';
 import { loadConfig, loadFirstDemo } from '../src/configLoader.js';
@@ -66,13 +63,10 @@
   const { points } = renderPlate(cfg);
   assert.ok(Array.isArray(points) && points.length > 0, 'points generated');
 });
-<<<<<<< HEAD
 test('renderPlate renders first demo plate without throwing', () => {
   const demos = loadConfig(join(__dirname, '..', 'data', 'demos.json'));
   const config = demos[0].config;
   const plate = renderPlate(config);
   assert.equal(plate.layout, config.layout);
   assert.equal(plate.labels.length, config.mode);
-=======
->>>>>>> ff05f547
 });