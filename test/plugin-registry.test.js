import { test } from 'node:test';
import assert from 'node:assert/strict';
<<<<<<< HEAD
import { writeFileSync, rmSync, mkdirSync } from 'fs';
import { writeFileSync, rmSync, mkdtempSync } from 'fs';
import { tmpdir } from 'os';
import { writeFileSync, rmSync, mkdtempSync } from 'fs';
import { tmpdir } from 'os';
import { writeFileSync, rmSync, mkdirSync } from 'fs';
=======
import { writeFileSync, rmSync, mkdtempSync } from 'fs';
import { tmpdir } from 'os';
>>>>>>> d4f05418
import path from 'path';
import { load, getByType } from '../src/pluginRegistry.js';

test('load registers plugins by type', async () => {
<<<<<<< HEAD
  const fixturesDir = path.resolve('test/fixtures');
  mkdirSync(fixturesDir, { recursive: true });
  // create isolated temp directory for plugin fixtures
  const fixturesDir = mkdtempSync(path.join(tmpdir(), 'plugin-test-'));
  // create isolated temp directory for plugin fixtures
  const fixturesDir = mkdtempSync(path.join(tmpdir(), 'plugin-test-'));
  const fixturesDir = path.resolve('test/fixtures');
  mkdirSync(fixturesDir, { recursive: true });
=======
  // create isolated temp directory for plugin fixtures
  const fixturesDir = mkdtempSync(path.join(tmpdir(), 'plugin-test-'));
>>>>>>> d4f05418
  const pluginFile = path.join(fixturesDir, 'testPlugin.js');
  writeFileSync(pluginFile, 'export default { id: "testPlugin", activate(){} };');
  const descFile = path.join(fixturesDir, 'plugins.json');
  writeFileSync(descFile, JSON.stringify([{ id: 'testPlugin', type: 'layout', src: pluginFile }]));

  const errs = await load(descFile);
  assert.equal(errs.length, 0);
  const layouts = getByType('layout');
  assert.equal(layouts.length, 1);

  // clean up temporary fixtures directory
  rmSync(fixturesDir, { recursive: true, force: true });
});<|MERGE_RESOLUTION|>--- conflicted
+++ resolved
@@ -1,21 +1,17 @@
 import { test } from 'node:test';
 import assert from 'node:assert/strict';
-<<<<<<< HEAD
 import { writeFileSync, rmSync, mkdirSync } from 'fs';
 import { writeFileSync, rmSync, mkdtempSync } from 'fs';
 import { tmpdir } from 'os';
 import { writeFileSync, rmSync, mkdtempSync } from 'fs';
 import { tmpdir } from 'os';
 import { writeFileSync, rmSync, mkdirSync } from 'fs';
-=======
 import { writeFileSync, rmSync, mkdtempSync } from 'fs';
 import { tmpdir } from 'os';
->>>>>>> d4f05418
 import path from 'path';
 import { load, getByType } from '../src/pluginRegistry.js';
 
 test('load registers plugins by type', async () => {
-<<<<<<< HEAD
   const fixturesDir = path.resolve('test/fixtures');
   mkdirSync(fixturesDir, { recursive: true });
   // create isolated temp directory for plugin fixtures
@@ -24,10 +20,8 @@
   const fixturesDir = mkdtempSync(path.join(tmpdir(), 'plugin-test-'));
   const fixturesDir = path.resolve('test/fixtures');
   mkdirSync(fixturesDir, { recursive: true });
-=======
   // create isolated temp directory for plugin fixtures
   const fixturesDir = mkdtempSync(path.join(tmpdir(), 'plugin-test-'));
->>>>>>> d4f05418
   const pluginFile = path.join(fixturesDir, 'testPlugin.js');
   writeFileSync(pluginFile, 'export default { id: "testPlugin", activate(){} };');
   const descFile = path.join(fixturesDir, 'plugins.json');
