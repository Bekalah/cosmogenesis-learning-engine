--- conflicted
+++ resolved
@@ -6,10 +6,7 @@
 import { load, getByType } from '../src/pluginRegistry.js';
 
 test('load registers plugins by type', async () => {
-<<<<<<< HEAD
-=======
   // create isolated temp directory for plugin fixtures
->>>>>>> d87adfac
   const fixturesDir = mkdtempSync(path.join(tmpdir(), 'plugin-test-'));
   const pluginFile = path.join(fixturesDir, 'testPlugin.js');
   writeFileSync(pluginFile, 'export default { id: "testPlugin", activate(){} };');
