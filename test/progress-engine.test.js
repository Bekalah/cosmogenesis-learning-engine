import { test } from 'node:test';
import assert from 'node:assert/strict';
import { deepEqual } from 'node:assert';
import { readFileSync } from 'node:fs';
import vm from 'node:vm';
import { EventEmitter } from 'node:events';
<<<<<<< HEAD

import { exportJSON } from '../src/engines/exporter.js';
import { test } from "node:test";
import assert, { deepEqual } from "node:assert/strict";
import { readFileSync } from "node:fs";
import vm from "node:vm";
import { EventEmitter } from "node:events";
import { exportJSON } from "../src/engines/exporter.js";

=======
import { exportJSON } from '../src/engines/exporter.js';

>>>>>>> 35ed653b
function loadEngine() {
  const storage = {};
  const doc = new EventEmitter();
  doc.addEventListener = doc.on.bind(doc);
  doc.dispatchEvent = (evt) => doc.emit(evt.type, evt);
  const ctx = {
    localStorage: {
      getItem: (k) => storage[k] || null,
      setItem: (k, v) => {
        storage[k] = String(v);
      },
    },
    document: doc,
    window: {},
    CustomEvent: class CustomEvent extends Event {
      constructor(type, opts) {
        super(type, opts);
        this.type = type;
        this.detail = opts?.detail;
      }
    },
    console,
  };
  vm.runInNewContext(
    readFileSync('assets/js/engines/progress-engine.js', 'utf8'),
    ctx,
  );
  return ctx;
}

test('progress export JSON writes a file', () => {
  const path = exportJSON({ ok: true }, 'progress.json');
  assert.ok(typeof path === 'string' && path.endsWith('progress.json'));
});

test('records progress and resets', () => {
<<<<<<< HEAD
  const ctx = loadEngine();
  ctx.window.roomsProgress.markRoomEnter('agrippa');
  ctx.window.roomsProgress.markQuestComplete('agrippa', 'read');
  deepEqual(ctx.window.roomsProgress.state.rooms, {
test("progress export JSON writes a file", () => {
  const path = exportJSON({ ok: true }, "progress.json");
  assert.ok(typeof path === "string" && path.endsWith("progress.json"));
});

test("records progress and resets", () => {
  const ctx = loadEngine();
  ctx.window.roomsProgress.markRoomEnter("agrippa");
  ctx.window.roomsProgress.markQuestComplete("agrippa", "read");
  const state = JSON.parse(
    JSON.stringify(ctx.window.roomsProgress.state.rooms),
  );
  deepEqual(state, {
  const ctx = loadEngine();
=======
  const ctx = loadEngine();
>>>>>>> 35ed653b
  ctx.window.roomsProgress.markRoomEnter('agrippa');
  ctx.window.roomsProgress.markQuestComplete('agrippa', 'read');
  deepEqual(ctx.window.roomsProgress.state.rooms, {
    agrippa: { quests: { read: true }, entered: true },
  });
  ctx.window.roomsProgress.reset();
  const reset = JSON.parse(
    JSON.stringify(ctx.window.roomsProgress.state.rooms),
  );
  deepEqual(reset, {});
});
<|MERGE_RESOLUTION|>--- conflicted
+++ resolved
@@ -4,7 +4,6 @@
 import { readFileSync } from 'node:fs';
 import vm from 'node:vm';
 import { EventEmitter } from 'node:events';
-<<<<<<< HEAD
 
 import { exportJSON } from '../src/engines/exporter.js';
 import { test } from "node:test";
@@ -14,10 +13,8 @@
 import { EventEmitter } from "node:events";
 import { exportJSON } from "../src/engines/exporter.js";
 
-=======
 import { exportJSON } from '../src/engines/exporter.js';
 
->>>>>>> 35ed653b
 function loadEngine() {
   const storage = {};
   const doc = new EventEmitter();
@@ -54,7 +51,6 @@
 });
 
 test('records progress and resets', () => {
-<<<<<<< HEAD
   const ctx = loadEngine();
   ctx.window.roomsProgress.markRoomEnter('agrippa');
   ctx.window.roomsProgress.markQuestComplete('agrippa', 'read');
@@ -73,9 +69,7 @@
   );
   deepEqual(state, {
   const ctx = loadEngine();
-=======
   const ctx = loadEngine();
->>>>>>> 35ed653b
   ctx.window.roomsProgress.markRoomEnter('agrippa');
   ctx.window.roomsProgress.markQuestComplete('agrippa', 'read');
   deepEqual(ctx.window.roomsProgress.state.rooms, {
