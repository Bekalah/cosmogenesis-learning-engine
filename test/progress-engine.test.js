--- conflicted
+++ resolved
@@ -1,32 +1,28 @@
-<<<<<<< HEAD
+
 import { test } from "node:test";
 import assert from "node:assert/strict";
-import { deepEqual } from "node:assert";
-=======
 import { test } from 'node:test';
 import assert from 'node:assert/strict';
 import { deepEqual } from 'node:assert';
 import { readFileSync } from 'node:fs';
 import vm from 'node:vm';
 import { EventEmitter } from 'node:events';
-
 import { exportJSON } from '../src/engines/exporter.js';
 import { test } from "node:test";
 import assert, { deepEqual } from "node:assert/strict";
->>>>>>> 901a262c
 import { readFileSync } from "node:fs";
 import vm from "node:vm";
 import { EventEmitter } from "node:events";
 import { exportJSON } from "../src/engines/exporter.js";
 
-<<<<<<< HEAD
+
 test("progress export JSON writes a file", () => {
   const path = exportJSON({ ok: true }, "progress.json");
   assert.ok(typeof path === "string" && path.endsWith("progress.json"));
 });
-=======
+
 import { exportJSON } from '../src/engines/exporter.js';
->>>>>>> 901a262c
+
 
 function loadEngine() {
   const storage = {};
