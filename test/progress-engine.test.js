--- conflicted
+++ resolved
@@ -4,20 +4,6 @@
 import { readFileSync } from 'node:fs';
 import vm from 'node:vm';
 import { EventEmitter } from 'node:events';
-<<<<<<< HEAD
-import { exportJSON } from '../src/engines/exporter.js';
-
-=======
-
-import { exportJSON } from '../src/engines/exporter.js';
-import { test } from "node:test";
-import assert, { deepEqual } from "node:assert/strict";
-import { readFileSync } from "node:fs";
-import vm from "node:vm";
-import { EventEmitter } from "node:events";
-import { exportJSON } from "../src/engines/exporter.js";
-
->>>>>>> c5793973
 function loadEngine() {
   const storage = {};
   const doc = new EventEmitter();
@@ -54,28 +40,6 @@
 });
 
 test('records progress and resets', () => {
-<<<<<<< HEAD
-  const ctx = loadEngine();
-=======
-  const ctx = loadEngine();
-  ctx.window.roomsProgress.markRoomEnter('agrippa');
-  ctx.window.roomsProgress.markQuestComplete('agrippa', 'read');
-  deepEqual(ctx.window.roomsProgress.state.rooms, {
-test("progress export JSON writes a file", () => {
-  const path = exportJSON({ ok: true }, "progress.json");
-  assert.ok(typeof path === "string" && path.endsWith("progress.json"));
-});
-
-test("records progress and resets", () => {
-  const ctx = loadEngine();
-  ctx.window.roomsProgress.markRoomEnter("agrippa");
-  ctx.window.roomsProgress.markQuestComplete("agrippa", "read");
-  const state = JSON.parse(
-    JSON.stringify(ctx.window.roomsProgress.state.rooms),
-  );
-  deepEqual(state, {
-  const ctx = loadEngine();
->>>>>>> c5793973
   ctx.window.roomsProgress.markRoomEnter('agrippa');
   ctx.window.roomsProgress.markQuestComplete('agrippa', 'read');
   deepEqual(ctx.window.roomsProgress.state.rooms, {
