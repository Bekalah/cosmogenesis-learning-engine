--- conflicted
+++ resolved
@@ -6,15 +6,12 @@
 import { EventEmitter } from 'node:events';
 
 import { exportJSON } from '../src/engines/exporter.js';
-<<<<<<< HEAD
 import { test } from "node:test";
 import assert, { deepEqual } from "node:assert/strict";
 import { readFileSync } from "node:fs";
 import vm from "node:vm";
 import { EventEmitter } from "node:events";
 import { exportJSON } from "../src/engines/exporter.js";
-=======
->>>>>>> 4216912b
 
 function loadEngine() {
   const storage = {};
@@ -52,7 +49,6 @@
 });
 
 test('records progress and resets', () => {
-<<<<<<< HEAD
   const ctx = loadEngine();
   ctx.window.roomsProgress.markRoomEnter('agrippa');
   ctx.window.roomsProgress.markQuestComplete('agrippa', 'read');
@@ -70,6 +66,10 @@
     JSON.stringify(ctx.window.roomsProgress.state.rooms),
   );
   deepEqual(state, {
+  const ctx = loadEngine();
+  ctx.window.roomsProgress.markRoomEnter('agrippa');
+  ctx.window.roomsProgress.markQuestComplete('agrippa', 'read');
+  deepEqual(ctx.window.roomsProgress.state.rooms, {
     agrippa: { quests: { read: true }, entered: true },
   });
   ctx.window.roomsProgress.reset();
@@ -77,14 +77,4 @@
     JSON.stringify(ctx.window.roomsProgress.state.rooms),
   );
   deepEqual(reset, {});
-=======
-  const ctx = loadEngine();
-  ctx.window.roomsProgress.markRoomEnter('agrippa');
-  ctx.window.roomsProgress.markQuestComplete('agrippa', 'read');
-  deepEqual(ctx.window.roomsProgress.state.rooms, {
-    agrippa: { quests: { read: true }, entered: true },
-  });
-  ctx.window.roomsProgress.reset();
-  deepEqual(ctx.window.roomsProgress.state.rooms, {});
->>>>>>> 4216912b
 });
