<<<<<<< HEAD
=======

import { test } from "node:test";
import assert from "node:assert/strict";
import { test } from 'node:test';
import assert from 'node:assert/strict';
import { deepEqual } from 'node:assert';
import { readFileSync } from 'node:fs';
import vm from 'node:vm';
import { EventEmitter } from 'node:events';

import { exportJSON } from '../src/engines/exporter.js';
>>>>>>> c80fbee3
import { test } from "node:test";
import assert, { deepEqual } from "node:assert/strict";
import { readFileSync } from "node:fs";
import vm from "node:vm";
import { EventEmitter } from "node:events";
import { exportJSON } from "../src/engines/exporter.js";
<<<<<<< HEAD
=======


test("progress export JSON writes a file", () => {
  const path = exportJSON({ ok: true }, "progress.json");
  assert.ok(typeof path === "string" && path.endsWith("progress.json"));
});

import { exportJSON } from '../src/engines/exporter.js';

>>>>>>> c80fbee3

function loadEngine() {
  const storage = {};
  const doc = new EventEmitter();
  doc.addEventListener = doc.on.bind(doc);
  doc.dispatchEvent = (evt) => doc.emit(evt.type, evt);
  const ctx = {
    localStorage: {
      getItem: (k) => storage[k] || null,
      setItem: (k, v) => {
        storage[k] = String(v);
      },
    },
    document: doc,
    window: {},
    CustomEvent: class CustomEvent extends Event {
      constructor(type, opts) {
        super(type, opts);
        this.type = type;
        this.detail = opts?.detail;
      }
    },
    console,
  };
  vm.runInNewContext(
    readFileSync('assets/js/engines/progress-engine.js', 'utf8'),
    ctx,
  );
  return ctx;
}

<<<<<<< HEAD
=======
test('progress export JSON writes a file', () => {
  const path = exportJSON({ ok: true }, 'progress.json');
  assert.ok(typeof path === 'string' && path.endsWith('progress.json'));
});

test('records progress and resets', () => {

  const ctx = loadEngine();
  ctx.window.roomsProgress.markRoomEnter('agrippa');
  ctx.window.roomsProgress.markQuestComplete('agrippa', 'read');
  deepEqual(ctx.window.roomsProgress.state.rooms, {
>>>>>>> c80fbee3
test("progress export JSON writes a file", () => {
  const path = exportJSON({ ok: true }, "progress.json");
  assert.ok(typeof path === "string" && path.endsWith("progress.json"));
});

test("records progress and resets", () => {
  const ctx = loadEngine();
  ctx.window.roomsProgress.markRoomEnter("agrippa");
  ctx.window.roomsProgress.markQuestComplete("agrippa", "read");
  const state = JSON.parse(
    JSON.stringify(ctx.window.roomsProgress.state.rooms),
  );
  deepEqual(state, {
<<<<<<< HEAD
=======
  const ctx = loadEngine();
  const ctx = loadEngine();

  ctx.window.roomsProgress.markRoomEnter('agrippa');
  ctx.window.roomsProgress.markQuestComplete('agrippa', 'read');
  deepEqual(ctx.window.roomsProgress.state.rooms, {
>>>>>>> c80fbee3
    agrippa: { quests: { read: true }, entered: true },
  });
  ctx.window.roomsProgress.reset();
  const reset = JSON.parse(
    JSON.stringify(ctx.window.roomsProgress.state.rooms),
  );
  deepEqual(reset, {});
<<<<<<< HEAD
});
=======
});
>>>>>>> c80fbee3
<|MERGE_RESOLUTION|>--- conflicted
+++ resolved
@@ -1,5 +1,4 @@
-<<<<<<< HEAD
-=======
+
 
 import { test } from "node:test";
 import assert from "node:assert/strict";
@@ -11,15 +10,14 @@
 import { EventEmitter } from 'node:events';
 
 import { exportJSON } from '../src/engines/exporter.js';
->>>>>>> c80fbee3
+
 import { test } from "node:test";
 import assert, { deepEqual } from "node:assert/strict";
 import { readFileSync } from "node:fs";
 import vm from "node:vm";
 import { EventEmitter } from "node:events";
 import { exportJSON } from "../src/engines/exporter.js";
-<<<<<<< HEAD
-=======
+
 
 
 test("progress export JSON writes a file", () => {
@@ -29,7 +27,6 @@
 
 import { exportJSON } from '../src/engines/exporter.js';
 
->>>>>>> c80fbee3
 
 function loadEngine() {
   const storage = {};
@@ -61,8 +58,7 @@
   return ctx;
 }
 
-<<<<<<< HEAD
-=======
+
 test('progress export JSON writes a file', () => {
   const path = exportJSON({ ok: true }, 'progress.json');
   assert.ok(typeof path === 'string' && path.endsWith('progress.json'));
@@ -74,7 +70,7 @@
   ctx.window.roomsProgress.markRoomEnter('agrippa');
   ctx.window.roomsProgress.markQuestComplete('agrippa', 'read');
   deepEqual(ctx.window.roomsProgress.state.rooms, {
->>>>>>> c80fbee3
+
 test("progress export JSON writes a file", () => {
   const path = exportJSON({ ok: true }, "progress.json");
   assert.ok(typeof path === "string" && path.endsWith("progress.json"));
@@ -88,15 +84,13 @@
     JSON.stringify(ctx.window.roomsProgress.state.rooms),
   );
   deepEqual(state, {
-<<<<<<< HEAD
-=======
+
   const ctx = loadEngine();
   const ctx = loadEngine();
 
   ctx.window.roomsProgress.markRoomEnter('agrippa');
   ctx.window.roomsProgress.markQuestComplete('agrippa', 'read');
   deepEqual(ctx.window.roomsProgress.state.rooms, {
->>>>>>> c80fbee3
     agrippa: { quests: { read: true }, entered: true },
   });
   ctx.window.roomsProgress.reset();
@@ -104,8 +98,4 @@
     JSON.stringify(ctx.window.roomsProgress.state.rooms),
   );
   deepEqual(reset, {});
-<<<<<<< HEAD
 });
-=======
-});
->>>>>>> c80fbee3
