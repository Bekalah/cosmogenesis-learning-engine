--- conflicted
+++ resolved
@@ -7,8 +7,6 @@
 import { readFileSync } from 'node:fs';
 import vm from 'node:vm';
 import { EventEmitter } from 'node:events';
-<<<<<<< HEAD
-=======
 import { exportJSON } from '../src/engines/exporter.js';
 import { test } from "node:test";
 import assert, { deepEqual } from "node:assert/strict";
@@ -26,7 +24,6 @@
 import { exportJSON } from '../src/engines/exporter.js';
 
 
->>>>>>> e1a29eea
 function loadEngine() {
   const storage = {};
   const doc = new EventEmitter();
@@ -63,8 +60,7 @@
 });
 
 test('records progress and resets', () => {
-<<<<<<< HEAD
-=======
+
   const ctx = loadEngine();
   ctx.window.roomsProgress.markRoomEnter('agrippa');
   ctx.window.roomsProgress.markQuestComplete('agrippa', 'read');
@@ -84,7 +80,7 @@
   deepEqual(state, {
   const ctx = loadEngine();
   const ctx = loadEngine();
->>>>>>> e1a29eea
+
   ctx.window.roomsProgress.markRoomEnter('agrippa');
   ctx.window.roomsProgress.markQuestComplete('agrippa', 'read');
   deepEqual(ctx.window.roomsProgress.state.rooms, {
