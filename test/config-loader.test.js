<<<<<<< HEAD
import { loadConfig, validatePlateConfig, loadFirstDemo } from '../src/configLoader.js';
import { test } from 'node:test';
import { strict as assert } from 'assert';
import { test } from 'node:test';
import assert from 'node:assert/strict';
import { loadConfig, validatePlateConfig } from '../src/configLoader.js';
import { writeFileSync, unlinkSync } from 'fs';
=======
import test from 'node:test';
import assert from 'node:assert/strict';
import { writeFileSync, unlinkSync } from 'node:fs';
import { loadConfig, validatePlateConfig } from '../src/configLoader.js';
>>>>>>> 959aa30f

// Ensure loadConfig surfaces invalid JSON errors
test('loadConfig throws on invalid JSON', () => {
  const file = 'test/fixtures/bad.json';
  writeFileSync(file, '{');
import test from "node:test";
import assert from "node:assert/strict";
import { writeFileSync, unlinkSync } from "node:fs";
import {
  loadConfig,
  validatePlateConfig,
  loadFirstDemo,
} from "../src/configLoader.js";

// Ensure loadConfig surfaces invalid JSON errors
import test from "node:test";
import assert from "node:assert/strict";
import { writeFileSync, unlinkSync } from "node:fs";
import {
  loadConfig,
  validatePlateConfig,
  loadFirstDemo,
} from "../src/configLoader.js";

// Ensure loadConfig surfaces invalid JSON errors
import test from "node:test";
import assert from "node:assert/strict";
import { writeFileSync, unlinkSync } from "node:fs";
import {
  loadConfig,
  validatePlateConfig,
  loadFirstDemo,
} from "../src/configLoader.js";

// Ensure loadConfig surfaces invalid JSON errors
import test from "node:test";
import assert from "node:assert/strict";
import { writeFileSync, unlinkSync } from "node:fs";
import {
  loadConfig,
  validatePlateConfig,
  loadFirstDemo,
} from "../src/configLoader.js";

// Ensure loadConfig surfaces invalid JSON errors
test("loadConfig throws on invalid JSON", () => {
  const file = "test/fixtures/bad.json";
  writeFileSync(file, "{");
  assert.throws(() => loadConfig(file), /Invalid JSON/);
  unlinkSync(file);
});

// Validate schema enforcement
test("validatePlateConfig enforces label count", () => {
  const good = { layout: "spiral", mode: 1, labels: ["x"] };
test('validatePlateConfig enforces label count', () => {
  const good = { layout: 'spiral', mode: 1, labels: ['x'] };
  validatePlateConfig(good);
  const bad = { ...good, labels: [] };
  assert.throws(() => validatePlateConfig(bad), /Label count/);
<<<<<<< HEAD
});

// Convenience helper
test('loadFirstDemo returns valid config', () => {
  const cfg = loadFirstDemo();
  assert.equal(typeof cfg.layout, 'string');
  assert.equal(cfg.labels.length, cfg.mode);
// Smoke test for loadFirstDemo

test("loadFirstDemo returns valid config", () => {
  const config = loadFirstDemo();
  assert.equal(typeof config.layout, "string");
  assert.equal(config.labels.length, config.mode);
=======
>>>>>>> 959aa30f
});<|MERGE_RESOLUTION|>--- conflicted
+++ resolved
@@ -1,4 +1,3 @@
-<<<<<<< HEAD
 import { loadConfig, validatePlateConfig, loadFirstDemo } from '../src/configLoader.js';
 import { test } from 'node:test';
 import { strict as assert } from 'assert';
@@ -6,12 +5,10 @@
 import assert from 'node:assert/strict';
 import { loadConfig, validatePlateConfig } from '../src/configLoader.js';
 import { writeFileSync, unlinkSync } from 'fs';
-=======
 import test from 'node:test';
 import assert from 'node:assert/strict';
 import { writeFileSync, unlinkSync } from 'node:fs';
 import { loadConfig, validatePlateConfig } from '../src/configLoader.js';
->>>>>>> 959aa30f
 
 // Ensure loadConfig surfaces invalid JSON errors
 test('loadConfig throws on invalid JSON', () => {
@@ -72,7 +69,6 @@
   validatePlateConfig(good);
   const bad = { ...good, labels: [] };
   assert.throws(() => validatePlateConfig(bad), /Label count/);
-<<<<<<< HEAD
 });
 
 // Convenience helper
@@ -86,6 +82,4 @@
   const config = loadFirstDemo();
   assert.equal(typeof config.layout, "string");
   assert.equal(config.labels.length, config.mode);
-=======
->>>>>>> 959aa30f
 });