--- conflicted
+++ resolved
@@ -1,27 +1,21 @@
 import { test } from 'node:test';
-<<<<<<< HEAD
 import assert from 'node:assert/strict';
 import { strict as assert } from 'node:assert';
 import { loadConfig, validatePlateConfig } from '../src/configLoader.js';
 import { strict as assert } from 'assert';
 import { writeFileSync, unlinkSync } from 'fs';
 import { loadConfig, validatePlateConfig } from '../src/configLoader.js';
-=======
->>>>>>> 36a6c29d
 import { strict as assert } from 'assert';
 import { writeFileSync, unlinkSync } from 'fs';
 import { loadConfig, validatePlateConfig, ConfigError } from '../src/configLoader.js';
 
 // Ensure loadConfig surfaces invalid JSON errors
-<<<<<<< HEAD
 
 import { strict as assert } from 'assert';
 import { writeFileSync, unlinkSync } from 'fs';
 import { loadConfig, validatePlateConfig, ConfigError } from '../src/configLoader.js';
 
 // Ensure loadConfig surfaces invalid JSON errors
-=======
->>>>>>> 36a6c29d
 test('loadConfig throws on invalid JSON', () => {
   const file = 'test/fixtures/bad.json';
   writeFileSync(file, '{');
@@ -29,7 +23,6 @@
   unlinkSync(file);
 });
 
-<<<<<<< HEAD
 // Validate schema enforcement
 
 test('validatePlateConfig enforces label count', () => {
@@ -37,6 +30,9 @@
   validatePlateConfig(good);
   const bad = { ...good, labels: [] };
   assert.throws(() => validatePlateConfig(bad), /Label count/);
+// Ensure loadConfig surfaces missing file errors
+test('loadConfig throws on missing file', () => {
+  assert.throws(() => loadConfig('nope.json'), ConfigError);
 });
 // Ensure loadConfig surfaces missing file errors
 test('loadConfig throws on missing file', () => {
@@ -52,14 +48,6 @@
       err.messages.includes('layout must be one of: spiral, twin-cone, wheel, grid') &&
       err.messages.includes('mode must be a positive integer') &&
       err.messages.includes('label count must match mode')
-=======
-// Ensure loadConfig surfaces missing file errors
-test('loadConfig throws on missing file', () => {
-  assert.throws(() => loadConfig('nope.json'), ConfigError);
-});
-
-// Validate schema enforcement
-test('validatePlateConfig aggregates errors', () => {
   const bad = { layout: 'unknown', mode: 0, labels: [] };
   assert.throws(() => validatePlateConfig(bad), (err) => {
     return (
@@ -67,7 +55,6 @@
       err.messages.some((m) => m.includes('layout')) &&
       err.messages.some((m) => m.includes('mode')) &&
       err.messages.some((m) => m.includes('labels'))
->>>>>>> 36a6c29d
     );
   });
 });