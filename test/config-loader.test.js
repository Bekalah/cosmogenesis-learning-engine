<<<<<<< HEAD
import test from 'node:test';
import assert from 'node:assert/strict';
import { writeFileSync, unlinkSync } from 'node:fs';
import { loadConfig, validatePlateConfig } from '../src/configLoader.js';

// Ensure loadConfig surfaces invalid JSON errors
=======
import { test } from 'node:test';
import assert from 'node:assert/strict';
import { strict as assert } from 'node:assert';
import { loadConfig, validatePlateConfig } from '../src/configLoader.js';
import { strict as assert } from 'assert';
import { writeFileSync, unlinkSync } from 'fs';
import { loadConfig, validatePlateConfig } from '../src/configLoader.js';
import { strict as assert } from 'assert';
import { writeFileSync, unlinkSync } from 'fs';
import { loadConfig, validatePlateConfig, ConfigError } from '../src/configLoader.js';

// Ensure loadConfig surfaces invalid JSON errors

import { strict as assert } from 'assert';
import { writeFileSync, unlinkSync } from 'fs';
import { loadConfig, validatePlateConfig, ConfigError } from '../src/configLoader.js';

// Ensure loadConfig surfaces invalid JSON errors
>>>>>>> 2f1b3f21
test('loadConfig throws on invalid JSON', () => {
  const file = 'test/fixtures/bad.json';
  writeFileSync(file, '{');
  assert.throws(() => loadConfig(file), (err) => err instanceof ConfigError && /Invalid JSON/.test(err.message));
  unlinkSync(file);
});

// Validate schema enforcement

test('validatePlateConfig enforces label count', () => {
  const good = { layout: 'spiral', mode: 1, labels: ['x'] };
  validatePlateConfig(good);
  const bad = { ...good, labels: [] };
  assert.throws(() => validatePlateConfig(bad), /Label count/);
<<<<<<< HEAD
=======
// Ensure loadConfig surfaces missing file errors
test('loadConfig throws on missing file', () => {
  assert.throws(() => loadConfig('nope.json'), ConfigError);
});
// Ensure loadConfig surfaces missing file errors
test('loadConfig throws on missing file', () => {
  assert.throws(() => loadConfig('nope.json'), ConfigError);
});

// Validate schema enforcement
test('validatePlateConfig aggregates errors', () => {
  const bad = { layout: 'unknown', mode: -1, labels: [] };
  assert.throws(() => validatePlateConfig(bad), (err) => {
    return (
      err instanceof ConfigError &&
      err.messages.includes('layout must be one of: spiral, twin-cone, wheel, grid') &&
      err.messages.includes('mode must be a positive integer') &&
      err.messages.includes('label count must match mode')
  const bad = { layout: 'unknown', mode: 0, labels: [] };
  assert.throws(() => validatePlateConfig(bad), (err) => {
    return (
      err instanceof ConfigError &&
      err.messages.some((m) => m.includes('layout')) &&
      err.messages.some((m) => m.includes('mode')) &&
      err.messages.some((m) => m.includes('labels'))
    );
  });
>>>>>>> 2f1b3f21
});<|MERGE_RESOLUTION|>--- conflicted
+++ resolved
@@ -1,11 +1,9 @@
-<<<<<<< HEAD
 import test from 'node:test';
 import assert from 'node:assert/strict';
 import { writeFileSync, unlinkSync } from 'node:fs';
 import { loadConfig, validatePlateConfig } from '../src/configLoader.js';
 
 // Ensure loadConfig surfaces invalid JSON errors
-=======
 import { test } from 'node:test';
 import assert from 'node:assert/strict';
 import { strict as assert } from 'node:assert';
@@ -24,7 +22,6 @@
 import { loadConfig, validatePlateConfig, ConfigError } from '../src/configLoader.js';
 
 // Ensure loadConfig surfaces invalid JSON errors
->>>>>>> 2f1b3f21
 test('loadConfig throws on invalid JSON', () => {
   const file = 'test/fixtures/bad.json';
   writeFileSync(file, '{');
@@ -39,8 +36,6 @@
   validatePlateConfig(good);
   const bad = { ...good, labels: [] };
   assert.throws(() => validatePlateConfig(bad), /Label count/);
-<<<<<<< HEAD
-=======
 // Ensure loadConfig surfaces missing file errors
 test('loadConfig throws on missing file', () => {
   assert.throws(() => loadConfig('nope.json'), ConfigError);
@@ -68,5 +63,4 @@
       err.messages.some((m) => m.includes('labels'))
     );
   });
->>>>>>> 2f1b3f21
 });