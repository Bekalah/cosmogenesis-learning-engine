--- conflicted
+++ resolved
@@ -3,10 +3,7 @@
 import { loadConfig, validatePlateConfig } from '../src/configLoader.js';
 import { writeFileSync, unlinkSync } from 'fs';
 
-<<<<<<< HEAD
-=======
 // Ensure loadConfig surfaces invalid JSON errors
->>>>>>> ac62b5b2
 test('loadConfig throws on invalid JSON', () => {
   const file = 'test/fixtures/bad.json';
   writeFileSync(file, '{');
