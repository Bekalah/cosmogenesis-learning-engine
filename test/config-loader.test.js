--- conflicted
+++ resolved
@@ -1,11 +1,3 @@
-<<<<<<< HEAD
-import { test } from 'node:test';
-import { strict as assert } from 'assert';
-import { writeFileSync, unlinkSync } from 'fs';
-import { loadConfig, validatePlateConfig } from '../src/configLoader.js';
-
-// Ensure loadConfig surfaces invalid JSON errors
-=======
 import test from 'node:test';
 import assert from 'node:assert/strict';
 import { writeFileSync, unlinkSync } from 'node:fs';
@@ -40,7 +32,6 @@
 import { loadConfig, validatePlateConfig } from '../src/configLoader.js';
 
 // Ensure loadConfig surfaces invalid JSON errors
->>>>>>> a7e76fd8
 test('loadConfig throws on invalid JSON', () => {
   const file = 'test/fixtures/bad.json';
   writeFileSync(file, '{');
