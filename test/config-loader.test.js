--- conflicted
+++ resolved
@@ -1,12 +1,9 @@
-<<<<<<< HEAD
 import { loadConfig, validatePlateConfig, loadFirstDemo } from '../src/configLoader.js';
 import { test } from 'node:test';
 import { strict as assert } from 'assert';
-=======
 import { test } from 'node:test';
 import assert from 'node:assert/strict';
 import { loadConfig, validatePlateConfig } from '../src/configLoader.js';
->>>>>>> ac62b5b2
 import { writeFileSync, unlinkSync } from 'fs';
 
 // Ensure loadConfig surfaces invalid JSON errors
@@ -46,7 +43,6 @@
   validatePlateConfig(good);
   const bad = { ...good, labels: [] };
   assert.throws(() => validatePlateConfig(bad), /Label count/);
-<<<<<<< HEAD
 });
 
 // Convenience helper
@@ -60,6 +56,4 @@
   const config = loadFirstDemo();
   assert.equal(typeof config.layout, "string");
   assert.equal(config.labels.length, config.mode);
-=======
->>>>>>> ac62b5b2
 });