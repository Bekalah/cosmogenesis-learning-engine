import { test } from 'node:test';
import assert from 'node:assert/strict';
import { strict as assert } from 'node:assert';
import { loadConfig, validatePlateConfig } from '../src/configLoader.js';
import { strict as assert } from 'assert';
<<<<<<< HEAD
import { writeFileSync, unlinkSync } from 'fs';
import { loadConfig, validatePlateConfig } from '../src/configLoader.js';
import { strict as assert } from 'assert';
import { writeFileSync, unlinkSync } from 'fs';
import { loadConfig, validatePlateConfig, ConfigError } from '../src/configLoader.js';

// Ensure loadConfig surfaces invalid JSON errors

import { strict as assert } from 'assert';
import { writeFileSync, unlinkSync } from 'fs';
import { loadConfig, validatePlateConfig, ConfigError } from '../src/configLoader.js';

// Ensure loadConfig surfaces invalid JSON errors
=======
import { writeFileSync, unlinkSync } from 'fs';
import { loadConfig, validatePlateConfig } from '../src/configLoader.js';

// Ensure loadConfig surfaces invalid JSON errors
>>>>>>> 785f80ef
test('loadConfig throws on invalid JSON', () => {
  const file = 'test/fixtures/bad.json';
  writeFileSync(file, '{');
  assert.throws(() => loadConfig(file), (err) => err instanceof ConfigError && /Invalid JSON/.test(err.message));
  unlinkSync(file);
});

// Validate schema enforcement

test('validatePlateConfig enforces label count', () => {
  const good = { layout: 'spiral', mode: 1, labels: ['x'] };
  validatePlateConfig(good);
  const bad = { ...good, labels: [] };
  assert.throws(() => validatePlateConfig(bad), /Label count/);
// Ensure loadConfig surfaces missing file errors
test('loadConfig throws on missing file', () => {
  assert.throws(() => loadConfig('nope.json'), ConfigError);
});
// Ensure loadConfig surfaces missing file errors
test('loadConfig throws on missing file', () => {
  assert.throws(() => loadConfig('nope.json'), ConfigError);
});

// Validate schema enforcement
test('validatePlateConfig aggregates errors', () => {
  const bad = { layout: 'unknown', mode: -1, labels: [] };
  assert.throws(() => validatePlateConfig(bad), (err) => {
    return (
      err instanceof ConfigError &&
      err.messages.includes('layout must be one of: spiral, twin-cone, wheel, grid') &&
      err.messages.includes('mode must be a positive integer') &&
      err.messages.includes('label count must match mode')
  const bad = { layout: 'unknown', mode: 0, labels: [] };
  assert.throws(() => validatePlateConfig(bad), (err) => {
    return (
      err instanceof ConfigError &&
      err.messages.some((m) => m.includes('layout')) &&
      err.messages.some((m) => m.includes('mode')) &&
      err.messages.some((m) => m.includes('labels'))
    );
  });
});<|MERGE_RESOLUTION|>--- conflicted
+++ resolved
@@ -1,9 +1,14 @@
+import test from 'node:test';
+import assert from 'node:assert/strict';
+import { writeFileSync, unlinkSync } from 'node:fs';
+import { loadConfig, validatePlateConfig } from '../src/configLoader.js';
+
+// Ensure loadConfig surfaces invalid JSON errors
 import { test } from 'node:test';
 import assert from 'node:assert/strict';
 import { strict as assert } from 'node:assert';
 import { loadConfig, validatePlateConfig } from '../src/configLoader.js';
 import { strict as assert } from 'assert';
-<<<<<<< HEAD
 import { writeFileSync, unlinkSync } from 'fs';
 import { loadConfig, validatePlateConfig } from '../src/configLoader.js';
 import { strict as assert } from 'assert';
@@ -17,12 +22,10 @@
 import { loadConfig, validatePlateConfig, ConfigError } from '../src/configLoader.js';
 
 // Ensure loadConfig surfaces invalid JSON errors
-=======
 import { writeFileSync, unlinkSync } from 'fs';
 import { loadConfig, validatePlateConfig } from '../src/configLoader.js';
 
 // Ensure loadConfig surfaces invalid JSON errors
->>>>>>> 785f80ef
 test('loadConfig throws on invalid JSON', () => {
   const file = 'test/fixtures/bad.json';
   writeFileSync(file, '{');
