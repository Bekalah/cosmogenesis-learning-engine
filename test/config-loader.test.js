--- conflicted
+++ resolved
@@ -1,4 +1,3 @@
-<<<<<<< HEAD
 import test from 'node:test';
 import assert from 'node:assert/strict';
 import { writeFileSync, unlinkSync } from 'node:fs';
@@ -39,7 +38,6 @@
   const file = 'test/fixtures/bad.json';
   writeFileSync(file, '{');
   assert.throws(() => loadConfig(file), (err) => err instanceof ConfigError && /Invalid JSON/.test(err.message));
-=======
 import test from "node:test";
 import assert from "node:assert/strict";
 import { writeFileSync, unlinkSync } from "node:fs";
@@ -54,19 +52,15 @@
   const file = "test/fixtures/bad.json";
   writeFileSync(file, "{");
   assert.throws(() => loadConfig(file), /Invalid JSON/);
->>>>>>> 24c5cfe3
   unlinkSync(file);
 });
 
 // Validate schema enforcement
-<<<<<<< HEAD
 
 test('validatePlateConfig enforces label count', () => {
   const good = { layout: 'spiral', mode: 1, labels: ['x'] };
-=======
 test("validatePlateConfig enforces label count", () => {
   const good = { layout: "spiral", mode: 1, labels: ["x"] };
->>>>>>> 24c5cfe3
   validatePlateConfig(good);
   const bad = { ...good, labels: [] };
   assert.throws(() => validatePlateConfig(bad), /Label count/);
@@ -79,7 +73,6 @@
   assert.throws(() => loadConfig('nope.json'), ConfigError);
 });
 
-<<<<<<< HEAD
 // Validate schema enforcement
 test('validatePlateConfig aggregates errors', () => {
   const bad = { layout: 'unknown', mode: -1, labels: [] };
@@ -98,12 +91,10 @@
       err.messages.some((m) => m.includes('labels'))
     );
   });
-=======
 // Smoke test for loadFirstDemo
 
 test("loadFirstDemo returns valid config", () => {
   const config = loadFirstDemo();
   assert.equal(typeof config.layout, "string");
   assert.equal(config.labels.length, config.mode);
->>>>>>> 24c5cfe3
 });