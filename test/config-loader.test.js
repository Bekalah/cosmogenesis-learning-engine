--- conflicted
+++ resolved
@@ -4,8 +4,6 @@
 import { loadConfig, validatePlateConfig } from '../src/configLoader.js';
 
 // Ensure loadConfig surfaces invalid JSON errors
-<<<<<<< HEAD
-=======
 import { test } from 'node:test';
 import assert from 'node:assert/strict';
 import { strict as assert } from 'node:assert';
@@ -24,25 +22,8 @@
 import { loadConfig, validatePlateConfig, ConfigError } from '../src/configLoader.js';
 
 // Ensure loadConfig surfaces invalid JSON errors
->>>>>>> ff05f547
 import { test } from 'node:test';
-import assert from 'node:assert/strict';
-import { strict as assert } from 'node:assert';
-import { loadConfig, validatePlateConfig } from '../src/configLoader.js';
 import { strict as assert } from 'assert';
-import { writeFileSync, unlinkSync } from 'fs';
-import { loadConfig, validatePlateConfig } from '../src/configLoader.js';
-import { strict as assert } from 'assert';
-import { writeFileSync, unlinkSync } from 'fs';
-import { loadConfig, validatePlateConfig, ConfigError } from '../src/configLoader.js';
-
-// Ensure loadConfig surfaces invalid JSON errors
-
-import { strict as assert } from 'assert';
-import { writeFileSync, unlinkSync } from 'fs';
-import { loadConfig, validatePlateConfig, ConfigError } from '../src/configLoader.js';
-
-// Ensure loadConfig surfaces invalid JSON errors
 import { writeFileSync, unlinkSync } from 'fs';
 import test from 'node:test';
 import assert from 'node:assert/strict';
