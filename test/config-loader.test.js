--- conflicted
+++ resolved
@@ -22,16 +22,13 @@
 import { loadConfig, validatePlateConfig, ConfigError } from '../src/configLoader.js';
 
 // Ensure loadConfig surfaces invalid JSON errors
-<<<<<<< HEAD
 import { writeFileSync, unlinkSync } from 'fs';
 import test from 'node:test';
 import assert from 'node:assert/strict';
 import { writeFileSync, unlinkSync } from 'node:fs';
-=======
 import { test } from 'node:test';
 import { strict as assert } from 'assert';
 import { writeFileSync, unlinkSync } from 'fs';
->>>>>>> ff05f547
 import { loadConfig, validatePlateConfig } from '../src/configLoader.js';
 
 // Ensure loadConfig surfaces invalid JSON errors
