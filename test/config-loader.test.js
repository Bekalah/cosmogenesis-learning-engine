--- conflicted
+++ resolved
@@ -22,13 +22,10 @@
 import { loadConfig, validatePlateConfig, ConfigError } from '../src/configLoader.js';
 
 // Ensure loadConfig surfaces invalid JSON errors
-<<<<<<< HEAD
 import { writeFileSync, unlinkSync } from 'fs';
-=======
 import test from 'node:test';
 import assert from 'node:assert/strict';
 import { writeFileSync, unlinkSync } from 'node:fs';
->>>>>>> 0f9fd813
 import { loadConfig, validatePlateConfig } from '../src/configLoader.js';
 
 // Ensure loadConfig surfaces invalid JSON errors
