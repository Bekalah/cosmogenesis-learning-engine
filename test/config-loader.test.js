import { test } from 'node:test';
<<<<<<< HEAD
import assert from 'node:assert/strict';
import { loadConfig, validatePlateConfig } from '../src/configLoader.js';
=======
import { strict as assert } from 'assert';
>>>>>>> 16ad3818
import { writeFileSync, unlinkSync } from 'fs';
import { loadConfig, validatePlateConfig } from '../src/configLoader.js';

// Ensure loadConfig surfaces invalid JSON errors
test('loadConfig throws on invalid JSON', () => {
  const file = 'test/fixtures/bad.json';
  writeFileSync(file, '{');
  assert.throws(() => loadConfig(file), /Invalid JSON/);
  unlinkSync(file);
});

test('validatePlateConfig enforces label count', () => {
  const good = { layout: 'spiral', mode: 1, labels: ['x'] };
  validatePlateConfig(good);
  const bad = { ...good, labels: [] };
  assert.throws(() => validatePlateConfig(bad), /Label count/);
});<|MERGE_RESOLUTION|>--- conflicted
+++ resolved
@@ -1,10 +1,7 @@
 import { test } from 'node:test';
-<<<<<<< HEAD
 import assert from 'node:assert/strict';
 import { loadConfig, validatePlateConfig } from '../src/configLoader.js';
-=======
 import { strict as assert } from 'assert';
->>>>>>> 16ad3818
 import { writeFileSync, unlinkSync } from 'fs';
 import { loadConfig, validatePlateConfig } from '../src/configLoader.js';
 
