<<<<<<< HEAD
import test from "node:test";
import assert from "node:assert/strict";
import { renderPlate } from "../src/renderPlate.js";
=======
import { test } from 'node:test';
import { renderPlate } from '../src/renderPlate.js';
import assert from 'node:assert/strict';
>>>>>>> 3d3a20ad

const base = { mode: 4, labels: ["a", "b", "c", "d"] };

["spiral", "twin-cone", "wheel", "grid"].forEach((layout) => {
  test(`renderPlate handles ${layout} layout`, () => {
    const plate = renderPlate({ ...base, layout });
    assert.equal(plate.items.length, base.labels.length);
    assert.ok(plate.exportAsJSON().includes(layout));
    assert.ok(plate.exportAsSVG().startsWith("<svg"));
    assert.ok(Buffer.isBuffer(plate.exportAsPNG()));
  });
});<|MERGE_RESOLUTION|>--- conflicted
+++ resolved
@@ -1,12 +1,9 @@
-<<<<<<< HEAD
 import test from "node:test";
 import assert from "node:assert/strict";
 import { renderPlate } from "../src/renderPlate.js";
-=======
 import { test } from 'node:test';
 import { renderPlate } from '../src/renderPlate.js';
 import assert from 'node:assert/strict';
->>>>>>> 3d3a20ad
 
 const base = { mode: 4, labels: ["a", "b", "c", "d"] };
 
