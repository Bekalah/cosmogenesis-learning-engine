import { test } from 'node:test';
import assert from 'node:assert/strict';
import soundscape, { playSoundscape } from '../plugins/soundscape.js';

function cleanup() {
  delete global.window;
  delete global.alert;
}

test('soundscape respects mute', () => {
  global.window = { COSMO_SETTINGS: { muteAudio: true }, AudioContext: class {} };
  global.alert = () => {};
  assert.doesNotThrow(() => playSoundscape('hypatia'));
function cleanup() { delete global.window; }

test('soundscape respects mute', () => {
  global.window = { COSMO_SETTINGS: { muteAudio: true }, AudioContext: class {} };
  assert.doesNotThrow(() => soundscape.activate(null, 'hypatia'));
  cleanup();
});

test('soundscape starts oscillators when not muted', () => {
  let started = 0;
  class FakeOsc {
    constructor() { this.frequency = { value: 0 }; }
    connect() { return this; }
    start() { started++; }
    stop() {}
  }
  class FakeGain {
    constructor() { this.gain = { value: 0 }; }
    connect() { return this; }
  }
  class FakeAudioCtx {
    constructor() { this.currentTime = 0; this.destination = {}; }
    createOscillator() { return new FakeOsc(); }
    createGain() { return new FakeGain(); }
<<<<<<< HEAD
    close() {}
  }
  global.window = { COSMO_SETTINGS: { muteAudio: false }, AudioContext: FakeAudioCtx };
  assert.doesNotThrow(() => playSoundscape('tesla'));
  class FakeCtx {
    constructor() { this.destination = {}; }
    createOscillator() { return new FakeOsc(); }
    createGain() { return new FakeGain(); }
  }
  global.window = { COSMO_SETTINGS: { muteAudio: false }, AudioContext: FakeCtx };
  assert.doesNotThrow(() => soundscape.activate(null, 'tesla'));
  class FakeGain { constructor() { this.gain = { value: 0 }; } connect() { return this; } }
  class FakeMerger { connect() { return this; } }
  class FakeAudioCtx {
    constructor() { this.currentTime = 0; this.destination = {}; }
    createOscillator() { return new FakeOsc(); }
    createGain() { return new FakeGain(); }
    createChannelMerger() { return new FakeMerger(); }
  }
  global.window = { COSMO_SETTINGS: { muteAudio: false }, AudioContext: FakeAudioCtx };
  global.alert = () => {};
=======
  }
  global.window = { COSMO_SETTINGS: { muteAudio: false }, AudioContext: FakeAudioCtx };
>>>>>>> 8a60d099
  assert.doesNotThrow(() => soundscape('tesla'));
  assert.equal(started, 2);
  soundscape.deactivate();
  cleanup();
});<|MERGE_RESOLUTION|>--- conflicted
+++ resolved
@@ -35,7 +35,6 @@
     constructor() { this.currentTime = 0; this.destination = {}; }
     createOscillator() { return new FakeOsc(); }
     createGain() { return new FakeGain(); }
-<<<<<<< HEAD
     close() {}
   }
   global.window = { COSMO_SETTINGS: { muteAudio: false }, AudioContext: FakeAudioCtx };
@@ -57,10 +56,8 @@
   }
   global.window = { COSMO_SETTINGS: { muteAudio: false }, AudioContext: FakeAudioCtx };
   global.alert = () => {};
-=======
   }
   global.window = { COSMO_SETTINGS: { muteAudio: false }, AudioContext: FakeAudioCtx };
->>>>>>> 8a60d099
   assert.doesNotThrow(() => soundscape('tesla'));
   assert.equal(started, 2);
   soundscape.deactivate();
