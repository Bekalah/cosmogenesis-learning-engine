import test from 'node:test';
import assert from 'node:assert/strict';
import soundscape, { playSoundscape } from '../plugins/soundscape.js';
import { soundscape } from '../plugins/soundscape.js';

function cleanup() {
  delete global.window;
<<<<<<< HEAD
}

test('soundscape respects mute', () => {
  global.window = { COSMO_SETTINGS: { muteAudio: true } };
  delete global.alert;
}

test('soundscape respects mute', () => {
=======
  delete global.alert;
}

test('soundscape respects mute', () => {
>>>>>>> 785f80ef
  global.window = { COSMO_SETTINGS: { muteAudio: true }, AudioContext: class {} };
  global.alert = () => {};
  assert.doesNotThrow(() => playSoundscape('hypatia'));
function cleanup() { delete global.window; }

test('soundscape respects mute', () => {
  global.window = { COSMO_SETTINGS: { muteAudio: true }, AudioContext: class {} };
  assert.doesNotThrow(() => soundscape.activate(null, 'hypatia'));
  cleanup();
});

test('soundscape starts single oscillator by default', () => {
  let started = 0;

  class FakeOsc {
<<<<<<< HEAD
    constructor() { this.frequency = { value: 0 }; }
    connect() { return this; }
    start() { started++; }
    stop() {}
  }

  class FakeGain {
    constructor() { this.gain = { value: 0 }; }
    connect() { return this; }
  }

  class FakeCtx {
    constructor() { this.currentTime = 0; this.destination = {}; }
    createOscillator() { return new FakeOsc(); }
    createGain() { return new FakeGain(); }
  }

  global.window = { COSMO_SETTINGS: { muteAudio: false }, AudioContext: FakeCtx };
  assert.doesNotThrow(() => soundscape.activate(null, { theme: 'tesla' }));
  assert.equal(started, 1);
  soundscape.deactivate();
  cleanup();
});

test('soundscape enables binaural beats when requested', () => {
  let started = 0;

  class FakeOsc {
=======
>>>>>>> 785f80ef
    constructor() { this.frequency = { value: 0 }; }
    connect() { return this; }
    start() { started++; }
    stop() {}
  }

  class FakeGain {
    constructor() { this.gain = { value: 0 }; }
    connect() { return this; }
  }
<<<<<<< HEAD

  class FakeCtx {
    constructor() { this.currentTime = 0; this.destination = {}; }
    createOscillator() { return new FakeOsc(); }
    createGain() { return new FakeGain(); }
  }

  global.window = { COSMO_SETTINGS: { muteAudio: false }, AudioContext: FakeCtx };
  assert.doesNotThrow(() => soundscape.activate(null, { theme: 'tesla', binaural: true }));
  class FakeAudioCtx {
    constructor() { this.currentTime = 0; this.destination = {}; }
    createOscillator() { return new FakeOsc(); }
    createGain() { return new FakeGain(); }
    close() {}
  }
  global.window = { COSMO_SETTINGS: { muteAudio: false }, AudioContext: FakeAudioCtx };
  assert.doesNotThrow(() => playSoundscape('tesla'));
  class FakeCtx {
    constructor() { this.destination = {}; }
    createOscillator() { return new FakeOsc(); }
    createGain() { return new FakeGain(); }
  }
  global.window = { COSMO_SETTINGS: { muteAudio: false }, AudioContext: FakeCtx };
  assert.doesNotThrow(() => soundscape.activate(null, 'tesla'));
  class FakeGain { constructor() { this.gain = { value: 0 }; } connect() { return this; } }
  class FakeMerger { connect() { return this; } }
  class FakeAudioCtx {
    constructor() { this.currentTime = 0; this.destination = {}; }
    createOscillator() { return new FakeOsc(); }
    createGain() { return new FakeGain(); }
    createChannelMerger() { return new FakeMerger(); }
  }
  class FakeGain { constructor() { this.gain = { value: 0 }; } connect() { return this; } }
  class FakeMerger { connect() { return this; } }
  class FakeAudioCtx {
    constructor() { this.currentTime = 0; this.destination = {}; }
    createOscillator() { return new FakeOsc(); }
    createGain() { return new FakeGain(); }
    createChannelMerger() { return new FakeMerger(); }
    close() {}
  }
  global.window = { COSMO_SETTINGS: { muteAudio: false }, AudioContext: FakeAudioCtx };
  global.alert = () => {};
  }
  global.window = { COSMO_SETTINGS: { muteAudio: false }, AudioContext: FakeAudioCtx };
  class FakeGain { constructor() { this.gain = { value: 0 }; } connect() { return this; } }
  class FakeMerger { connect() { return this; } }
  class FakeAudioCtx {
    constructor() { this.currentTime = 0; this.destination = {}; }
    createOscillator() { return new FakeOsc(); }
    createGain() { return new FakeGain(); }
    createChannelMerger() { return new FakeMerger(); }
    close() {}
  }
  class FakeGain { constructor() { this.gain = { value: 0 }; } connect() { return this; } }
  class FakeMerger { connect() { return this; } }
  class FakeAudioCtx {
    constructor() { this.currentTime = 0; this.destination = {}; }
    createOscillator() { return new FakeOsc(); }
    createGain() { return new FakeGain(); }
    createChannelMerger() { return new FakeMerger(); }
    close() {}
  }
  class FakeGain { constructor() { this.gain = { value: 0 }; } connect() { return this; } }
=======
>>>>>>> 785f80ef
  class FakeMerger { connect() { return this; } }
  class FakeAudioCtx {
    constructor() { this.currentTime = 0; this.destination = {}; }
    createOscillator() { return new FakeOsc(); }
    createGain() { return new FakeGain(); }
    createChannelMerger() { return new FakeMerger(); }
<<<<<<< HEAD
    close() {}
=======
>>>>>>> 785f80ef
  }
  global.window = { COSMO_SETTINGS: { muteAudio: false }, AudioContext: FakeAudioCtx };
  global.alert = () => {};
  assert.doesNotThrow(() => soundscape('tesla'));
  assert.equal(started, 2);
  soundscape.deactivate();
  cleanup();
});

test('soundscape handles missing AudioContext', () => {
  global.window = { COSMO_SETTINGS: { muteAudio: false } };
  const warnings = [];
  console.warn = (msg) => warnings.push(msg);
  assert.doesNotThrow(() => soundscape('hypatia'));
  assert.ok(warnings.some((m) => /Web Audio API not supported/.test(m)));
  cleanup();
});<|MERGE_RESOLUTION|>--- conflicted
+++ resolved
@@ -5,7 +5,6 @@
 
 function cleanup() {
   delete global.window;
-<<<<<<< HEAD
 }
 
 test('soundscape respects mute', () => {
@@ -14,12 +13,10 @@
 }
 
 test('soundscape respects mute', () => {
-=======
   delete global.alert;
 }
 
 test('soundscape respects mute', () => {
->>>>>>> 785f80ef
   global.window = { COSMO_SETTINGS: { muteAudio: true }, AudioContext: class {} };
   global.alert = () => {};
   assert.doesNotThrow(() => playSoundscape('hypatia'));
@@ -35,7 +32,6 @@
   let started = 0;
 
   class FakeOsc {
-<<<<<<< HEAD
     constructor() { this.frequency = { value: 0 }; }
     connect() { return this; }
     start() { started++; }
@@ -64,8 +60,6 @@
   let started = 0;
 
   class FakeOsc {
-=======
->>>>>>> 785f80ef
     constructor() { this.frequency = { value: 0 }; }
     connect() { return this; }
     start() { started++; }
@@ -76,7 +70,6 @@
     constructor() { this.gain = { value: 0 }; }
     connect() { return this; }
   }
-<<<<<<< HEAD
 
   class FakeCtx {
     constructor() { this.currentTime = 0; this.destination = {}; }
@@ -141,18 +134,13 @@
     close() {}
   }
   class FakeGain { constructor() { this.gain = { value: 0 }; } connect() { return this; } }
-=======
->>>>>>> 785f80ef
   class FakeMerger { connect() { return this; } }
   class FakeAudioCtx {
     constructor() { this.currentTime = 0; this.destination = {}; }
     createOscillator() { return new FakeOsc(); }
     createGain() { return new FakeGain(); }
     createChannelMerger() { return new FakeMerger(); }
-<<<<<<< HEAD
     close() {}
-=======
->>>>>>> 785f80ef
   }
   global.window = { COSMO_SETTINGS: { muteAudio: false }, AudioContext: FakeAudioCtx };
   global.alert = () => {};
