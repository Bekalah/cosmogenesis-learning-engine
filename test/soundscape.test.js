import test from 'node:test';
import assert from 'node:assert/strict';
import soundscape, { playSoundscape } from '../plugins/soundscape.js';
import { soundscape } from '../plugins/soundscape.js';

function cleanup() {
  delete global.window;
<<<<<<< HEAD
  delete global.alert;
}

test('soundscape respects mute', () => {
  global.window = { COSMO_SETTINGS: { muteAudio: true }, AudioContext: class {} };
  global.alert = () => {};
  assert.doesNotThrow(() => playSoundscape('hypatia'));
function cleanup() { delete global.window; }

test('soundscape respects mute', () => {
  global.window = { COSMO_SETTINGS: { muteAudio: true }, AudioContext: class {} };
=======
}

test('soundscape respects mute', () => {
  global.window = { COSMO_SETTINGS: { muteAudio: true } };
>>>>>>> 02c411c4
  assert.doesNotThrow(() => soundscape.activate(null, 'hypatia'));
  cleanup();
});

test('soundscape starts single oscillator by default', () => {
  let started = 0;

  class FakeOsc {
<<<<<<< HEAD
=======
    constructor() { this.frequency = { value: 0 }; }
    connect() { return this; }
    start() { started++; }
    stop() {}
  }

  class FakeGain {
    constructor() { this.gain = { value: 0 }; }
    connect() { return this; }
  }

  class FakeCtx {
    constructor() { this.currentTime = 0; this.destination = {}; }
    createOscillator() { return new FakeOsc(); }
    createGain() { return new FakeGain(); }
  }

  global.window = { COSMO_SETTINGS: { muteAudio: false }, AudioContext: FakeCtx };
  assert.doesNotThrow(() => soundscape.activate(null, { theme: 'tesla' }));
  assert.equal(started, 1);
  soundscape.deactivate();
  cleanup();
});

test('soundscape enables binaural beats when requested', () => {
  let started = 0;

  class FakeOsc {
>>>>>>> 02c411c4
    constructor() { this.frequency = { value: 0 }; }
    connect() { return this; }
    start() { started++; }
    stop() {}
  }

  class FakeGain {
    constructor() { this.gain = { value: 0 }; }
    connect() { return this; }
  }
<<<<<<< HEAD
  class FakeAudioCtx {
    constructor() { this.currentTime = 0; this.destination = {}; }
    createOscillator() { return new FakeOsc(); }
    createGain() { return new FakeGain(); }
    close() {}
  }
  global.window = { COSMO_SETTINGS: { muteAudio: false }, AudioContext: FakeAudioCtx };
  assert.doesNotThrow(() => playSoundscape('tesla'));
  class FakeCtx {
    constructor() { this.destination = {}; }
    createOscillator() { return new FakeOsc(); }
    createGain() { return new FakeGain(); }
  }
  global.window = { COSMO_SETTINGS: { muteAudio: false }, AudioContext: FakeCtx };
  assert.doesNotThrow(() => soundscape.activate(null, 'tesla'));
  class FakeGain { constructor() { this.gain = { value: 0 }; } connect() { return this; } }
  class FakeMerger { connect() { return this; } }
  class FakeAudioCtx {
    constructor() { this.currentTime = 0; this.destination = {}; }
    createOscillator() { return new FakeOsc(); }
    createGain() { return new FakeGain(); }
    createChannelMerger() { return new FakeMerger(); }
  }
  class FakeGain { constructor() { this.gain = { value: 0 }; } connect() { return this; } }
  class FakeMerger { connect() { return this; } }
  class FakeAudioCtx {
    constructor() { this.currentTime = 0; this.destination = {}; }
    createOscillator() { return new FakeOsc(); }
    createGain() { return new FakeGain(); }
    createChannelMerger() { return new FakeMerger(); }
    close() {}
  }
  global.window = { COSMO_SETTINGS: { muteAudio: false }, AudioContext: FakeAudioCtx };
  global.alert = () => {};
  }
  global.window = { COSMO_SETTINGS: { muteAudio: false }, AudioContext: FakeAudioCtx };
  class FakeGain { constructor() { this.gain = { value: 0 }; } connect() { return this; } }
  class FakeMerger { connect() { return this; } }
  class FakeAudioCtx {
    constructor() { this.currentTime = 0; this.destination = {}; }
    createOscillator() { return new FakeOsc(); }
    createGain() { return new FakeGain(); }
    createChannelMerger() { return new FakeMerger(); }
    close() {}
  }
  class FakeGain { constructor() { this.gain = { value: 0 }; } connect() { return this; } }
  class FakeMerger { connect() { return this; } }
  class FakeAudioCtx {
    constructor() { this.currentTime = 0; this.destination = {}; }
    createOscillator() { return new FakeOsc(); }
    createGain() { return new FakeGain(); }
    createChannelMerger() { return new FakeMerger(); }
    close() {}
  }
  class FakeGain { constructor() { this.gain = { value: 0 }; } connect() { return this; } }
  class FakeMerger { connect() { return this; } }
  class FakeAudioCtx {
    constructor() { this.currentTime = 0; this.destination = {}; }
    createOscillator() { return new FakeOsc(); }
    createGain() { return new FakeGain(); }
    createChannelMerger() { return new FakeMerger(); }
    close() {}
  }
  global.window = { COSMO_SETTINGS: { muteAudio: false }, AudioContext: FakeAudioCtx };
  global.alert = () => {};
  assert.doesNotThrow(() => soundscape('tesla'));
  assert.equal(started, 2);
  soundscape.deactivate();
  cleanup();
});

test('soundscape handles missing AudioContext', () => {
  global.window = { COSMO_SETTINGS: { muteAudio: false } };
  const warnings = [];
  console.warn = (msg) => warnings.push(msg);
  assert.doesNotThrow(() => soundscape('hypatia'));
  assert.ok(warnings.some((m) => /Web Audio API not supported/.test(m)));
  cleanup();
=======

  class FakeCtx {
    constructor() { this.currentTime = 0; this.destination = {}; }
    createOscillator() { return new FakeOsc(); }
    createGain() { return new FakeGain(); }
  }

  global.window = { COSMO_SETTINGS: { muteAudio: false }, AudioContext: FakeCtx };
  assert.doesNotThrow(() => soundscape.activate(null, { theme: 'tesla', binaural: true }));
  assert.equal(started, 2);
  soundscape.deactivate();
  cleanup();
>>>>>>> 02c411c4
});<|MERGE_RESOLUTION|>--- conflicted
+++ resolved
@@ -5,7 +5,6 @@
 
 function cleanup() {
   delete global.window;
-<<<<<<< HEAD
   delete global.alert;
 }
 
@@ -17,12 +16,10 @@
 
 test('soundscape respects mute', () => {
   global.window = { COSMO_SETTINGS: { muteAudio: true }, AudioContext: class {} };
-=======
 }
 
 test('soundscape respects mute', () => {
   global.window = { COSMO_SETTINGS: { muteAudio: true } };
->>>>>>> 02c411c4
   assert.doesNotThrow(() => soundscape.activate(null, 'hypatia'));
   cleanup();
 });
@@ -31,8 +28,6 @@
   let started = 0;
 
   class FakeOsc {
-<<<<<<< HEAD
-=======
     constructor() { this.frequency = { value: 0 }; }
     connect() { return this; }
     start() { started++; }
@@ -61,7 +56,6 @@
   let started = 0;
 
   class FakeOsc {
->>>>>>> 02c411c4
     constructor() { this.frequency = { value: 0 }; }
     connect() { return this; }
     start() { started++; }
@@ -72,7 +66,6 @@
     constructor() { this.gain = { value: 0 }; }
     connect() { return this; }
   }
-<<<<<<< HEAD
   class FakeAudioCtx {
     constructor() { this.currentTime = 0; this.destination = {}; }
     createOscillator() { return new FakeOsc(); }
@@ -139,6 +132,15 @@
   global.window = { COSMO_SETTINGS: { muteAudio: false }, AudioContext: FakeAudioCtx };
   global.alert = () => {};
   assert.doesNotThrow(() => soundscape('tesla'));
+
+  class FakeCtx {
+    constructor() { this.currentTime = 0; this.destination = {}; }
+    createOscillator() { return new FakeOsc(); }
+    createGain() { return new FakeGain(); }
+  }
+
+  global.window = { COSMO_SETTINGS: { muteAudio: false }, AudioContext: FakeCtx };
+  assert.doesNotThrow(() => soundscape.activate(null, { theme: 'tesla', binaural: true }));
   assert.equal(started, 2);
   soundscape.deactivate();
   cleanup();
@@ -151,18 +153,4 @@
   assert.doesNotThrow(() => soundscape('hypatia'));
   assert.ok(warnings.some((m) => /Web Audio API not supported/.test(m)));
   cleanup();
-=======
-
-  class FakeCtx {
-    constructor() { this.currentTime = 0; this.destination = {}; }
-    createOscillator() { return new FakeOsc(); }
-    createGain() { return new FakeGain(); }
-  }
-
-  global.window = { COSMO_SETTINGS: { muteAudio: false }, AudioContext: FakeCtx };
-  assert.doesNotThrow(() => soundscape.activate(null, { theme: 'tesla', binaural: true }));
-  assert.equal(started, 2);
-  soundscape.deactivate();
-  cleanup();
->>>>>>> 02c411c4
 });