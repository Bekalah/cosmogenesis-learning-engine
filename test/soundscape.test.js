import { test } from 'node:test';
import assert from 'node:assert/strict';
import soundscape, { playSoundscape } from '../plugins/soundscape.js';

function cleanup() {
  delete global.window;
  delete global.alert;
}

test('soundscape respects mute', () => {
  global.window = { COSMO_SETTINGS: { muteAudio: true }, AudioContext: class {} };
  global.alert = () => {};
  assert.doesNotThrow(() => playSoundscape('hypatia'));
function cleanup() { delete global.window; }

test('soundscape respects mute', () => {
  global.window = { COSMO_SETTINGS: { muteAudio: true }, AudioContext: class {} };
  assert.doesNotThrow(() => soundscape.activate(null, 'hypatia'));
  cleanup();
});

test('soundscape starts oscillators when not muted', () => {
  let started = 0;
  class FakeOsc {
    constructor() { this.frequency = { value: 0 }; }
    connect() { return this; }
    start() { started++; }
    stop() {}
  }
<<<<<<< HEAD
  class FakeGain {
    constructor() { this.gain = { value: 0 }; }
    connect() { return this; }
  }
  class FakeAudioCtx {
    constructor() { this.currentTime = 0; this.destination = {}; }
    createOscillator() { return new FakeOsc(); }
    createGain() { return new FakeGain(); }
    close() {}
  }
  global.window = { COSMO_SETTINGS: { muteAudio: false }, AudioContext: FakeAudioCtx };
  assert.doesNotThrow(() => playSoundscape('tesla'));
  class FakeCtx {
    constructor() { this.destination = {}; }
    createOscillator() { return new FakeOsc(); }
    createGain() { return new FakeGain(); }
  }
  global.window = { COSMO_SETTINGS: { muteAudio: false }, AudioContext: FakeCtx };
  assert.doesNotThrow(() => soundscape.activate(null, 'tesla'));
  class FakeGain { constructor() { this.gain = { value: 0 }; } connect() { return this; } }
  class FakeMerger { connect() { return this; } }
  class FakeAudioCtx {
    constructor() { this.currentTime = 0; this.destination = {}; }
    createOscillator() { return new FakeOsc(); }
    createGain() { return new FakeGain(); }
    createChannelMerger() { return new FakeMerger(); }
  }
  global.window = { COSMO_SETTINGS: { muteAudio: false }, AudioContext: FakeAudioCtx };
  global.alert = () => {};
  }
  global.window = { COSMO_SETTINGS: { muteAudio: false }, AudioContext: FakeAudioCtx };
=======
  class FakeGain { constructor() { this.gain = { value: 0 }; } connect() { return this; } }
  class FakeMerger { connect() { return this; } }
  class FakeAudioCtx {
    constructor() { this.currentTime = 0; this.destination = {}; }
    createOscillator() { return new FakeOsc(); }
    createGain() { return new FakeGain(); }
    createChannelMerger() { return new FakeMerger(); }
    close() {}
  }
  global.window = { COSMO_SETTINGS: { muteAudio: false }, AudioContext: FakeAudioCtx };
  global.alert = () => {};
>>>>>>> 62b49ce1
  assert.doesNotThrow(() => soundscape('tesla'));
  assert.equal(started, 2);
  soundscape.deactivate();
  cleanup();
<<<<<<< HEAD
=======
});

test('soundscape handles missing AudioContext', () => {
  global.window = { COSMO_SETTINGS: { muteAudio: false } };
  const warnings = [];
  console.warn = (msg) => warnings.push(msg);
  assert.doesNotThrow(() => soundscape('hypatia'));
  assert.ok(warnings.some((m) => /Web Audio API not supported/.test(m)));
  cleanup();
>>>>>>> 62b49ce1
});<|MERGE_RESOLUTION|>--- conflicted
+++ resolved
@@ -27,7 +27,6 @@
     start() { started++; }
     stop() {}
   }
-<<<<<<< HEAD
   class FakeGain {
     constructor() { this.gain = { value: 0 }; }
     connect() { return this; }
@@ -59,7 +58,6 @@
   global.alert = () => {};
   }
   global.window = { COSMO_SETTINGS: { muteAudio: false }, AudioContext: FakeAudioCtx };
-=======
   class FakeGain { constructor() { this.gain = { value: 0 }; } connect() { return this; } }
   class FakeMerger { connect() { return this; } }
   class FakeAudioCtx {
@@ -71,13 +69,10 @@
   }
   global.window = { COSMO_SETTINGS: { muteAudio: false }, AudioContext: FakeAudioCtx };
   global.alert = () => {};
->>>>>>> 62b49ce1
   assert.doesNotThrow(() => soundscape('tesla'));
   assert.equal(started, 2);
   soundscape.deactivate();
   cleanup();
-<<<<<<< HEAD
-=======
 });
 
 test('soundscape handles missing AudioContext', () => {
@@ -87,5 +82,4 @@
   assert.doesNotThrow(() => soundscape('hypatia'));
   assert.ok(warnings.some((m) => /Web Audio API not supported/.test(m)));
   cleanup();
->>>>>>> 62b49ce1
 });