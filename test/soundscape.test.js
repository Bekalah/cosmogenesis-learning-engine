import test from 'node:test';
import assert from 'node:assert/strict';
import soundscape, { playSoundscape } from '../plugins/soundscape.js';
import { soundscape } from '../plugins/soundscape.js';

function cleanup() {
  delete global.window;
}

test('soundscape respects mute', () => {
  global.window = { COSMO_SETTINGS: { muteAudio: true } };
  delete global.alert;
}

test('soundscape respects mute', () => {
  delete global.alert;
}

test('soundscape respects mute', () => {
  global.window = { COSMO_SETTINGS: { muteAudio: true }, AudioContext: class {} };
  global.alert = () => {};
  assert.doesNotThrow(() => playSoundscape('hypatia'));
function cleanup() { delete global.window; }

test('soundscape respects mute', () => {
  global.window = { COSMO_SETTINGS: { muteAudio: true }, AudioContext: class {} };
}

test('soundscape respects mute', () => {
  global.window = { COSMO_SETTINGS: { muteAudio: true } };
  assert.doesNotThrow(() => soundscape.activate(null, 'hypatia'));
  cleanup();
});

test('soundscape starts single oscillator by default', () => {
<<<<<<< HEAD
  let started = 0;

  class FakeOsc {
    constructor() { this.frequency = { value: 0 }; }
    connect() { return this; }
    start() { started++; }
    stop() {}
  }

  class FakeGain {
    constructor() { this.gain = { value: 0 }; }
    connect() { return this; }
  }

  class FakeCtx {
    constructor() { this.currentTime = 0; this.destination = {}; }
    createOscillator() { return new FakeOsc(); }
    createGain() { return new FakeGain(); }
  }

  global.window = { COSMO_SETTINGS: { muteAudio: false }, AudioContext: FakeCtx };
  assert.doesNotThrow(() => soundscape.activate(null, { theme: 'tesla' }));
  assert.equal(started, 1);
  soundscape.deactivate();
  cleanup();
});

test('soundscape enables binaural beats when requested', () => {
=======
>>>>>>> 338c9a70
  let started = 0;

  class FakeOsc {
    constructor() { this.frequency = { value: 0 }; }
    connect() { return this; }
    start() { started++; }
    stop() {}
  }

<<<<<<< HEAD
=======
  class FakeGain {
    constructor() { this.gain = { value: 0 }; }
    connect() { return this; }
  }

  class FakeCtx {
    constructor() { this.currentTime = 0; this.destination = {}; }
    createOscillator() { return new FakeOsc(); }
    createGain() { return new FakeGain(); }
  }

  global.window = { COSMO_SETTINGS: { muteAudio: false }, AudioContext: FakeCtx };
  assert.doesNotThrow(() => soundscape.activate(null, { theme: 'tesla' }));
  assert.equal(started, 1);
  soundscape.deactivate();
  cleanup();
});

test('soundscape enables binaural beats when requested', () => {
  let started = 0;

  class FakeOsc {
    constructor() { this.frequency = { value: 0 }; }
    connect() { return this; }
    start() { started++; }
    stop() {}
  }

>>>>>>> 338c9a70
  class FakeGain {
    constructor() { this.gain = { value: 0 }; }
    connect() { return this; }
  }

  class FakeCtx {
    constructor() { this.currentTime = 0; this.destination = {}; }
    createOscillator() { return new FakeOsc(); }
    createGain() { return new FakeGain(); }
  }

  global.window = { COSMO_SETTINGS: { muteAudio: false }, AudioContext: FakeCtx };
  assert.doesNotThrow(() => soundscape.activate(null, { theme: 'tesla', binaural: true }));
  class FakeAudioCtx {
    constructor() { this.currentTime = 0; this.destination = {}; }
    createOscillator() { return new FakeOsc(); }
    createGain() { return new FakeGain(); }
    close() {}
  }
  global.window = { COSMO_SETTINGS: { muteAudio: false }, AudioContext: FakeAudioCtx };
  assert.doesNotThrow(() => playSoundscape('tesla'));
  class FakeCtx {
    constructor() { this.destination = {}; }
    createOscillator() { return new FakeOsc(); }
    createGain() { return new FakeGain(); }
  }
  global.window = { COSMO_SETTINGS: { muteAudio: false }, AudioContext: FakeCtx };
  assert.doesNotThrow(() => soundscape.activate(null, 'tesla'));
  class FakeGain { constructor() { this.gain = { value: 0 }; } connect() { return this; } }
  class FakeMerger { connect() { return this; } }
  class FakeAudioCtx {
    constructor() { this.currentTime = 0; this.destination = {}; }
    createOscillator() { return new FakeOsc(); }
    createGain() { return new FakeGain(); }
    createChannelMerger() { return new FakeMerger(); }
  }
  class FakeGain { constructor() { this.gain = { value: 0 }; } connect() { return this; } }
  class FakeMerger { connect() { return this; } }
  class FakeAudioCtx {
    constructor() { this.currentTime = 0; this.destination = {}; }
    createOscillator() { return new FakeOsc(); }
    createGain() { return new FakeGain(); }
    createChannelMerger() { return new FakeMerger(); }
    close() {}
  }
  class FakeGain {
    constructor() { this.gain = { value: 0 }; }
    connect() { return this; }
  global.window = { COSMO_SETTINGS: { muteAudio: false }, AudioContext: FakeAudioCtx };
  global.alert = () => {};
  }
  global.window = { COSMO_SETTINGS: { muteAudio: false }, AudioContext: FakeAudioCtx };
  class FakeGain { constructor() { this.gain = { value: 0 }; } connect() { return this; } }
  class FakeMerger { connect() { return this; } }
  class FakeAudioCtx {
    constructor() { this.currentTime = 0; this.destination = {}; }
    createOscillator() { return new FakeOsc(); }
    createGain() { return new FakeGain(); }
    createChannelMerger() { return new FakeMerger(); }
    close() {}
  }
  class FakeGain { constructor() { this.gain = { value: 0 }; } connect() { return this; } }
  class FakeMerger { connect() { return this; } }
  class FakeAudioCtx {
    constructor() { this.currentTime = 0; this.destination = {}; }
    createOscillator() { return new FakeOsc(); }
    createGain() { return new FakeGain(); }
    createChannelMerger() { return new FakeMerger(); }
    close() {}
  }
  class FakeGain { constructor() { this.gain = { value: 0 }; } connect() { return this; } }
  class FakeMerger { connect() { return this; } }
  class FakeAudioCtx {
    constructor() { this.currentTime = 0; this.destination = {}; }
    createOscillator() { return new FakeOsc(); }
    createGain() { return new FakeGain(); }
    createChannelMerger() { return new FakeMerger(); }
    close() {}
  }
  global.window = { COSMO_SETTINGS: { muteAudio: false }, AudioContext: FakeAudioCtx };
  global.alert = () => {};
  assert.doesNotThrow(() => soundscape('tesla'));

  class FakeCtx {
    constructor() { this.currentTime = 0; this.destination = {}; }
    createOscillator() { return new FakeOsc(); }
    createGain() { return new FakeGain(); }
  }

  global.window = { COSMO_SETTINGS: { muteAudio: false }, AudioContext: FakeCtx };
  assert.doesNotThrow(() => soundscape.activate(null, { theme: 'tesla', binaural: true }));
  assert.equal(started, 2);
  soundscape.deactivate();
  cleanup();
});

test('soundscape handles missing AudioContext', () => {
  global.window = { COSMO_SETTINGS: { muteAudio: false } };
  const warnings = [];
  console.warn = (msg) => warnings.push(msg);
  assert.doesNotThrow(() => soundscape('hypatia'));
  assert.ok(warnings.some((m) => /Web Audio API not supported/.test(m)));
  cleanup();
});<|MERGE_RESOLUTION|>--- conflicted
+++ resolved
@@ -33,7 +33,6 @@
 });
 
 test('soundscape starts single oscillator by default', () => {
-<<<<<<< HEAD
   let started = 0;
 
   class FakeOsc {
@@ -62,8 +61,6 @@
 });
 
 test('soundscape enables binaural beats when requested', () => {
-=======
->>>>>>> 338c9a70
   let started = 0;
 
   class FakeOsc {
@@ -73,37 +70,6 @@
     stop() {}
   }
 
-<<<<<<< HEAD
-=======
-  class FakeGain {
-    constructor() { this.gain = { value: 0 }; }
-    connect() { return this; }
-  }
-
-  class FakeCtx {
-    constructor() { this.currentTime = 0; this.destination = {}; }
-    createOscillator() { return new FakeOsc(); }
-    createGain() { return new FakeGain(); }
-  }
-
-  global.window = { COSMO_SETTINGS: { muteAudio: false }, AudioContext: FakeCtx };
-  assert.doesNotThrow(() => soundscape.activate(null, { theme: 'tesla' }));
-  assert.equal(started, 1);
-  soundscape.deactivate();
-  cleanup();
-});
-
-test('soundscape enables binaural beats when requested', () => {
-  let started = 0;
-
-  class FakeOsc {
-    constructor() { this.frequency = { value: 0 }; }
-    connect() { return this; }
-    start() { started++; }
-    stop() {}
-  }
-
->>>>>>> 338c9a70
   class FakeGain {
     constructor() { this.gain = { value: 0 }; }
     connect() { return this; }
