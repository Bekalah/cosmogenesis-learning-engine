import { test } from 'node:test';
import assert from 'node:assert/strict';
import soundscape, { playSoundscape } from '../plugins/soundscape.js';

<<<<<<< HEAD
import test from "node:test";
import assert from "node:assert/strict";
import soundscape from "../plugins/soundscape.js";

// Clean window after each test
function cleanup() {
  delete global.window;
=======
function cleanup() {
  delete global.window;
  delete global.alert;
>>>>>>> 3d3a20ad
}
function cleanup() { delete global.window; }

test('soundscape respects mute', () => {
  global.window = { COSMO_SETTINGS: { muteAudio: true }, AudioContext: class {} };
<<<<<<< HEAD
  assert.doesNotThrow(() => soundscape.activate(null, 'hypatia'));
test("soundscape respects mute", () => {
  global.window = {
    COSMO_SETTINGS: { muteAudio: true },
    AudioContext: class {},
  };
  assert.doesNotThrow(() => soundscape("hypatia"));
=======
  global.alert = () => {};
  assert.doesNotThrow(() => playSoundscape('hypatia'));
  assert.doesNotThrow(() => soundscape.activate(null, 'hypatia'));
>>>>>>> 3d3a20ad
  cleanup();
});

test("soundscape starts oscillators when not muted", () => {
  let started = 0;
  class FakeOsc {
    constructor() { this.frequency = { value: 0 }; }
<<<<<<< HEAD
    connect() { return this; }
    start() { started++; }
    stop() {}
  }
  class FakeGain {
    constructor() { this.gain = { value: 0 }; }
    connect() { return this; }
  }
  class FakeAudioCtx {
    constructor() { this.destination = {}; }
    createOscillator() { return new FakeOsc(); }
    createGain() { return new FakeGain(); }
    close() {}
  }
  global.window = { COSMO_SETTINGS: { muteAudio: false }, AudioContext: FakeAudioCtx };
  assert.doesNotThrow(() => soundscape.activate(null, 'tesla'));
    constructor() {
      this.frequency = { value: 0 };
    }
    connect() {
      return this;
    }
    start() {
      started++;
    }
    stop() {}
  }
  class FakeGain {
    constructor() {
      this.gain = { value: 0 };
    }
    connect() {
      return this;
    }
  }
  class FakeAudioCtx {
    constructor() {
      this.currentTime = 0;
      this.destination = {};
    }
    createOscillator() {
      return new FakeOsc();
    }
    createGain() {
      return new FakeGain();
    }
  }
  global.window = {
    COSMO_SETTINGS: { muteAudio: false },
    AudioContext: FakeAudioCtx,
  };
  assert.doesNotThrow(() => soundscape("tesla"));
  }
  class FakeGain {
    constructor() { this.gain = { value: 0 }; }
=======
>>>>>>> 3d3a20ad
    connect() { return this; }
  }
  }
  class FakeGain {
    constructor() { this.gain = { value: 0 }; }
    connect() { return this; }
  }
<<<<<<< HEAD
  class FakeCtx {
    constructor() { this.destination = {}; }
    createOscillator() { return new FakeOsc(); }
    createGain() { return new FakeGain(); }
  }
  global.window = { COSMO_SETTINGS: { muteAudio: false }, AudioContext: FakeCtx };
  assert.doesNotThrow(() => soundscape.activate(null, 'tesla'));
=======
  class FakeAudioCtx {
    constructor() { this.currentTime = 0; this.destination = {}; }
    createOscillator() { return new FakeOsc(); }
    createGain() { return new FakeGain(); }
    close() {}
  }
  global.window = { COSMO_SETTINGS: { muteAudio: false }, AudioContext: FakeAudioCtx };
  assert.doesNotThrow(() => playSoundscape('tesla'));
>>>>>>> 3d3a20ad
  assert.equal(started, 2);
  soundscape.deactivate();
  cleanup();
});<|MERGE_RESOLUTION|>--- conflicted
+++ resolved
@@ -2,7 +2,6 @@
 import assert from 'node:assert/strict';
 import soundscape, { playSoundscape } from '../plugins/soundscape.js';
 
-<<<<<<< HEAD
 import test from "node:test";
 import assert from "node:assert/strict";
 import soundscape from "../plugins/soundscape.js";
@@ -10,17 +9,14 @@
 // Clean window after each test
 function cleanup() {
   delete global.window;
-=======
 function cleanup() {
   delete global.window;
   delete global.alert;
->>>>>>> 3d3a20ad
 }
 function cleanup() { delete global.window; }
 
 test('soundscape respects mute', () => {
   global.window = { COSMO_SETTINGS: { muteAudio: true }, AudioContext: class {} };
-<<<<<<< HEAD
   assert.doesNotThrow(() => soundscape.activate(null, 'hypatia'));
 test("soundscape respects mute", () => {
   global.window = {
@@ -28,11 +24,9 @@
     AudioContext: class {},
   };
   assert.doesNotThrow(() => soundscape("hypatia"));
-=======
   global.alert = () => {};
   assert.doesNotThrow(() => playSoundscape('hypatia'));
   assert.doesNotThrow(() => soundscape.activate(null, 'hypatia'));
->>>>>>> 3d3a20ad
   cleanup();
 });
 
@@ -40,7 +34,6 @@
   let started = 0;
   class FakeOsc {
     constructor() { this.frequency = { value: 0 }; }
-<<<<<<< HEAD
     connect() { return this; }
     start() { started++; }
     stop() {}
@@ -96,8 +89,6 @@
   }
   class FakeGain {
     constructor() { this.gain = { value: 0 }; }
-=======
->>>>>>> 3d3a20ad
     connect() { return this; }
   }
   }
@@ -105,7 +96,6 @@
     constructor() { this.gain = { value: 0 }; }
     connect() { return this; }
   }
-<<<<<<< HEAD
   class FakeCtx {
     constructor() { this.destination = {}; }
     createOscillator() { return new FakeOsc(); }
@@ -113,7 +103,6 @@
   }
   global.window = { COSMO_SETTINGS: { muteAudio: false }, AudioContext: FakeCtx };
   assert.doesNotThrow(() => soundscape.activate(null, 'tesla'));
-=======
   class FakeAudioCtx {
     constructor() { this.currentTime = 0; this.destination = {}; }
     createOscillator() { return new FakeOsc(); }
@@ -122,7 +111,6 @@
   }
   global.window = { COSMO_SETTINGS: { muteAudio: false }, AudioContext: FakeAudioCtx };
   assert.doesNotThrow(() => playSoundscape('tesla'));
->>>>>>> 3d3a20ad
   assert.equal(started, 2);
   soundscape.deactivate();
   cleanup();
