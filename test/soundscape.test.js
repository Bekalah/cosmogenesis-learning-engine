--- conflicted
+++ resolved
@@ -1,4 +1,3 @@
-<<<<<<< HEAD
 import test from 'node:test';
 import assert from 'node:assert/strict';
 import soundscape, { playSoundscape } from '../plugins/soundscape.js';
@@ -34,7 +33,6 @@
 });
 
 test('soundscape starts single oscillator by default', () => {
-=======
 import test from "node:test";
 import assert from "node:assert/strict";
 import soundscape from "../plugins/soundscape.js";
@@ -54,7 +52,6 @@
 });
 
 test("soundscape starts oscillators when not muted", () => {
->>>>>>> 24c5cfe3
   let started = 0;
 
   class FakeOsc {
@@ -65,7 +62,6 @@
   }
 
   class FakeGain {
-<<<<<<< HEAD
     constructor() { this.gain = { value: 0 }; }
     connect() { return this; }
   }
@@ -184,7 +180,6 @@
 
   global.window = { COSMO_SETTINGS: { muteAudio: false }, AudioContext: FakeCtx };
   assert.doesNotThrow(() => soundscape.activate(null, { theme: 'tesla', binaural: true }));
-=======
     constructor() {
       this.gain = { value: 0 };
     }
@@ -209,11 +204,9 @@
     AudioContext: FakeAudioCtx,
   };
   assert.doesNotThrow(() => soundscape("tesla"));
->>>>>>> 24c5cfe3
   assert.equal(started, 2);
   soundscape.deactivate();
   cleanup();
-<<<<<<< HEAD
 });
 
 test('soundscape handles missing AudioContext', () => {
@@ -223,6 +216,4 @@
   assert.doesNotThrow(() => soundscape('hypatia'));
   assert.ok(warnings.some((m) => /Web Audio API not supported/.test(m)));
   cleanup();
-=======
->>>>>>> 24c5cfe3
 });