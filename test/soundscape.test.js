import { test } from 'node:test';
import assert from 'node:assert/strict';
<<<<<<< HEAD
import soundscape, { playSoundscape } from '../plugins/soundscape.js';
=======
>>>>>>> 6e3529d2
import { soundscape } from '../plugins/soundscape.js';

function cleanup() {
  delete global.window;
  delete global.alert;
}

test('soundscape respects mute', () => {
  global.window = { COSMO_SETTINGS: { muteAudio: true }, AudioContext: class {} };
  global.alert = () => {};
  assert.doesNotThrow(() => playSoundscape('hypatia'));
function cleanup() { delete global.window; }

test('soundscape respects mute', () => {
  global.window = { COSMO_SETTINGS: { muteAudio: true }, AudioContext: class {} };
  assert.doesNotThrow(() => soundscape.activate(null, 'hypatia'));
  cleanup();
});

test('soundscape starts oscillators when not muted', () => {
  let started = 0;
  class FakeOsc {
    constructor() { this.frequency = { value: 0 }; }
    connect() { return this; }
    start() { started++; }
    stop() {}
  }
<<<<<<< HEAD
  class FakeGain {
    constructor() { this.gain = { value: 0 }; }
    connect() { return this; }
  }
  class FakeAudioCtx {
    constructor() { this.currentTime = 0; this.destination = {}; }
    createOscillator() { return new FakeOsc(); }
    createGain() { return new FakeGain(); }
    close() {}
  }
  global.window = { COSMO_SETTINGS: { muteAudio: false }, AudioContext: FakeAudioCtx };
  assert.doesNotThrow(() => playSoundscape('tesla'));
  class FakeCtx {
    constructor() { this.destination = {}; }
    createOscillator() { return new FakeOsc(); }
    createGain() { return new FakeGain(); }
  }
  global.window = { COSMO_SETTINGS: { muteAudio: false }, AudioContext: FakeCtx };
  assert.doesNotThrow(() => soundscape.activate(null, 'tesla'));
  class FakeGain { constructor() { this.gain = { value: 0 }; } connect() { return this; } }
  class FakeMerger { connect() { return this; } }
  class FakeAudioCtx {
    constructor() { this.currentTime = 0; this.destination = {}; }
    createOscillator() { return new FakeOsc(); }
    createGain() { return new FakeGain(); }
    createChannelMerger() { return new FakeMerger(); }
  }
  class FakeGain { constructor() { this.gain = { value: 0 }; } connect() { return this; } }
  class FakeMerger { connect() { return this; } }
  class FakeAudioCtx {
    constructor() { this.currentTime = 0; this.destination = {}; }
    createOscillator() { return new FakeOsc(); }
    createGain() { return new FakeGain(); }
    createChannelMerger() { return new FakeMerger(); }
    close() {}
  }
  global.window = { COSMO_SETTINGS: { muteAudio: false }, AudioContext: FakeAudioCtx };
  global.alert = () => {};
  }
  global.window = { COSMO_SETTINGS: { muteAudio: false }, AudioContext: FakeAudioCtx };
  class FakeGain { constructor() { this.gain = { value: 0 }; } connect() { return this; } }
  class FakeMerger { connect() { return this; } }
  class FakeAudioCtx {
    constructor() { this.currentTime = 0; this.destination = {}; }
    createOscillator() { return new FakeOsc(); }
    createGain() { return new FakeGain(); }
    createChannelMerger() { return new FakeMerger(); }
    close() {}
  }
  class FakeGain { constructor() { this.gain = { value: 0 }; } connect() { return this; } }
  class FakeMerger { connect() { return this; } }
  class FakeAudioCtx {
    constructor() { this.currentTime = 0; this.destination = {}; }
    createOscillator() { return new FakeOsc(); }
    createGain() { return new FakeGain(); }
    createChannelMerger() { return new FakeMerger(); }
    close() {}
  }
=======
  class FakeGain { constructor() { this.gain = { value: 0 }; } connect() { return this; } }
  class FakeMerger { connect() { return this; } }
  class FakeAudioCtx {
    constructor() { this.currentTime = 0; this.destination = {}; }
    createOscillator() { return new FakeOsc(); }
    createGain() { return new FakeGain(); }
    createChannelMerger() { return new FakeMerger(); }
    close() {}
  }
>>>>>>> 6e3529d2
  global.window = { COSMO_SETTINGS: { muteAudio: false }, AudioContext: FakeAudioCtx };
  global.alert = () => {};
  assert.doesNotThrow(() => soundscape('tesla'));
  assert.equal(started, 2);
  soundscape.deactivate();
  cleanup();
});

test('soundscape handles missing AudioContext', () => {
  global.window = { COSMO_SETTINGS: { muteAudio: false } };
  const warnings = [];
  console.warn = (msg) => warnings.push(msg);
  assert.doesNotThrow(() => soundscape('hypatia'));
  assert.ok(warnings.some((m) => /Web Audio API not supported/.test(m)));
  cleanup();
});<|MERGE_RESOLUTION|>--- conflicted
+++ resolved
@@ -1,9 +1,6 @@
 import { test } from 'node:test';
 import assert from 'node:assert/strict';
-<<<<<<< HEAD
 import soundscape, { playSoundscape } from '../plugins/soundscape.js';
-=======
->>>>>>> 6e3529d2
 import { soundscape } from '../plugins/soundscape.js';
 
 function cleanup() {
@@ -31,7 +28,6 @@
     start() { started++; }
     stop() {}
   }
-<<<<<<< HEAD
   class FakeGain {
     constructor() { this.gain = { value: 0 }; }
     connect() { return this; }
@@ -90,7 +86,6 @@
     createChannelMerger() { return new FakeMerger(); }
     close() {}
   }
-=======
   class FakeGain { constructor() { this.gain = { value: 0 }; } connect() { return this; } }
   class FakeMerger { connect() { return this; } }
   class FakeAudioCtx {
@@ -100,7 +95,6 @@
     createChannelMerger() { return new FakeMerger(); }
     close() {}
   }
->>>>>>> 6e3529d2
   global.window = { COSMO_SETTINGS: { muteAudio: false }, AudioContext: FakeAudioCtx };
   global.alert = () => {};
   assert.doesNotThrow(() => soundscape('tesla'));
