import { test } from 'node:test';
<<<<<<< HEAD
import assert from 'node:assert/strict';
import soundscape from '../plugins/soundscape.js';

function cleanup(){ delete global.window; delete global.alert; }

test('soundscape respects mute', ()=>{
  global.window = { COSMO_SETTINGS: { muteAudio: true } };
  global.alert = () => {};
  assert.doesNotThrow(()=> soundscape('hypatia'));
import soundscape from '../plugins/soundscape.js';
import { test } from 'node:test';
import assert from 'node:assert/strict';

// Clean window after each test
function cleanup(){ delete global.window; }

test('soundscape respects mute', ()=>{
  global.window = { COSMO_SETTINGS: { muteAudio: true } };
  assert.doesNotThrow(()=> soundscape.activate(null,'hypatia'));
  assert.doesNotThrow(()=> soundscape('hypatia'));
  cleanup();
});

test('soundscape starts oscillators when not muted', ()=>{
  let started = 0;
  class FakeOsc { constructor(){ this.frequency={value:0}; } connect(){ return this; } start(){ started++; } stop(){} }
  class FakeGain { constructor(){ this.gain={value:0}; } connect(){ return this; } }
  class FakeMerger { connect(){ return this; } }
  class FakeAudioCtx {
    constructor(){ this.currentTime = 0; this.destination = {}; }
    createOscillator(){ return new FakeOsc(); }
    createGain(){ return new FakeGain(); }
    createChannelMerger(){ return new FakeMerger(); }
  }
  global.window = { COSMO_SETTINGS: { muteAudio: false }, AudioContext: FakeAudioCtx };
  global.alert = () => {};
  assert.doesNotThrow(()=> soundscape('tesla'));
  assert.equal(started,2);
  class FakeGain { constructor(){ this.gain={value:0}; } connect(){ } }
  class FakeGain { constructor(){ this.gain={value:0}; } connect(){ }
=======
import { strict as assert } from 'assert';
import soundscape from '../plugins/soundscape.js';

// Clean window after each test
function cleanup() {
  delete global.window;
  delete global.alert;
}

test('soundscape respects mute', () => {
  global.window = { COSMO_SETTINGS: { muteAudio: true } };
  global.alert = () => {};
  assert.doesNotThrow(() => soundscape('hypatia'));
  cleanup();
});

test('soundscape starts oscillators when not muted', () => {
  let started = 0;
  class FakeOsc {
    constructor() {
      this.frequency = { value: 0 };
    }
    connect() {
      return this;
    }
    start() {
      started++;
    }
    stop() {}
  }
  class FakeGain {
    constructor() {
      this.gain = { value: 0 };
    }
    connect() {}
  }
  class FakeMerger {
    connect() {}
>>>>>>> 2de578f0
  }
  global.window = {
    COSMO_SETTINGS: { muteAudio: false },
    AudioContext: class {
<<<<<<< HEAD
      constructor(){ this.currentTime = 0; this.destination = {}; }
      createOscillator(){ return new FakeOsc(); }
      createGain(){ return new FakeGain(); }
    }
  };
  assert.doesNotThrow(()=> soundscape.activate(null,'tesla'));
  assert.equal(started,2);
  soundscape.deactivate();
  assert.doesNotThrow(()=> soundscape('tesla'));
  assert.equal(started,2);
=======
      constructor() {
        this.currentTime = 0;
        this.destination = {};
      }
      createOscillator() {
        return new FakeOsc();
      }
      createGain() {
        return new FakeGain();
      }
      createChannelMerger() {
        return new FakeMerger();
      }
    },
  };
  assert.doesNotThrow(() => soundscape('tesla'));
  assert.equal(started, 2);
>>>>>>> 2de578f0
  cleanup();
});<|MERGE_RESOLUTION|>--- conflicted
+++ resolved
@@ -1,5 +1,4 @@
 import { test } from 'node:test';
-<<<<<<< HEAD
 import assert from 'node:assert/strict';
 import soundscape from '../plugins/soundscape.js';
 
@@ -40,7 +39,6 @@
   assert.equal(started,2);
   class FakeGain { constructor(){ this.gain={value:0}; } connect(){ } }
   class FakeGain { constructor(){ this.gain={value:0}; } connect(){ }
-=======
 import { strict as assert } from 'assert';
 import soundscape from '../plugins/soundscape.js';
 
@@ -79,12 +77,10 @@
   }
   class FakeMerger {
     connect() {}
->>>>>>> 2de578f0
   }
   global.window = {
     COSMO_SETTINGS: { muteAudio: false },
     AudioContext: class {
-<<<<<<< HEAD
       constructor(){ this.currentTime = 0; this.destination = {}; }
       createOscillator(){ return new FakeOsc(); }
       createGain(){ return new FakeGain(); }
@@ -95,7 +91,6 @@
   soundscape.deactivate();
   assert.doesNotThrow(()=> soundscape('tesla'));
   assert.equal(started,2);
-=======
       constructor() {
         this.currentTime = 0;
         this.destination = {};
@@ -113,6 +108,5 @@
   };
   assert.doesNotThrow(() => soundscape('tesla'));
   assert.equal(started, 2);
->>>>>>> 2de578f0
   cleanup();
 });