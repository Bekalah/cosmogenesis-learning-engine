import test from 'node:test';
import assert from 'node:assert/strict';
import soundscape, { playSoundscape } from '../plugins/soundscape.js';

<<<<<<< HEAD
import test from "node:test";
import assert from "node:assert/strict";
import soundscape from "../plugins/soundscape.js";

// Clean window after each test
function cleanup() {
  delete global.window;
=======
>>>>>>> 959aa30f
function cleanup() {
  delete global.window;
  delete global.alert;
}
function cleanup() { delete global.window; }

test('soundscape respects mute', () => {
<<<<<<< HEAD
  global.window = { COSMO_SETTINGS: { muteAudio: true }, AudioContext: class {} };
  assert.doesNotThrow(() => soundscape.activate(null, 'hypatia'));
test("soundscape respects mute", () => {
  global.window = {
    COSMO_SETTINGS: { muteAudio: true },
    AudioContext: class {},
  };
  assert.doesNotThrow(() => soundscape("hypatia"));
  global.alert = () => {};
  assert.doesNotThrow(() => playSoundscape('hypatia'));
=======
  global.window = { COSMO_SETTINGS: { muteAudio: true } };
>>>>>>> 959aa30f
  assert.doesNotThrow(() => soundscape.activate(null, 'hypatia'));
  cleanup();
});

test("soundscape starts oscillators when not muted", () => {
  let started = 0;

  class FakeOsc {
    constructor() { this.frequency = { value: 0 }; }
<<<<<<< HEAD
    connect() { return this; }
    start() { started++; }
    stop() {}
  }
  class FakeGain {
    constructor() { this.gain = { value: 0 }; }
    connect() { return this; }
  }
  class FakeAudioCtx {
    constructor() { this.destination = {}; }
    createOscillator() { return new FakeOsc(); }
    createGain() { return new FakeGain(); }
    close() {}
  }
  global.window = { COSMO_SETTINGS: { muteAudio: false }, AudioContext: FakeAudioCtx };
  assert.doesNotThrow(() => soundscape.activate(null, 'tesla'));
    constructor() {
      this.frequency = { value: 0 };
    }
    connect() {
      return this;
    }
    start() {
      started++;
    }
    stop() {}
  }
  class FakeGain {
    constructor() {
      this.gain = { value: 0 };
    }
    connect() {
      return this;
    }
  }
  class FakeAudioCtx {
    constructor() {
      this.currentTime = 0;
      this.destination = {};
    }
    createOscillator() {
      return new FakeOsc();
    }
    createGain() {
      return new FakeGain();
    }
  }
  global.window = {
    COSMO_SETTINGS: { muteAudio: false },
    AudioContext: FakeAudioCtx,
  };
  assert.doesNotThrow(() => soundscape("tesla"));
  }
  class FakeGain {
    constructor() { this.gain = { value: 0 }; }
=======
>>>>>>> 959aa30f
    connect() { return this; }
  }
  }

  class FakeGain {
    constructor() { this.gain = { value: 0 }; }
    connect() { return this; }
  }
<<<<<<< HEAD
  class FakeCtx {
    constructor() { this.destination = {}; }
    createOscillator() { return new FakeOsc(); }
    createGain() { return new FakeGain(); }
  }
  global.window = { COSMO_SETTINGS: { muteAudio: false }, AudioContext: FakeCtx };
  assert.doesNotThrow(() => soundscape.activate(null, 'tesla'));
  class FakeAudioCtx {
    constructor() { this.currentTime = 0; this.destination = {}; }
    createOscillator() { return new FakeOsc(); }
    createGain() { return new FakeGain(); }
    close() {}
  }
  global.window = { COSMO_SETTINGS: { muteAudio: false }, AudioContext: FakeAudioCtx };
  assert.doesNotThrow(() => playSoundscape('tesla'));
=======

  class FakeCtx {
    constructor() { this.currentTime = 0; this.destination = {}; }
    createOscillator() { return new FakeOsc(); }
    createGain() { return new FakeGain(); }
  }

  global.window = { COSMO_SETTINGS: { muteAudio: false }, AudioContext: FakeCtx };
  assert.doesNotThrow(() => soundscape.activate(null, 'tesla'));
>>>>>>> 959aa30f
  assert.equal(started, 2);
  soundscape.deactivate();
  cleanup();
});<|MERGE_RESOLUTION|>--- conflicted
+++ resolved
@@ -2,7 +2,6 @@
 import assert from 'node:assert/strict';
 import soundscape, { playSoundscape } from '../plugins/soundscape.js';
 
-<<<<<<< HEAD
 import test from "node:test";
 import assert from "node:assert/strict";
 import soundscape from "../plugins/soundscape.js";
@@ -10,8 +9,6 @@
 // Clean window after each test
 function cleanup() {
   delete global.window;
-=======
->>>>>>> 959aa30f
 function cleanup() {
   delete global.window;
   delete global.alert;
@@ -19,7 +16,6 @@
 function cleanup() { delete global.window; }
 
 test('soundscape respects mute', () => {
-<<<<<<< HEAD
   global.window = { COSMO_SETTINGS: { muteAudio: true }, AudioContext: class {} };
   assert.doesNotThrow(() => soundscape.activate(null, 'hypatia'));
 test("soundscape respects mute", () => {
@@ -30,9 +26,7 @@
   assert.doesNotThrow(() => soundscape("hypatia"));
   global.alert = () => {};
   assert.doesNotThrow(() => playSoundscape('hypatia'));
-=======
   global.window = { COSMO_SETTINGS: { muteAudio: true } };
->>>>>>> 959aa30f
   assert.doesNotThrow(() => soundscape.activate(null, 'hypatia'));
   cleanup();
 });
@@ -42,7 +36,6 @@
 
   class FakeOsc {
     constructor() { this.frequency = { value: 0 }; }
-<<<<<<< HEAD
     connect() { return this; }
     start() { started++; }
     stop() {}
@@ -98,8 +91,6 @@
   }
   class FakeGain {
     constructor() { this.gain = { value: 0 }; }
-=======
->>>>>>> 959aa30f
     connect() { return this; }
   }
   }
@@ -108,7 +99,6 @@
     constructor() { this.gain = { value: 0 }; }
     connect() { return this; }
   }
-<<<<<<< HEAD
   class FakeCtx {
     constructor() { this.destination = {}; }
     createOscillator() { return new FakeOsc(); }
@@ -124,7 +114,6 @@
   }
   global.window = { COSMO_SETTINGS: { muteAudio: false }, AudioContext: FakeAudioCtx };
   assert.doesNotThrow(() => playSoundscape('tesla'));
-=======
 
   class FakeCtx {
     constructor() { this.currentTime = 0; this.destination = {}; }
@@ -134,7 +123,6 @@
 
   global.window = { COSMO_SETTINGS: { muteAudio: false }, AudioContext: FakeCtx };
   assert.doesNotThrow(() => soundscape.activate(null, 'tesla'));
->>>>>>> 959aa30f
   assert.equal(started, 2);
   soundscape.deactivate();
   cleanup();
