--- conflicted
+++ resolved
@@ -5,6 +5,10 @@
 
 function cleanup() {
   delete global.window;
+}
+
+test('soundscape respects mute', () => {
+  global.window = { COSMO_SETTINGS: { muteAudio: true } };
   delete global.alert;
 }
 
@@ -32,7 +36,15 @@
     constructor() { this.gain = { value: 0 }; }
     connect() { return this; }
   }
-<<<<<<< HEAD
+
+  class FakeCtx {
+    constructor() { this.currentTime = 0; this.destination = {}; }
+    createOscillator() { return new FakeOsc(); }
+    createGain() { return new FakeGain(); }
+  }
+
+  global.window = { COSMO_SETTINGS: { muteAudio: false }, AudioContext: FakeCtx };
+  assert.doesNotThrow(() => soundscape.activate(null, { theme: 'tesla', binaural: true }));
   class FakeAudioCtx {
     constructor() { this.currentTime = 0; this.destination = {}; }
     createOscillator() { return new FakeOsc(); }
@@ -88,18 +100,13 @@
     close() {}
   }
   class FakeGain { constructor() { this.gain = { value: 0 }; } connect() { return this; } }
-=======
->>>>>>> 785f80ef
   class FakeMerger { connect() { return this; } }
   class FakeAudioCtx {
     constructor() { this.currentTime = 0; this.destination = {}; }
     createOscillator() { return new FakeOsc(); }
     createGain() { return new FakeGain(); }
     createChannelMerger() { return new FakeMerger(); }
-<<<<<<< HEAD
     close() {}
-=======
->>>>>>> 785f80ef
   }
   global.window = { COSMO_SETTINGS: { muteAudio: false }, AudioContext: FakeAudioCtx };
   global.alert = () => {};
