<<<<<<< HEAD
"""Visionary Dream Generator with Egregore Scenes.

Produces museum-grade visionary art using a sacred palette.
Allows selection of environments and egregores inspired by
Alice-in-Wonderland arcana and techno mysticism.
"""

# Imports and setup
from datetime import datetime
import argparse
=======
"""Visionary Dream Generator.

Render a spiral artwork using real-world case studies. The script offers
multiple color palettes (vivid, calm, contrast) inspired by Alex Grey,
surrealism, and accessible design. Output is saved as "Visionary_Dream.png".
"""

import argparse
import json
>>>>>>> dbb76733
import math
import random
from pathlib import Path
from PIL import Image, ImageDraw

<<<<<<< HEAD
# ===== Visionary Palette inspired by Alex Grey, Hilma af Klint =====
PALETTE = {
    "Deep Indigo": "#280050",
    "Electric Violet": "#460082",
    "Luminous Blue": "#0080FF",
    "Auric Green": "#00FF80",
    "Golden Amber": "#FFC800",
    "Pure Light": "#FFFFFF",
    "Crimson Rose": "#B7410E",
    "Alchemical Gold": "#FFD700",
    "Philosopher's Slate": "#2E2E2E",
    "Transcendent Silver": "#C0C0C0",
    "Angelic Sky": "#87CEFA",
    "Shadow Violet": "#4B0082",
}


# Convert hex color to RGBA
# ------------------------------------------------------------
def hex_to_rgba(hex_color: str, alpha: int = 255) -> tuple:
    hex_color = hex_color.lstrip('#')
    r = int(hex_color[0:2], 16)
    g = int(hex_color[2:4], 16)
    b = int(hex_color[4:6], 16)
    return (r, g, b, alpha)


# Environment gradients for soft light simulations
# ------------------------------------------------------------
ENV_GRADIENTS = {
    'sunrise': (hex_to_rgba(PALETTE['Luminous Blue']),
                hex_to_rgba(PALETTE['Golden Amber'])),
    'noon': (hex_to_rgba(PALETTE['Auric Green']),
             hex_to_rgba(PALETTE['Pure Light'])),
    'sunset': (hex_to_rgba(PALETTE['Electric Violet']),
               hex_to_rgba(PALETTE['Crimson Rose'])),
    'midnight': (hex_to_rgba(PALETTE['Deep Indigo']),
                 hex_to_rgba(PALETTE['Shadow Violet'])),
}


# Planetary hour colors (cyclic 7-hour sequence)
# ------------------------------------------------------------
PLANETS = ['Sun', 'Venus', 'Mercury', 'Moon', 'Saturn', 'Jupiter', 'Mars']
PLANET_COLORS = {
    'Sun': hex_to_rgba(PALETTE['Golden Amber']),
    'Venus': hex_to_rgba(PALETTE['Alchemical Gold']),
    'Mercury': hex_to_rgba(PALETTE['Transcendent Silver']),
    'Moon': hex_to_rgba(PALETTE['Angelic Sky']),
    'Saturn': hex_to_rgba(PALETTE["Philosopher's Slate"]),
    'Jupiter': hex_to_rgba(PALETTE['Auric Green']),
    'Mars': hex_to_rgba(PALETTE['Crimson Rose']),
}


def get_environment(hour: int) -> str:
    """Determine environment phase based on hour."""
    if 5 <= hour < 9:
        return 'sunrise'
    if 9 <= hour < 17:
        return 'noon'
    if 17 <= hour < 21:
        return 'sunset'
    return 'midnight'


def get_planet_color(hour: int) -> tuple:
    """Map current hour to its planetary correspondence."""
    planet = PLANETS[hour % len(PLANETS)]
    return PLANET_COLORS[planet]


# Gradient background
# ------------------------------------------------------------
def draw_gradient(draw: ImageDraw.ImageDraw, width: int, height: int,
                  top_color: tuple, bottom_color: tuple) -> None:
    for y in range(height):
        ratio = y / height
        r = int(top_color[0] * (1 - ratio) + bottom_color[0] * ratio)
        g = int(top_color[1] * (1 - ratio) + bottom_color[1] * ratio)
        b = int(top_color[2] * (1 - ratio) + bottom_color[2] * ratio)
        draw.line([(0, y), (width, y)], fill=(r, g, b, 255))


# ===== Egregore Drawing Functions =====
# ------------------------------------------------------------
def draw_wonderland_magician(draw, center, palette_colors):
    """Spiral of dots for arcane magician vibe."""
    for i in range(60):
        angle = i * 6
        radius = i * 6
        angle_rad = math.radians(angle)
        x = center[0] + radius * math.cos(angle_rad)
        y = center[1] + radius * math.sin(angle_rad)
        color = hex_to_rgba(random.choice(palette_colors), 200)
        size = max(1, i // 3)
        draw.ellipse([x - size, y - size, x + size, y + size], fill=color)


def draw_techno_rogue(draw, center, palette_colors, width, height):
    """Matrix-like grid pulses for techno rogue."""
    step = 40
    for x in range(0, width, step):
        draw.line([(x, 0), (x, height)],
                  fill=hex_to_rgba(random.choice(palette_colors), 80))
    for y in range(0, height, step):
        draw.line([(0, y), (width, y)],
                  fill=hex_to_rgba(random.choice(palette_colors), 80))
    for _ in range(100):
        px = random.randrange(0, width)
        py = random.randrange(0, height)
        size = random.randint(2, 8)
        draw.rectangle([px, py, px + size, py + size],
                       fill=hex_to_rgba(random.choice(palette_colors)))


def draw_arcane_architect(draw, center, palette_colors):
    """Radiating polygons for occult architecture."""
    for sides in range(3, 10):
        radius = sides * 40
        points = []
        for i in range(sides):
            angle = (2 * math.pi / sides) * i
            x = center[0] + radius * math.cos(angle)
            y = center[1] + radius * math.sin(angle)
            points.append((x, y))
        color = hex_to_rgba(random.choice(palette_colors), 160)
        draw.polygon(points, outline=color)


EGREGORES = {
    'WonderlandMagician': (draw_wonderland_magician,
                           [PALETTE['Electric Violet'],
                            PALETTE['Luminous Blue'],
                            PALETTE['Pure Light']]),
    'TechnoRogue': (draw_techno_rogue,
                    [PALETTE['Auric Green'],
                     PALETTE['Transcendent Silver'],
                     PALETTE['Alchemical Gold']]),
    'ArcaneArchitect': (draw_arcane_architect,
                        [PALETTE['Deep Indigo'],
                         PALETTE['Golden Amber'],
                         PALETTE['Crimson Rose']]),
}


# Main render function
# ------------------------------------------------------------
def render_scene(env_name: str, egregore_name: str,
                 width: int, height: int) -> None:
    """Compose gradient, egregore figure, and planetary halo."""
    img = Image.new('RGBA', (width, height))
    draw = ImageDraw.Draw(img, 'RGBA')

    top, bottom = ENV_GRADIENTS[env_name]
    draw_gradient(draw, width, height, top, bottom)

    current_hour = datetime.now().hour
    planet_color = get_planet_color(current_hour)

    center = (width // 2, height // 2)
    func, colors = EGREGORES[egregore_name]
    if egregore_name == 'TechnoRogue':
        func(draw, center, colors, width, height)
    else:
        func(draw, center, colors)

    halo_radius = min(width, height) // 3
    draw.ellipse([center[0] - halo_radius, center[1] - halo_radius,
                  center[0] + halo_radius, center[1] + halo_radius],
                 outline=planet_color, width=6)

    draw.rectangle([0, 0, width, height],
                   fill=hex_to_rgba(PALETTE["Philosopher's Slate"], 40))

    img.convert('RGB').save('Visionary_Dream.png')


# CLI entry
# ------------------------------------------------------------
if __name__ == '__main__':
    parser = argparse.ArgumentParser(
        description='Generate visionary egregore scenes.')
    parser.add_argument('--env', choices=ENV_GRADIENTS.keys(),
                        default=random.choice(list(ENV_GRADIENTS.keys())))
    parser.add_argument('--egregore', choices=EGREGORES.keys(),
                        default=random.choice(list(EGREGORES.keys())))
    parser.add_argument('--width', type=int, default=1920)
    parser.add_argument('--height', type=int, default=1080)
    args = parser.parse_args()

    render_scene(args.env, args.egregore, args.width, args.height)
=======
# --- Setup ---------------------------------------------------------------
# Define accessible palettes
PALETTES = {
    "vivid": [
        "#0d3b66",  # deep indigo
        "#845ec2",  # radiant violet
        "#ff6f91",  # astral magenta
        "#ff9671",  # solar orange
        "#ffc75f",  # golden ray
        "#f9f871",  # ethereal glow
    ],
    "calm": [
        "#1d3557",  # midnight blue
        "#457b9d",  # muted azure
        "#a8dadc",  # soft aqua
        "#f1faee",  # eggshell
        "#f8edeb",  # warm mist
        "#ffffff",  # pure white
    ],
    "contrast": [
        "#000000",  # black
        "#ffffff",  # white
        "#ff0000",  # red
        "#00ff00",  # green
        "#0000ff",  # blue
        "#ffff00",  # yellow
    ],
}


def generate(width: int, height: int, palette_name: str, data_file: Path) -> None:
    """Render spiral artwork and save as Visionary_Dream.png."""
    center = (width // 2, height // 2)
    cases = json.loads(data_file.read_text()) if data_file.exists() else []
    palette = PALETTES.get(palette_name, PALETTES["vivid"])

    # --- Background ---------------------------------------------------------
    # Layered gradient background for visionary ambience
    bg = Image.new("RGB", (width, height), palette[0])
    draw = ImageDraw.Draw(bg)
    for i, color in enumerate(palette[1:], start=1):
        radius = int(max(width, height) * (i / len(palette)))
        draw.ellipse(
            [
                center[0] - radius,
                center[1] - radius,
                center[0] + radius,
                center[1] + radius,
            ],
            fill=color,
        )

    # --- Spiral Construction -------------------------------------------------
    turns = 3.5
    points = 500
    max_radius = min(width, height) * 0.45

    spiral = []
    for i in range(points):
        t = i / points
        angle = turns * 2 * math.pi * t
        radius = max_radius * t
        x = center[0] + radius * math.cos(angle)
        y = center[1] + radius * math.sin(angle)
        spiral.append((x, y))

    # Draw spiral curve
    for i in range(len(spiral) - 1):
        draw.line([spiral[i], spiral[i + 1]], fill=palette[-1], width=3)

    # --- Place Case Study Nodes ---------------------------------------------
    font_color = "white"
    node_radius = 18
    for idx, case in enumerate(cases):
        phi = idx * (2 * math.pi / len(cases)) if cases else 0
        r = max_radius * 0.9
        x = center[0] + r * math.cos(phi)
        y = center[1] + r * math.sin(phi)
        draw.ellipse(
            [
                x - node_radius,
                y - node_radius,
                x + node_radius,
                y + node_radius,
            ],
            fill=palette[idx % len(palette)],
        )
        text = case.get("title", "")
        w, h = draw.textsize(text)
        draw.text((x - w / 2, y - node_radius - h - 4), text, fill=font_color)

    # --- Creative Fusion Prompts --------------------------------------------
    random.shuffle(cases)
    prompts = [c.get("prompt", "") for c in cases]
    for i, prompt in enumerate(prompts):
        angle = (i / len(prompts)) * 2 * math.pi if prompts else 0
        r = max_radius * 0.3
        x = center[0] + r * math.cos(angle)
        y = center[1] + r * math.sin(angle)
        w, h = draw.textsize(prompt)
        draw.text((x - w / 2, y - h / 2), prompt, fill=font_color)

    # --- Save ---------------------------------------------------------------
    bg.save("Visionary_Dream.png")
    Path("Visionary_Dream.txt").write_text(
        "Visionary spiral pattern with layered gradients and reflective prompts."
    )


def parse_args() -> argparse.Namespace:
    """CLI argument parsing."""
    parser = argparse.ArgumentParser(description="Generate visionary spiral art.")
    parser.add_argument("--width", type=int, default=1920, help="image width in pixels")
    parser.add_argument("--height", type=int, default=1080, help="image height in pixels")
    parser.add_argument(
        "--palette",
        choices=PALETTES.keys(),
        default="vivid",
        help="color palette to use",
    )
    parser.add_argument(
        "--data",
        type=Path,
        default=Path("data/real_world_examples.json"),
        help="JSON file with case studies",
    )
    return parser.parse_args()


if __name__ == "__main__":
    args = parse_args()
    generate(args.width, args.height, args.palette, args.data)
>>>>>>> dbb76733
<|MERGE_RESOLUTION|>--- conflicted
+++ resolved
@@ -1,4 +1,3 @@
-<<<<<<< HEAD
 """Visionary Dream Generator with Egregore Scenes.
 
 Produces museum-grade visionary art using a sacred palette.
@@ -9,7 +8,6 @@
 # Imports and setup
 from datetime import datetime
 import argparse
-=======
 """Visionary Dream Generator.
 
 Render a spiral artwork using real-world case studies. The script offers
@@ -19,13 +17,11 @@
 
 import argparse
 import json
->>>>>>> dbb76733
 import math
 import random
 from pathlib import Path
 from PIL import Image, ImageDraw
 
-<<<<<<< HEAD
 # ===== Visionary Palette inspired by Alex Grey, Hilma af Klint =====
 PALETTE = {
     "Deep Indigo": "#280050",
@@ -218,7 +214,6 @@
     args = parser.parse_args()
 
     render_scene(args.env, args.egregore, args.width, args.height)
-=======
 # --- Setup ---------------------------------------------------------------
 # Define accessible palettes
 PALETTES = {
@@ -350,5 +345,4 @@
 
 if __name__ == "__main__":
     args = parse_args()
-    generate(args.width, args.height, args.palette, args.data)
->>>>>>> dbb76733
+    generate(args.width, args.height, args.palette, args.data)