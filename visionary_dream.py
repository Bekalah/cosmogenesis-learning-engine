"""Visionary Dream Generator with Egregore Scenes.

Produces museum-grade visionary art using a sacred palette.
Allows selection of environments and egregores inspired by
Alice-in-Wonderland arcana and techno mysticism.
"""

# Imports and setup
from datetime import datetime
import argparse
"""Visionary Dream Generator.

Render a spiral artwork using real-world case studies. The script offers
multiple color palettes (vivid, calm, contrast) inspired by Alex Grey,
surrealism, and accessible design. Output is saved as "Visionary_Dream.png".
"""

import argparse
import math
from pathlib import Path
<<<<<<< HEAD
from PIL import Image, ImageDraw

# ===== Visionary Palette inspired by Alex Grey, Hilma af Klint =====
PALETTE = {
    "Deep Indigo": "#280050",
    "Electric Violet": "#460082",
    "Luminous Blue": "#0080FF",
    "Auric Green": "#00FF80",
    "Golden Amber": "#FFC800",
    "Pure Light": "#FFFFFF",
    "Crimson Rose": "#B7410E",
    "Alchemical Gold": "#FFD700",
    "Philosopher's Slate": "#2E2E2E",
    "Transcendent Silver": "#C0C0C0",
    "Angelic Sky": "#87CEFA",
    "Shadow Violet": "#4B0082",
}


# Convert hex color to RGBA
# ------------------------------------------------------------
def hex_to_rgba(hex_color: str, alpha: int = 255) -> tuple:
    hex_color = hex_color.lstrip('#')
    r = int(hex_color[0:2], 16)
    g = int(hex_color[2:4], 16)
    b = int(hex_color[4:6], 16)
    return (r, g, b, alpha)


# Environment gradients for soft light simulations
# ------------------------------------------------------------
ENV_GRADIENTS = {
    'sunrise': (hex_to_rgba(PALETTE['Luminous Blue']),
                hex_to_rgba(PALETTE['Golden Amber'])),
    'noon': (hex_to_rgba(PALETTE['Auric Green']),
             hex_to_rgba(PALETTE['Pure Light'])),
    'sunset': (hex_to_rgba(PALETTE['Electric Violet']),
               hex_to_rgba(PALETTE['Crimson Rose'])),
    'midnight': (hex_to_rgba(PALETTE['Deep Indigo']),
                 hex_to_rgba(PALETTE['Shadow Violet'])),
}


# Planetary hour colors (cyclic 7-hour sequence)
# ------------------------------------------------------------
PLANETS = ['Sun', 'Venus', 'Mercury', 'Moon', 'Saturn', 'Jupiter', 'Mars']
PLANET_COLORS = {
    'Sun': hex_to_rgba(PALETTE['Golden Amber']),
    'Venus': hex_to_rgba(PALETTE['Alchemical Gold']),
    'Mercury': hex_to_rgba(PALETTE['Transcendent Silver']),
    'Moon': hex_to_rgba(PALETTE['Angelic Sky']),
    'Saturn': hex_to_rgba(PALETTE["Philosopher's Slate"]),
    'Jupiter': hex_to_rgba(PALETTE['Auric Green']),
    'Mars': hex_to_rgba(PALETTE['Crimson Rose']),
}


def get_environment(hour: int) -> str:
    """Determine environment phase based on hour."""
    if 5 <= hour < 9:
        return 'sunrise'
    if 9 <= hour < 17:
        return 'noon'
    if 17 <= hour < 21:
        return 'sunset'
    return 'midnight'


def get_planet_color(hour: int) -> tuple:
    """Map current hour to its planetary correspondence."""
    planet = PLANETS[hour % len(PLANETS)]
    return PLANET_COLORS[planet]


# Gradient background
# ------------------------------------------------------------
def draw_gradient(draw: ImageDraw.ImageDraw, width: int, height: int,
                  top_color: tuple, bottom_color: tuple) -> None:
    for y in range(height):
        ratio = y / height
        r = int(top_color[0] * (1 - ratio) + bottom_color[0] * ratio)
        g = int(top_color[1] * (1 - ratio) + bottom_color[1] * ratio)
        b = int(top_color[2] * (1 - ratio) + bottom_color[2] * ratio)
        draw.line([(0, y), (width, y)], fill=(r, g, b, 255))


# ===== Egregore Drawing Functions =====
# ------------------------------------------------------------
def draw_wonderland_magician(draw, center, palette_colors):
    """Spiral of dots for arcane magician vibe."""
    for i in range(60):
        angle = i * 6
        radius = i * 6
        angle_rad = math.radians(angle)
        x = center[0] + radius * math.cos(angle_rad)
        y = center[1] + radius * math.sin(angle_rad)
        color = hex_to_rgba(random.choice(palette_colors), 200)
        size = max(1, i // 3)
        draw.ellipse([x - size, y - size, x + size, y + size], fill=color)


def draw_techno_rogue(draw, center, palette_colors, width, height):
    """Matrix-like grid pulses for techno rogue."""
    step = 40
    for x in range(0, width, step):
        draw.line([(x, 0), (x, height)],
                  fill=hex_to_rgba(random.choice(palette_colors), 80))
    for y in range(0, height, step):
        draw.line([(0, y), (width, y)],
                  fill=hex_to_rgba(random.choice(palette_colors), 80))
    for _ in range(100):
        px = random.randrange(0, width)
        py = random.randrange(0, height)
        size = random.randint(2, 8)
        draw.rectangle([px, py, px + size, py + size],
                       fill=hex_to_rgba(random.choice(palette_colors)))


def draw_arcane_architect(draw, center, palette_colors):
    """Radiating polygons for occult architecture."""
    for sides in range(3, 10):
        radius = sides * 40
        points = []
        for i in range(sides):
            angle = (2 * math.pi / sides) * i
            x = center[0] + radius * math.cos(angle)
            y = center[1] + radius * math.sin(angle)
            points.append((x, y))
        color = hex_to_rgba(random.choice(palette_colors), 160)
        draw.polygon(points, outline=color)


EGREGORES = {
    'WonderlandMagician': (draw_wonderland_magician,
                           [PALETTE['Electric Violet'],
                            PALETTE['Luminous Blue'],
                            PALETTE['Pure Light']]),
    'TechnoRogue': (draw_techno_rogue,
                    [PALETTE['Auric Green'],
                     PALETTE['Transcendent Silver'],
                     PALETTE['Alchemical Gold']]),
    'ArcaneArchitect': (draw_arcane_architect,
                        [PALETTE['Deep Indigo'],
                         PALETTE['Golden Amber'],
                         PALETTE['Crimson Rose']]),
}


# Main render function
# ------------------------------------------------------------
def render_scene(env_name: str, egregore_name: str,
                 width: int, height: int) -> None:
    """Compose gradient, egregore figure, and planetary halo."""
    img = Image.new('RGBA', (width, height))
    draw = ImageDraw.Draw(img, 'RGBA')

    top, bottom = ENV_GRADIENTS[env_name]
    draw_gradient(draw, width, height, top, bottom)

    current_hour = datetime.now().hour
    planet_color = get_planet_color(current_hour)

    center = (width // 2, height // 2)
    func, colors = EGREGORES[egregore_name]
    if egregore_name == 'TechnoRogue':
        func(draw, center, colors, width, height)
    else:
        func(draw, center, colors)

    halo_radius = min(width, height) // 3
    draw.ellipse([center[0] - halo_radius, center[1] - halo_radius,
                  center[0] + halo_radius, center[1] + halo_radius],
                 outline=planet_color, width=6)

    draw.rectangle([0, 0, width, height],
                   fill=hex_to_rgba(PALETTE["Philosopher's Slate"], 40))

    img.convert('RGB').save('Visionary_Dream.png')


# CLI entry
# ------------------------------------------------------------
if __name__ == '__main__':
    parser = argparse.ArgumentParser(
        description='Generate visionary egregore scenes.')
    parser.add_argument('--env', choices=ENV_GRADIENTS.keys(),
                        default=random.choice(list(ENV_GRADIENTS.keys())))
    parser.add_argument('--egregore', choices=EGREGORES.keys(),
                        default=random.choice(list(EGREGORES.keys())))
    parser.add_argument('--width', type=int, default=1920)
    parser.add_argument('--height', type=int, default=1080)
    args = parser.parse_args()

    render_scene(args.env, args.egregore, args.width, args.height)
# --- Setup ---------------------------------------------------------------
# Define accessible palettes
PALETTES = {
    "vivid": [
        "#0d3b66",  # deep indigo
        "#845ec2",  # radiant violet
        "#ff6f91",  # astral magenta
        "#ff9671",  # solar orange
        "#ffc75f",  # golden ray
        "#f9f871",  # ethereal glow
    ],
    "calm": [
        "#1d3557",  # midnight blue
        "#457b9d",  # muted azure
        "#a8dadc",  # soft aqua
        "#f1faee",  # eggshell
        "#f8edeb",  # warm mist
        "#ffffff",  # pure white
    ],
    "contrast": [
        "#000000",  # black
        "#ffffff",  # white
        "#ff0000",  # red
        "#00ff00",  # green
        "#0000ff",  # blue
        "#ffff00",  # yellow
    ],
}


def generate(width: int, height: int, palette_name: str, data_file: Path) -> None:
    """Render spiral artwork and save as Visionary_Dream.png."""
    center = (width // 2, height // 2)
    cases = json.loads(data_file.read_text()) if data_file.exists() else []
    palette = PALETTES.get(palette_name, PALETTES["vivid"])

    # --- Background ---------------------------------------------------------
    # Layered gradient background for visionary ambience
    bg = Image.new("RGB", (width, height), palette[0])
    draw = ImageDraw.Draw(bg)
    for i, color in enumerate(palette[1:], start=1):
        radius = int(max(width, height) * (i / len(palette)))
        draw.ellipse(
            [
                center[0] - radius,
                center[1] - radius,
                center[0] + radius,
                center[1] + radius,
            ],
            fill=color,
        )

    # --- Spiral Construction -------------------------------------------------
    turns = 3.5
    points = 500
    max_radius = min(width, height) * 0.45

    spiral = []
    for i in range(points):
        t = i / points
        angle = turns * 2 * math.pi * t
        radius = max_radius * t
        x = center[0] + radius * math.cos(angle)
        y = center[1] + radius * math.sin(angle)
        spiral.append((x, y))

    # Draw spiral curve
    for i in range(len(spiral) - 1):
        draw.line([spiral[i], spiral[i + 1]], fill=palette[-1], width=3)

    # --- Place Case Study Nodes ---------------------------------------------
    font_color = "white"
    node_radius = 18
    for idx, case in enumerate(cases):
        phi = idx * (2 * math.pi / len(cases)) if cases else 0
        r = max_radius * 0.9
        x = center[0] + r * math.cos(phi)
        y = center[1] + r * math.sin(phi)
        draw.ellipse(
            [
                x - node_radius,
                y - node_radius,
                x + node_radius,
                y + node_radius,
            ],
            fill=palette[idx % len(palette)],
        )
        text = case.get("title", "")
        w, h = draw.textsize(text)
        draw.text((x - w / 2, y - node_radius - h - 4), text, fill=font_color)

    # --- Creative Fusion Prompts --------------------------------------------
    random.shuffle(cases)
    prompts = [c.get("prompt", "") for c in cases]
    for i, prompt in enumerate(prompts):
        angle = (i / len(prompts)) * 2 * math.pi if prompts else 0
        r = max_radius * 0.3
        x = center[0] + r * math.cos(angle)
        y = center[1] + r * math.sin(angle)
        w, h = draw.textsize(prompt)
        draw.text((x - w / 2, y - h / 2), prompt, fill=font_color)

    # --- Save ---------------------------------------------------------------
    bg.save("Visionary_Dream.png")
    Path("Visionary_Dream.txt").write_text(
        "Visionary spiral pattern with layered gradients and reflective prompts."
    )


def parse_args() -> argparse.Namespace:
    """CLI argument parsing."""
    parser = argparse.ArgumentParser(description="Generate visionary spiral art.")
    parser.add_argument("--width", type=int, default=1920, help="image width in pixels")
    parser.add_argument("--height", type=int, default=1080, help="image height in pixels")
    parser.add_argument(
        "--palette",
        choices=PALETTES.keys(),
        default="vivid",
        help="color palette to use",
    )
    parser.add_argument(
        "--data",
        type=Path,
        default=Path("data/real_world_examples.json"),
        help="JSON file with case studies",
    )
    return parser.parse_args()


if __name__ == "__main__":
    args = parse_args()
    generate(args.width, args.height, args.palette, args.data)
=======
from typing import List

from PIL import Image, ImageDraw, ImageColor

# Define color palettes inspired by psychedelic and surrealist aesthetics
PALETTES = {
    "vivid": ["#ff0f7b", "#ff6f1e", "#ffd300", "#34e89e", "#00c3ff", "#8b00ff"],
    "calm": ["#1b2a49", "#476072", "#4f8a8b", "#f5f1da", "#c8d5b9"],
    "contrast": ["#000000", "#ffffff", "#ff0054", "#0aff99", "#00bbf9"]
}


def parse_size(size: str) -> tuple[int, int]:
    """Parse a WIDTHxHEIGHT string into integers."""
    width, height = size.lower().split("x")
    return int(width), int(height)


def radial_gradient(draw: ImageDraw.ImageDraw, width: int, height: int, colors: List[str]) -> None:
    """Paint a radial gradient background using the provided colors."""
    cx, cy = width // 2, height // 2
    max_radius = int(math.hypot(cx, cy))
    steps = max_radius
    palette_steps = len(colors) - 1
    for r in range(steps, 0, -1):
        t = r / steps
        idx = int(t * palette_steps)
        c1 = ImageColor.getrgb(colors[idx])
        c2 = ImageColor.getrgb(colors[min(idx + 1, palette_steps)])
        interp = tuple(int(c1[i] + (c2[i] - c1[i]) * (t * palette_steps - idx)) for i in range(3))
        bbox = [cx - r, cy - r, cx + r, cy + r]
        draw.ellipse(bbox, fill=interp)


def phyllotaxis(draw: ImageDraw.ImageDraw, width: int, height: int, palette: List[str]) -> None:
    """Render mirrored phyllotaxis pattern to evoke visionary symmetry."""
    cx, cy = width // 2, height // 2
    n_points = 1200
    golden_angle = math.pi * (3 - math.sqrt(5))
    max_radius = min(cx, cy) * 0.95
    for i in range(n_points):
        angle = i * golden_angle
        radius = max_radius * math.sqrt(i / n_points)
        x = cx + radius * math.cos(angle)
        y = cy + radius * math.sin(angle)
        color = palette[i % len(palette)]
        size = int(2 + 4 * i / n_points)
        bbox1 = [x - size, y - size, x + size, y + size]
        bbox2 = [2 * cx - x - size, y - size, 2 * cx - x + size, y + size]
        draw.ellipse(bbox1, fill=color)
        draw.ellipse(bbox2, fill=color)


def main() -> None:
    """Parse arguments and orchestrate artwork generation."""
    parser = argparse.ArgumentParser(description="Generate visionary spiral art.")
    parser.add_argument("--palette", choices=PALETTES.keys(), default="vivid",
                        help="Color palette to use")
    parser.add_argument("--size", default="1920x1080",
                        help="Resolution as WIDTHxHEIGHT")
    parser.add_argument("--output", default="Visionary_Dream.png",
                        help="Output image filename")
    args = parser.parse_args()

    width, height = parse_size(args.size)
    palette = PALETTES[args.palette]

    # Create image canvas
    image = Image.new("RGB", (width, height))
    draw = ImageDraw.Draw(image, "RGBA")

    # Apply gradient background using first and last palette colors
    gradient_colors = [palette[0], palette[-1]]
    radial_gradient(draw, width, height, gradient_colors)

    # Draw spiral pattern with symmetry
    phyllotaxis(draw, width, height, palette)

    # Save result
    output_path = Path(args.output)
    image.save(output_path)
    print(f"Artwork saved to {output_path}")


if __name__ == "__main__":
    main()
>>>>>>> 90099f34
<|MERGE_RESOLUTION|>--- conflicted
+++ resolved
@@ -18,7 +18,6 @@
 import argparse
 import math
 from pathlib import Path
-<<<<<<< HEAD
 from PIL import Image, ImageDraw
 
 # ===== Visionary Palette inspired by Alex Grey, Hilma af Klint =====
@@ -345,7 +344,6 @@
 if __name__ == "__main__":
     args = parse_args()
     generate(args.width, args.height, args.palette, args.data)
-=======
 from typing import List
 
 from PIL import Image, ImageDraw, ImageColor
@@ -431,5 +429,4 @@
 
 
 if __name__ == "__main__":
-    main()
->>>>>>> 90099f34
+    main()