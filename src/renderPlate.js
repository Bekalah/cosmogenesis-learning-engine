--- conflicted
+++ resolved
@@ -1,8 +1,5 @@
-<<<<<<< HEAD
 // Render a plate configuration into coordinates and export helpers
 
-=======
->>>>>>> 2de578f0
 function spiralPositions(count) {
   const points = [];
   const a = 5;
@@ -49,16 +46,13 @@
 }
 
 export function renderPlate(config) {
-<<<<<<< HEAD
   if (!config || typeof config.layout !== 'string' || typeof config.mode !== 'number' || !Array.isArray(config.labels)) {
-=======
   if (
     !config ||
     typeof config.layout !== 'string' ||
     typeof config.mode !== 'number' ||
     !Array.isArray(config.labels)
   ) {
->>>>>>> 2de578f0
     throw new Error('Invalid plate configuration');
   }
   if (config.labels.length !== config.mode) {
