export function renderPlate(config) {
<<<<<<< HEAD
  // Generate Archimedean spiral points (logic mirror of browser engine)
  const pts = [];
  const s = config.plate.spiral || { a:1, b:0.18, theta_max: 12, points: 600 };
  const k = 10; // arbitrary scale for test context
  for (let i=0;i<=s.points;i++){
    const t = (i/s.points) * s.theta_max;
    const r = s.a + s.b*t;
    pts.push([ (r*Math.cos(t))*k, (r*Math.sin(t))*k ]);
=======
>>>>>>> 24c5cfe3
  if (
    !config ||
    typeof config.layout !== "string" ||
    typeof config.mode !== "number" ||
    !Array.isArray(config.labels)
  ) {
    throw new Error("Invalid plate configuration");
  }
  if (config.labels.length !== config.mode) {
    throw new Error("Label count must match mode");
  }

  const layouts = {
    spiral: spiralPositions,
    "twin-cone": twinConePositions,
    wheel: wheelPositions,
    grid: gridPositions,
  };

  const create = layouts[config.layout];
  if (!create) {
    throw new Error(`Unsupported layout: ${config.layout}`);
  }

  const positions = create(config.mode);
  const items = config.labels.map((text, i) => ({ text, ...positions[i] }));

  function exportAsJSON() {
    return JSON.stringify(config, null, 2);
  }

  function exportAsSVG() {
    const size = 500;
    const center = size / 2;
    let svg = `<svg xmlns="http://www.w3.org/2000/svg" viewBox="0 0 ${size} ${size}">`;
    items.forEach(({ text, x, y }) => {
      svg += `<text x="${center + x}" y="${center + y}" text-anchor="middle" dominant-baseline="central">${text}</text>`;
    });
    svg += "</svg>";
    return svg;
  }

  function exportAsPNG() {
    return Buffer.from(exportAsSVG());
  }
<<<<<<< HEAD
  return { points: pts };
=======

  return { ...config, items, exportAsJSON, exportAsSVG, exportAsPNG };
>>>>>>> 24c5cfe3
}<|MERGE_RESOLUTION|>--- conflicted
+++ resolved
@@ -1,5 +1,4 @@
 export function renderPlate(config) {
-<<<<<<< HEAD
   // Generate Archimedean spiral points (logic mirror of browser engine)
   const pts = [];
   const s = config.plate.spiral || { a:1, b:0.18, theta_max: 12, points: 600 };
@@ -8,8 +7,6 @@
     const t = (i/s.points) * s.theta_max;
     const r = s.a + s.b*t;
     pts.push([ (r*Math.cos(t))*k, (r*Math.sin(t))*k ]);
-=======
->>>>>>> 24c5cfe3
   if (
     !config ||
     typeof config.layout !== "string" ||
@@ -55,10 +52,5 @@
   function exportAsPNG() {
     return Buffer.from(exportAsSVG());
   }
-<<<<<<< HEAD
   return { points: pts };
-=======
-
-  return { ...config, items, exportAsJSON, exportAsSVG, exportAsPNG };
->>>>>>> 24c5cfe3
 }