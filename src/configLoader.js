--- conflicted
+++ resolved
@@ -1,4 +1,3 @@
-<<<<<<< HEAD
 import { readFileSync } from 'fs';
 import path from 'path';
 
@@ -40,8 +39,6 @@
 }
 
 // Convenience helper to load and validate the first demo plate
-=======
->>>>>>> f5e209c8
 export function loadFirstDemo() {
   return {
     version: "0.9.2",
