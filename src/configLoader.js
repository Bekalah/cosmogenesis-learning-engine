import { readFileSync } from 'fs';
import path from 'path';

// Load a JSON configuration file with basic error handling
export function loadConfig(relativePath) {
  const file = path.resolve(process.cwd(), relativePath);
  let raw;
  try {
    raw = readFileSync(file, 'utf8');
  } catch {
    throw new Error(`Config file not found: ${relativePath}`);
  }

  try {
    return JSON.parse(raw);
  } catch {
    throw new Error(`Invalid JSON in ${relativePath}`);
  }
}

// Ensure a plate config adheres to the minimal schema used by renderPlate
export function validatePlateConfig(config) {
  if (typeof config !== 'object' || config === null) {
    throw new Error('Config must be an object');
  }
  const layouts = ['spiral', 'twin-cone', 'wheel', 'grid'];
  if (!layouts.includes(config.layout)) {
    throw new Error('Unknown layout');
  }
  if (typeof config.mode !== 'number' || config.mode <= 0) {
    throw new Error('Mode must be a positive number');
  }
  if (!Array.isArray(config.labels)) {
    throw new Error('Labels must be an array');
  }
  if (config.labels.length !== config.mode) {
    throw new Error('Label count must match mode');
  }
}

<<<<<<< HEAD
// Convenience helper to load and validate the first demo plate
export function loadFirstDemo() {
  return {
    version: "0.9.2",
    palette_id: "gonzalez-obsidian",
    motion: { gentle_wobble: 0, hz: 0.25 },
    plate: {
      spiral: { a: 1, b: 0.18, theta_max: 12, points: 600 },
      halos: 3, halo_radius: 0.2, axis_deg: 23.5,
      ladder: { enabled: false, vertebrae: 33, thickness: 0.004 }
    }
  };
=======
// Convenience loader for the first demo plate
export function loadFirstDemo() {
  const demos = loadConfig('data/demos.json');
  const config = demos[0].config;
  validatePlateConfig(config);
  return config;
>>>>>>> 8a60d099
}<|MERGE_RESOLUTION|>--- conflicted
+++ resolved
@@ -38,8 +38,8 @@
   }
 }
 
-<<<<<<< HEAD
 // Convenience helper to load and validate the first demo plate
+// Convenience loader for the first demo plate
 export function loadFirstDemo() {
   return {
     version: "0.9.2",
@@ -51,12 +51,4 @@
       ladder: { enabled: false, vertebrae: 33, thickness: 0.004 }
     }
   };
-=======
-// Convenience loader for the first demo plate
-export function loadFirstDemo() {
-  const demos = loadConfig('data/demos.json');
-  const config = demos[0].config;
-  validatePlateConfig(config);
-  return config;
->>>>>>> 8a60d099
 }