<<<<<<< HEAD
import { readFileSync } from "node:fs";
import path from "node:path";
=======
import { readFileSync } from 'node:fs';
import path from 'node:path';
>>>>>>> c80fbee3

// Custom error type that aggregates structural problems
export class ConfigError extends Error {
  constructor(file, messages) {
    super(messages.join("; "));
    this.file = file;
    this.messages = messages;
  }
}

const layouts = ["spiral", "twin-cone", "wheel", "grid"];

// Load a JSON configuration file with expanded error handling
export function loadConfig(relativePath) {
  const file = path.resolve(process.cwd(), relativePath);
  let raw;
  try {
<<<<<<< HEAD
    raw = readFileSync(file, "utf8");
  } catch (err) {
    throw new ConfigError(relativePath, [
      `Unable to read file: ${err.message}`,
    ]);
  }

=======
    raw = readFileSync(file, 'utf8');
  } catch {
    throw new ConfigError(relativePath, ['Config file not found']);
  }
>>>>>>> c80fbee3
  try {
    return JSON.parse(raw);
  } catch {
    throw new ConfigError(relativePath, ["Invalid JSON"]);
  }
}

// Validate a plate config against the JSON schema
export function validatePlateConfig(config, source = "config") {
  const errors = [];
<<<<<<< HEAD
  if (typeof config !== "object" || config === null) {
    errors.push("config must be an object");
=======
  const layouts = ['spiral', 'twin-cone', 'wheel', 'grid'];

  if (typeof config !== 'object' || config === null) {
    errors.push('config must be an object');
>>>>>>> c80fbee3
  } else {
    if (!layouts.includes(config.layout)) {
      errors.push(`layout must be one of: ${layouts.join(", ")}`);
    }
    if (!Number.isInteger(config.mode) || config.mode <= 0) {
      errors.push("mode must be a positive integer");
    }
    if (!Array.isArray(config.labels)) {
      errors.push("labels must be an array");
    } else if (config.labels.length !== config.mode) {
      errors.push("label count must match mode");
    }
    if (config.resources !== undefined) {
      if (!Array.isArray(config.resources)) {
        errors.push("resources must be an array if provided");
      } else {
        config.resources.forEach((res, i) => {
          if (typeof res !== "object" || res === null) {
            errors.push(`resources[${i}] must be an object`);
            return;
          }
          if (typeof res.title !== "string") {
            errors.push(`resources[${i}].title must be a string`);
          }
          if (typeof res.url !== "string") {
            errors.push(`resources[${i}].url must be a string`);
          }
        });
      }
    }
  }

  if (errors.length) {
    throw new ConfigError(source, errors);
  }
  return true;
}

<<<<<<< HEAD
// Convenience helper to grab the first demo configuration
export function loadFirstDemo() {
  const demos = loadConfig("data/demos.json");
  if (
    !Array.isArray(demos) ||
    demos.length === 0 ||
    typeof demos[0].config !== "object"
  ) {
    throw new ConfigError("data/demos.json", [
      "Expected array with a config object",
    ]);
=======
// Convenience helper to load and validate the first demo plate
export function loadFirstDemo() {
  const demos = loadConfig('data/demos.json');
  if (!Array.isArray(demos) || demos.length === 0 || typeof demos[0].config !== 'object') {
    throw new ConfigError('data/demos.json', ['Expected array with a config object']);
>>>>>>> c80fbee3
  }
  const config = demos[0].config;
  validatePlateConfig(config, "data/demos.json[0].config");
  return config;
}<|MERGE_RESOLUTION|>--- conflicted
+++ resolved
@@ -1,10 +1,10 @@
-<<<<<<< HEAD
+
 import { readFileSync } from "node:fs";
 import path from "node:path";
-=======
+
 import { readFileSync } from 'node:fs';
 import path from 'node:path';
->>>>>>> c80fbee3
+
 
 // Custom error type that aggregates structural problems
 export class ConfigError extends Error {
@@ -22,7 +22,7 @@
   const file = path.resolve(process.cwd(), relativePath);
   let raw;
   try {
-<<<<<<< HEAD
+
     raw = readFileSync(file, "utf8");
   } catch (err) {
     throw new ConfigError(relativePath, [
@@ -30,12 +30,12 @@
     ]);
   }
 
-=======
+
     raw = readFileSync(file, 'utf8');
   } catch {
     throw new ConfigError(relativePath, ['Config file not found']);
   }
->>>>>>> c80fbee3
+
   try {
     return JSON.parse(raw);
   } catch {
@@ -46,15 +46,15 @@
 // Validate a plate config against the JSON schema
 export function validatePlateConfig(config, source = "config") {
   const errors = [];
-<<<<<<< HEAD
+
   if (typeof config !== "object" || config === null) {
     errors.push("config must be an object");
-=======
+
   const layouts = ['spiral', 'twin-cone', 'wheel', 'grid'];
 
   if (typeof config !== 'object' || config === null) {
     errors.push('config must be an object');
->>>>>>> c80fbee3
+
   } else {
     if (!layouts.includes(config.layout)) {
       errors.push(`layout must be one of: ${layouts.join(", ")}`);
@@ -93,7 +93,7 @@
   return true;
 }
 
-<<<<<<< HEAD
+
 // Convenience helper to grab the first demo configuration
 export function loadFirstDemo() {
   const demos = loadConfig("data/demos.json");
@@ -105,13 +105,13 @@
     throw new ConfigError("data/demos.json", [
       "Expected array with a config object",
     ]);
-=======
+
 // Convenience helper to load and validate the first demo plate
 export function loadFirstDemo() {
   const demos = loadConfig('data/demos.json');
   if (!Array.isArray(demos) || demos.length === 0 || typeof demos[0].config !== 'object') {
     throw new ConfigError('data/demos.json', ['Expected array with a config object']);
->>>>>>> c80fbee3
+
   }
   const config = demos[0].config;
   validatePlateConfig(config, "data/demos.json[0].config");
