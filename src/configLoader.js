import { readFileSync } from 'fs';
import path from 'path';
import plateSchema from '../schemas/plate-config.json' with { type: 'json' };

// Custom error type that aggregates structural problems
export class ConfigError extends Error {
  constructor(file, messages) {
    super(messages.join('; '));
    this.file = file;
    this.messages = messages;
  }
}

// Load a JSON configuration file with expanded error handling
export function loadConfig(relativePath) {
  const file = path.resolve(process.cwd(), relativePath);
  let raw;
  try {
    raw = readFileSync(file, 'utf8');
<<<<<<< HEAD
  } catch {
    throw new Error(`Config file not found: ${relativePath}`);
=======
>>>>>>> 36a6c29d
  } catch (err) {
    throw new ConfigError(relativePath, [`Unable to read file: ${err.message}`]);
  }

  try {
    return JSON.parse(raw);
  } catch {
    throw new ConfigError(relativePath, ['Invalid JSON']);
  }
}

// Validate a plate config and surface all structural issues
<<<<<<< HEAD
export function validatePlateConfig(config, source = 'config') {
  const errors = [];

  if (typeof config !== 'object' || config === null) {
    errors.push('config must be an object');
  } else {
    const layouts = ['spiral', 'twin-cone', 'wheel', 'grid'];
    if (!layouts.includes(config.layout)) {
      errors.push(`layout must be one of: ${layouts.join(', ')}`);
    }
    if (!Number.isInteger(config.mode) || config.mode <= 0) {
      errors.push('mode must be a positive integer');
    }
    if (!Array.isArray(config.labels)) {
      errors.push('labels must be an array');
    } else if (config.labels.length !== config.mode) {
      errors.push('label count must match mode');
    }
  }

  if (errors.length) {
    throw new ConfigError(source, errors);
=======
let validate;
try {
  const Ajv = (await import('ajv')).default;
  const ajv = new Ajv({ allErrors: true, $data: true });
  validate = ajv.compile(plateSchema);
} catch {
  // Fallback validator when Ajv isn't available (e.g., in sandboxed tests)
  validate = (config) => {
    const messages = [];
    const allowedLayouts = ['spiral', 'twin-cone', 'wheel', 'grid'];
    if (!allowedLayouts.includes(config?.layout)) messages.push('layout must be spiral, twin-cone, wheel, or grid');
    if (!Number.isInteger(config?.mode) || config.mode < 1) messages.push('mode must be integer >= 1');
    if (!Array.isArray(config?.labels) || config.labels.length === 0) {
      messages.push('labels must contain items');
    } else if (config.labels.length !== config.mode) {
      messages.push(`labels must contain ${config.mode} items`);
    }
    if (messages.length) throw new ConfigError('config', messages);
    return true;
  };
}

export function validatePlateConfig(config, source = 'config') {
  const valid = validate(config);
  if (!valid) {
    const messages = validate.errors.map((err) => {
      const loc = err.instancePath ? err.instancePath.slice(1) : 'config';
      return `${loc} ${err.message}`;
    });
    throw new ConfigError(source, messages);
>>>>>>> 36a6c29d
  }
  return true;
}

// Convenience helper to load and validate the first demo plate
// Convenience loader for the first demo plate
export function loadFirstDemo() {
  return {
    version: "0.9.2",
    palette_id: "gonzalez-obsidian",
    motion: { gentle_wobble: 0, hz: 0.25 },
    plate: {
      spiral: { a: 1, b: 0.18, theta_max: 12, points: 600 },
      halos: 3, halo_radius: 0.2, axis_deg: 23.5,
      ladder: { enabled: false, vertebrae: 33, thickness: 0.004 }
    }
  };
  const demos = loadConfig('data/demos.json');
  if (!Array.isArray(demos) || demos.length === 0 || typeof demos[0].config !== 'object') {
    throw new ConfigError('data/demos.json', ['Expected array with a config object']);
  }
  const config = demos[0].config;
  validatePlateConfig(config, 'data/demos.json[0].config');
  return config;
}<|MERGE_RESOLUTION|>--- conflicted
+++ resolved
@@ -17,11 +17,8 @@
   let raw;
   try {
     raw = readFileSync(file, 'utf8');
-<<<<<<< HEAD
   } catch {
     throw new Error(`Config file not found: ${relativePath}`);
-=======
->>>>>>> 36a6c29d
   } catch (err) {
     throw new ConfigError(relativePath, [`Unable to read file: ${err.message}`]);
   }
@@ -34,7 +31,6 @@
 }
 
 // Validate a plate config and surface all structural issues
-<<<<<<< HEAD
 export function validatePlateConfig(config, source = 'config') {
   const errors = [];
 
@@ -57,38 +53,6 @@
 
   if (errors.length) {
     throw new ConfigError(source, errors);
-=======
-let validate;
-try {
-  const Ajv = (await import('ajv')).default;
-  const ajv = new Ajv({ allErrors: true, $data: true });
-  validate = ajv.compile(plateSchema);
-} catch {
-  // Fallback validator when Ajv isn't available (e.g., in sandboxed tests)
-  validate = (config) => {
-    const messages = [];
-    const allowedLayouts = ['spiral', 'twin-cone', 'wheel', 'grid'];
-    if (!allowedLayouts.includes(config?.layout)) messages.push('layout must be spiral, twin-cone, wheel, or grid');
-    if (!Number.isInteger(config?.mode) || config.mode < 1) messages.push('mode must be integer >= 1');
-    if (!Array.isArray(config?.labels) || config.labels.length === 0) {
-      messages.push('labels must contain items');
-    } else if (config.labels.length !== config.mode) {
-      messages.push(`labels must contain ${config.mode} items`);
-    }
-    if (messages.length) throw new ConfigError('config', messages);
-    return true;
-  };
-}
-
-export function validatePlateConfig(config, source = 'config') {
-  const valid = validate(config);
-  if (!valid) {
-    const messages = validate.errors.map((err) => {
-      const loc = err.instancePath ? err.instancePath.slice(1) : 'config';
-      return `${loc} ${err.message}`;
-    });
-    throw new ConfigError(source, messages);
->>>>>>> 36a6c29d
   }
   return true;
 }
