import { readFileSync } from 'fs';
import path from 'path';

// Custom error type that aggregates structural problems
export class ConfigError extends Error {
  constructor(file, messages) {
    super(messages.join('; '));
    this.file = file;
    this.messages = messages;
  }
}

// Load a JSON configuration file with expanded error handling
export function loadConfig(relativePath) {
  const file = path.resolve(process.cwd(), relativePath);
  let raw;
  try {
    raw = readFileSync(file, 'utf8');
<<<<<<< HEAD
  } catch {
    throw new Error(`Config file not found: ${relativePath}`);
=======
  } catch (err) {
    throw new ConfigError(relativePath, [`Unable to read file: ${err.message}`]);
>>>>>>> 62b49ce1
  }

  try {
    return JSON.parse(raw);
  } catch {
    throw new ConfigError(relativePath, ['Invalid JSON']);
  }
}

// Validate a plate config and surface all structural issues
export function validatePlateConfig(config, source = 'config') {
  const errors = [];

  if (typeof config !== 'object' || config === null) {
    errors.push('config must be an object');
  } else {
    const layouts = ['spiral', 'twin-cone', 'wheel', 'grid'];
    if (!layouts.includes(config.layout)) {
      errors.push(`layout must be one of: ${layouts.join(', ')}`);
    }
    if (!Number.isInteger(config.mode) || config.mode <= 0) {
      errors.push('mode must be a positive integer');
    }
    if (!Array.isArray(config.labels)) {
      errors.push('labels must be an array');
    } else if (config.labels.length !== config.mode) {
      errors.push('label count must match mode');
    }
  }

  if (errors.length) {
    throw new ConfigError(source, errors);
  }
  return true;
}

// Convenience helper to load and validate the first demo plate
// Convenience loader for the first demo plate
export function loadFirstDemo() {
<<<<<<< HEAD
  return {
    version: "0.9.2",
    palette_id: "gonzalez-obsidian",
    motion: { gentle_wobble: 0, hz: 0.25 },
    plate: {
      spiral: { a: 1, b: 0.18, theta_max: 12, points: 600 },
      halos: 3, halo_radius: 0.2, axis_deg: 23.5,
      ladder: { enabled: false, vertebrae: 33, thickness: 0.004 }
    }
  };
=======
  const demos = loadConfig('data/demos.json');
  if (!Array.isArray(demos) || demos.length === 0 || typeof demos[0].config !== 'object') {
    throw new ConfigError('data/demos.json', ['Expected array with a config object']);
  }
  const config = demos[0].config;
  validatePlateConfig(config, 'data/demos.json[0].config');
  return config;
>>>>>>> 62b49ce1
}<|MERGE_RESOLUTION|>--- conflicted
+++ resolved
@@ -16,13 +16,10 @@
   let raw;
   try {
     raw = readFileSync(file, 'utf8');
-<<<<<<< HEAD
   } catch {
     throw new Error(`Config file not found: ${relativePath}`);
-=======
   } catch (err) {
     throw new ConfigError(relativePath, [`Unable to read file: ${err.message}`]);
->>>>>>> 62b49ce1
   }
 
   try {
@@ -62,7 +59,6 @@
 // Convenience helper to load and validate the first demo plate
 // Convenience loader for the first demo plate
 export function loadFirstDemo() {
-<<<<<<< HEAD
   return {
     version: "0.9.2",
     palette_id: "gonzalez-obsidian",
@@ -73,7 +69,6 @@
       ladder: { enabled: false, vertebrae: 33, thickness: 0.004 }
     }
   };
-=======
   const demos = loadConfig('data/demos.json');
   if (!Array.isArray(demos) || demos.length === 0 || typeof demos[0].config !== 'object') {
     throw new ConfigError('data/demos.json', ['Expected array with a config object']);
@@ -81,5 +76,4 @@
   const config = demos[0].config;
   validatePlateConfig(config, 'data/demos.json[0].config');
   return config;
->>>>>>> 62b49ce1
 }