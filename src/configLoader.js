--- conflicted
+++ resolved
@@ -4,11 +4,8 @@
 import path from 'path';
 import Ajv from 'ajv';
 import plateSchema from '../schemas/plate-config.json' with { type: 'json' };
-<<<<<<< HEAD
-=======
 import { readFileSync } from 'node:fs';
 import path from 'node:path';
->>>>>>> 9ee3738d
 
 // Custom error type that aggregates structural problems
 export class ConfigError extends Error {
@@ -25,16 +22,15 @@
   let raw;
   try {
     raw = readFileSync(file, 'utf8');
+  } catch {
+    throw new Error(`Config file not found: ${relativePath}`);
   } catch (err) {
     throw new ConfigError(relativePath, [`Unable to read file: ${err.message}`]);
   }
 
   } catch {
     throw new Error(`Config file not found: ${relativePath}`);
-  } catch (err) {
-    throw new ConfigError(relativePath, [`Unable to read file: ${err.message}`]);
   }
-
   try {
     return JSON.parse(raw);
   } catch {
@@ -43,8 +39,6 @@
 }
 
 // Validate a plate config and surface all structural issues
-<<<<<<< HEAD
-=======
 export function validatePlateConfig(config, source = 'config') {
   const errors = [];
 
@@ -67,7 +61,6 @@
 
   if (errors.length) {
     throw new ConfigError(source, errors);
->>>>>>> 9ee3738d
 const ajv = new Ajv({ allErrors: true, $data: true });
 const validate = ajv.compile(plateSchema);
 
