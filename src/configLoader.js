--- conflicted
+++ resolved
@@ -1,12 +1,9 @@
-<<<<<<< HEAD
 import { readFileSync } from 'fs';
 import path from 'path';
 import Ajv from 'ajv';
 import plateSchema from '../schemas/plate-config.json' with { type: 'json' };
-=======
 import { readFileSync } from 'node:fs';
 import path from 'node:path';
->>>>>>> 02c411c4
 
 // Custom error type that aggregates structural problems
 export class ConfigError extends Error {
