--- conflicted
+++ resolved
@@ -1,4 +1,3 @@
-<<<<<<< HEAD
 import { readFileSync } from 'node:fs';
 import path from 'node:path';
 import { readFileSync } from 'fs';
@@ -7,10 +6,8 @@
 import plateSchema from '../schemas/plate-config.json' with { type: 'json' };
 import { readFileSync } from 'node:fs';
 import path from 'node:path';
-=======
 import { readFileSync } from "fs";
 import path from "path";
->>>>>>> 24c5cfe3
 
 // Custom error type that aggregates structural problems
 export class ConfigError extends Error {
@@ -26,7 +23,6 @@
   const file = path.resolve(process.cwd(), relativePath);
   let raw;
   try {
-<<<<<<< HEAD
     raw = readFileSync(file, 'utf8');
   } catch {
     throw new Error(`Config file not found: ${relativePath}`);
@@ -34,9 +30,7 @@
     throw new ConfigError(relativePath, [`Unable to read file: ${err.message}`]);
   }
 
-=======
     raw = readFileSync(file, "utf8");
->>>>>>> 24c5cfe3
   } catch {
     throw new Error(`Config file not found: ${relativePath}`);
   }
@@ -48,7 +42,6 @@
   }
 }
 
-<<<<<<< HEAD
 // Validate a plate config and surface all structural issues
 export function validatePlateConfig(config, source = 'config') {
   const errors = [];
@@ -83,7 +76,6 @@
       return `${loc} ${err.message}`;
     });
     throw new ConfigError(source, messages);
-=======
 // Ensure a plate config adheres to the minimal schema used by renderPlate
 export function validatePlateConfig(config) {
   if (typeof config !== "object" || config === null) {
@@ -101,7 +93,6 @@
   }
   if (config.labels.length !== config.mode) {
     throw new Error("Label count must match mode");
->>>>>>> 24c5cfe3
   }
   return true;
 }
@@ -110,7 +101,6 @@
 // Convenience loader for the first demo plate
 // Convenience helper to grab the first demo configuration
 export function loadFirstDemo() {
-<<<<<<< HEAD
   return {
     version: "0.9.2",
     palette_id: "gonzalez-obsidian",
@@ -125,9 +115,7 @@
   if (!Array.isArray(demos) || demos.length === 0 || typeof demos[0].config !== 'object') {
     throw new ConfigError('data/demos.json', ['Expected array with a config object']);
   }
-=======
   const demos = loadConfig("data/demos.json");
->>>>>>> 24c5cfe3
   const config = demos[0].config;
   validatePlateConfig(config, 'data/demos.json[0].config');
   return config;
