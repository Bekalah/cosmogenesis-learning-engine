--- conflicted
+++ resolved
@@ -68,8 +68,6 @@
       this.setPayload(payload, toId);
     }
     return payload;
-<<<<<<< HEAD
-=======
 export const chamberEngine = (() => {
   const openChambers = new Set();
   const payloads = new Map();
@@ -80,7 +78,6 @@
   }
   function closeAll() {
     openChambers.clear(); payloads.clear(); current = null;
->>>>>>> 338c9a70
   }
   function setPayload(id, data) { payloads.set(id, data); }
   function getPayload(id) { return payloads.get(id) ?? null; }
