--- conflicted
+++ resolved
@@ -642,13 +642,10 @@
 ### IndraNet Engine
 New in this release, the **IndraNet Engine** projects the Codex 144:99 lattice as a 12×12 holographic web. The shared
 `bridge.json` now ships an `indraNet` block so any app can load the 144 jewel nodes and 99 gate clusters and render its own
-<<<<<<< HEAD
 network without coupling to this repo's UI.
-=======
 network without coupling to this repo's UI. `harmony_map.json` extends the net with optional Soyga, Tarot, I Ching, Tree of
 Life, planetary and numerology rings colored by Solfeggio tones. A new `angels72.json` file paints the first 72 nodes with
 Archangel color frequencies drawn from the Shem ha-Mephorash.
->>>>>>> a917021f
 
 ```javascript
 import { IndraNet } from './app/engines/IndraNet.js';
