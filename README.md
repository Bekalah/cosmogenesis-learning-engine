# Cosmogenesis Learning Engine (Alpha 0.9.2)

Cosmogenesis is a portable plate engine for your Cathedral of Circuits. It renders an ND-safe spiral teacher with:

- **Ladder toggle (33 vertebrae)** for the 33-spine mythic map
- **PNG export** for art plates
- **META export** with provenance (SHA-256 of config)
- **Reduced-motion respect** (no wobble when OS requests it)
- **Harmony toggle** to translate node patterns into Solfeggio-based music
 - **Harmony toggle** to translate node patterns into per-node harmonics with art, music, and collage modes

### IndraNet Engine

New in this release, the **IndraNet Engine** projects the Codex 144:99 lattice as a 12×12 holographic web. The shared
`bridge.json` now ships an `indraNet` block so any app can load the 144 jewel nodes and 99 gate clusters and render its own
network without coupling to this repo's UI. `harmony_map.json` extends the net with optional Soyga, Tarot, I Ching, Tree of
Life, planetary and numerology rings colored by Solfeggio tones.

```javascript
import { IndraNet } from "./app/engines/IndraNet.js";
<<<<<<< HEAD
const net = new IndraNet();
await net.load("/c99/bridge.json");
net.mount(document.getElementById("viz")).render();
New in this release, the **IndraNet Engine** projects the Codex 144:99 lattice as a 12×12 holographic web. The shared
`bridge.json` now ships an `indraNet` block so any app can load the 144 jewel nodes and 99 gate clusters and render its own
network without coupling to this repo's UI.

```javascript
import { IndraNet } from './app/engines/IndraNet.js';
=======
>>>>>>> 1a55b9fc
const net = new IndraNet();
await net.load("/c99/bridge.json");
net.mount(document.getElementById("viz")).render();
```

## Quickstart

<<<<<<< HEAD
```bash
npm i
npm run dev     # serves at http://localhost:5173
# open /cosmogenesis/index.html
npm test        # uses Node.js or Deno if available
```

# User-provided custom instructions

Codex-style prompt template for visionary art
You are an expert generative artist. Produce a museum-quality piece of visionary art using [LANGUAGE/LIBRARY].
Requirements:
- Complete runnable code with all imports and setup.
- Comment each major step.
- Use color palettes inspired by [ARTISTIC INSPIRATION, e.g., Alex Grey or surrealism].
- Resolution: [WIDTH]x[HEIGHT].
- Output should render/save an image titled "Visionary_Dream.png".
Return the code block only, no explanation.

Tips for museum-quality, visionary art output
Inspiration reference: Specify artists, movements, or themes (e.g., “visionary geometry,” “psychedelic mandalas”) to guide style.

Color & composition: Ask for layered gradients, symmetry, or organic patterns to evoke a gallery-grade piece.

Request “descriptive comments” so the script reads like a curated artwork.

Final checklist
✅ Prompt requests full runnable code.

✅ Language and libraries are stated.

✅ Triple backticks with language tag.

✅ Style and artistic requirements clearly described.
# Cosmogenesis Learning Engine (Alpha 0.9.2)
Cosmogenesis is a portable plate engine for your Cathedral of Circuits. It renders an ND-safe spiral teacher with:
- **Ladder toggle (33 vertebrae)** for the 33-spine mythic map
- **PNG export** for art plates
- **META export** with provenance (SHA-256 of config)
- **Reduced-motion respect** (no wobble when OS requests it)

## Quickstart
```bash
npm i
npm run dev     # serves at http://localhost:5173
# open /cosmogenesis/index.html
npm test        # node --test
```

When Python isn't available, open `visionary_dream.html` in a browser to render the Enochian grid and planetary sigils via p5.js.
For additional fallback strategies, see `docs/dependency_workarounds.md`.

### Shared Python overlays
All Python art generators now reuse a common `enochian_layers` module that draws the Enochian grid and planetary sigils so mystical features stay consistent across scripts.

# User-provided custom instructions

Codex-style prompt template for visionary art
You are an expert generative artist. Produce a museum-quality piece of visionary art using [LANGUAGE/LIBRARY].
Requirements:
- Complete runnable code with all imports and setup.
- Comment each major step.
- Use color palettes inspired by [ARTISTIC INSPIRATION, e.g., Alex Grey or surrealism].
- Resolution: [WIDTH]x[HEIGHT].
- Output should render/save an image titled "Visionary_Dream.png".
Return the code block only, no explanation.

Tips for museum-quality, visionary art output
Inspiration reference: Specify artists, movements, or themes (e.g., “visionary geometry,” “psychedelic mandalas”) to guide style.

Color & composition: Ask for layered gradients, symmetry, or organic patterns to evoke a gallery-grade piece.

Request “descriptive comments” so the script reads like a curated artwork.

Final checklist
✅ Prompt requests full runnable code.
### Testing Without Node.js

If your platform lacks a Node.js runtime (e.g. iPad or some Android setups),
install [Deno](https://deno.com/) and run `npm test`. The test runner checks for
Node.js first and falls back to Deno when available.

### Formatting Without Node.js

`npm run check` verifies code formatting. On systems without Node.js, install
[Deno](https://deno.com/) and run the same command — it automatically falls back
to `deno fmt --check` for a limited set of files.
```

## Quickstart

```bash
npm i
npm run dev     # serves at http://localhost:5173
# open /cosmogenesis/index.html
npm test        # uses Node.js or Deno if available
npm test        # node --test

# Visionary Dream fallback
When Python isn't available, open `visionary_dream.html` in a browser to render the Enochian grid and planetary sigils via p5.js.
```

When Python isn't available, open `visionary_dream.html` in a browser to render the Enochian grid and planetary sigils via p5.js.

### Shared Python overlays
All Python art generators now reuse a common `enochian_layers` module that draws the Enochian grid and planetary sigils so mystical features stay consistent across scripts. This includes `visionary_dream.py`, `visionary_golden_geometry.py`, and `visionary_codex.py`.

# User-provided custom instructions

Codex-style prompt template for visionary art
You are an expert generative artist. Produce a museum-quality piece of visionary art using [LANGUAGE/LIBRARY].
Requirements:
- Complete runnable code with all imports and setup.
- Comment each major step.
- Use color palettes inspired by [ARTISTIC INSPIRATION, e.g., Alex Grey or surrealism].
- Resolution: [WIDTH]x[HEIGHT].
- Output should render/save an image titled "Visionary_Dream.png".
Return the code block only, no explanation.

Tips for museum-quality, visionary art output
Inspiration reference: Specify artists, movements, or themes (e.g., “visionary geometry,” “psychedelic mandalas”) to guide style.

Color & composition: Ask for layered gradients, symmetry, or organic patterns to evoke a gallery-grade piece.

Request “descriptive comments” so the script reads like a curated artwork.

Final checklist
✅ Prompt requests full runnable code.

✅ Prompt requests full runnable code.

✅ Language and libraries are stated.

✅ Triple backticks with language tag.

✅ Style and artistic requirements clearly described.
# Cosmogenesis Learning Engine (Alpha 0.9.2)
Cosmogenesis is a portable plate engine for your Cathedral of Circuits. It renders an ND-safe spiral teacher with:
- **Ladder toggle (33 vertebrae)** for the 33-spine mythic map
- **PNG export** for art plates
- **META export** with provenance (SHA-256 of config)
- **Reduced-motion respect** (no wobble when OS requests it)

## Quickstart
```bash
npm i
npm run dev     # serves at http://localhost:5173
# open /cosmogenesis/index.html
npm test        # node --test
```

# User-provided custom instructions

Codex-style prompt template for visionary art
You are an expert generative artist. Produce a museum-quality piece of visionary art using [LANGUAGE/LIBRARY].
Requirements:
- Complete runnable code with all imports and setup.
- Comment each major step.
- Use color palettes inspired by [ARTISTIC INSPIRATION, e.g., Alex Grey or surrealism].
- Resolution: [WIDTH]x[HEIGHT].
- Output should render/save an image titled "Visionary_Dream.png".
Return the code block only, no explanation.

Tips for museum-quality, visionary art output
Inspiration reference: Specify artists, movements, or themes (e.g., “visionary geometry,” “psychedelic mandalas”) to guide style.

Color & composition: Ask for layered gradients, symmetry, or organic patterns to evoke a gallery-grade piece.

Request “descriptive comments” so the script reads like a curated artwork.

Final checklist
✅ Prompt requests full runnable code.

✅ Prompt requests full runnable code.
### Testing Without Node.js

If your platform lacks a Node.js runtime (e.g. iPad or some Android setups),
install [Deno](https://deno.com/) and run `npm test`. The test runner checks for
Node.js first and falls back to Deno when available.

### Formatting Without Node.js

`npm run check` verifies code formatting. On systems without Node.js, install
[Deno](https://deno.com/) and run the same command — it automatically falls back
to `deno fmt --check` for a limited set of files.
```

# User-provided custom instructions

Codex-style prompt template for visionary art
You are an expert generative artist. Produce a museum-quality piece of visionary art using [LANGUAGE/LIBRARY].
Requirements:
- Complete runnable code with all imports and setup.
- Comment each major step.
- Use color palettes inspired by [ARTISTIC INSPIRATION, e.g., Alex Grey or surrealism].
- Resolution: [WIDTH]x[HEIGHT].
- Output should render/save an image titled "Visionary_Dream.png".
Return the code block only, no explanation.

Tips for museum-quality, visionary art output
Inspiration reference: Specify artists, movements, or themes (e.g., “visionary geometry,” “psychedelic mandalas”) to guide style.

Color & composition: Ask for layered gradients, symmetry, or organic patterns to evoke a gallery-grade piece.

Request “descriptive comments” so the script reads like a curated artwork.

Final checklist
✅ Prompt requests full runnable code.

✅ Prompt requests full runnable code.

✅ Language and libraries are stated.

✅ Triple backticks with language tag.

✅ Style and artistic requirements clearly described.
# Cosmogenesis Learning Engine (Alpha 0.9.2)
Cosmogenesis is a portable plate engine for your Cathedral of Circuits. It renders an ND-safe spiral teacher with:
- **Ladder toggle (33 vertebrae)** for the 33-spine mythic map
- **PNG export** for art plates
- **META export** with provenance (SHA-256 of config)
- **Reduced-motion respect** (no wobble when OS requests it)

## Quickstart
=======
>>>>>>> 1a55b9fc
```bash
npm i
npm run dev     # serves at http://localhost:5173
# open /cosmogenesis/index.html
npm test        # uses Node.js or Deno if available
```

### Testing Without Node.js

If your platform lacks a Node.js runtime (e.g. iPad or some Android setups),
install [Deno](https://deno.com/) and run `npm test`. The test runner checks for
Node.js first and falls back to Deno when available.

# User-provided custom instructions

Codex-style prompt template for visionary art
You are an expert generative artist. Produce a museum-quality piece of visionary art using [LANGUAGE/LIBRARY].
Requirements:
- Complete runnable code with all imports and setup.
- Comment each major step.
- Use color palettes inspired by [ARTISTIC INSPIRATION, e.g., Alex Grey or surrealism].
- Resolution: [WIDTH]x[HEIGHT].
- Output should render/save an image titled "Visionary_Dream.png".
Return the code block only, no explanation.

Tips for museum-quality, visionary art output
Inspiration reference: Specify artists, movements, or themes (e.g., “visionary geometry,” “psychedelic mandalas”) to guide style.

Color & composition: Ask for layered gradients, symmetry, or organic patterns to evoke a gallery-grade piece.

Request “descriptive comments” so the script reads like a curated artwork.

Final checklist
✅ Prompt requests full runnable code.

✅ Prompt requests full runnable code.
### Testing Without Node.js

If your platform lacks a Node.js runtime (e.g. iPad or some Android setups),
install [Deno](https://deno.com/) and run `npm test`. The test runner checks for
Node.js first and falls back to Deno when available.

### Formatting Without Node.js

`npm run check` verifies code formatting. On systems without Node.js, install
[Deno](https://deno.com/) and run the same command — it automatically falls back
to `deno fmt --check` for a limited set of files.

### IndraNet Engine

New in this release, the **IndraNet Engine** projects the Codex 144:99 lattice as a 12×12 holographic web. The shared
`bridge.json` now ships an `indraNet` block so any app can load the 144 jewel nodes and 99 gate clusters and render its own
network without coupling to this repo's UI. `harmony_map.json` extends the net with optional Soyga, Tarot, I Ching, Tree of
Life, planetary and numerology rings colored by Solfeggio tones.

```javascript
import { IndraNet } from "./app/engines/IndraNet.js";
const net = new IndraNet();
await net.load("/c99/bridge.json");
net.mount(document.getElementById("viz")).render();
New in this release, the **IndraNet Engine** projects the Codex 144:99 lattice as a 12×12 holographic web. The shared
`bridge.json` now ships an `indraNet` block so any app can load the 144 jewel nodes and 99 gate clusters and render its own
network without coupling to this repo's UI.

```javascript
import { IndraNet } from './app/engines/IndraNet.js';
const net = new IndraNet();
await net.load("/c99/bridge.json");
net.mount(document.getElementById("viz")).render();
```

## Quickstart

```bash
npm i
npm run dev     # serves at http://localhost:5173
# open /cosmogenesis/index.html
npm test        # uses Node.js or Deno if available
```

# User-provided custom instructions

Codex-style prompt template for visionary art
You are an expert generative artist. Produce a museum-quality piece of visionary art using [LANGUAGE/LIBRARY].
Requirements:

- Complete runnable code with all imports and setup.
- Comment each major step.
- Use color palettes inspired by [ARTISTIC INSPIRATION, e.g., Alex Grey or surrealism].
- Resolution: [WIDTH]x[HEIGHT].
- Output should render/save an image titled "Visionary_Dream.png".
<<<<<<< HEAD
Return the code block only, no explanation.

Tips for museum-quality, visionary art output
Inspiration reference: Specify artists, movements, or themes (e.g., “visionary geometry,” “psychedelic mandalas”) to guide style.
=======
  Return the code block only, no explanation.
  Tips for museum-quality, visionary art output
  Inspiration reference: Specify artists, movements, or themes (e.g., “visionary geometry,” “psychedelic mandalas”) to guide style.
>>>>>>> 1a55b9fc

Color & composition: Ask for layered gradients, symmetry, or organic patterns to evoke a gallery-grade piece.

Request “descriptive comments” so the script reads like a curated artwork.

Final checklist
✅ Prompt requests full runnable code.

✅ Prompt requests full runnable code.

✅ Language and libraries are stated.

✅ Triple backticks with language tag.

✅ Style and artistic requirements clearly described.
# Cosmogenesis Learning Engine (Alpha 0.9.2)
Cosmogenesis is a portable plate engine for your Cathedral of Circuits. It renders an ND-safe spiral teacher with:
- **Ladder toggle (33 vertebrae)** for the 33-spine mythic map
- **PNG export** for art plates
- **META export** with provenance (SHA-256 of config)
- **Reduced-motion respect** (no wobble when OS requests it)

## Quickstart
```bash
npm i
npm run dev     # serves at http://localhost:5173
# open /cosmogenesis/index.html
npm test        # uses Node.js or Deno if available
```

When Python isn't available, open `visionary_dream.html` in a browser to render the Enochian grid and planetary sigils via p5.js.

### Shared Python overlays
All Python art generators now reuse a common `enochian_layers` module that draws the Enochian grid and planetary sigils so mystical features stay consistent across scripts.

# User-provided custom instructions

Codex-style prompt template for visionary art
You are an expert generative artist. Produce a museum-quality piece of visionary art using [LANGUAGE/LIBRARY].
Requirements:
- Complete runnable code with all imports and setup.
- Comment each major step.
- Use color palettes inspired by [ARTISTIC INSPIRATION, e.g., Alex Grey or surrealism].
- Resolution: [WIDTH]x[HEIGHT].
- Output should render/save an image titled "Visionary_Dream.png".
Return the code block only, no explanation.

Tips for museum-quality, visionary art output
Inspiration reference: Specify artists, movements, or themes (e.g., “visionary geometry,” “psychedelic mandalas”) to guide style.

Color & composition: Ask for layered gradients, symmetry, or organic patterns to evoke a gallery-grade piece.

Request “descriptive comments” so the script reads like a curated artwork.

Final checklist
✅ Prompt requests full runnable code.

✅ Prompt requests full runnable code.
### Testing Without Node.js

If your platform lacks a Node.js runtime (e.g. iPad or some Android setups),
install [Deno](https://deno.com/) and run `npm test`. The test runner checks for
Node.js first and falls back to Deno when available.

### Formatting Without Node.js

`npm run check` verifies code formatting. On systems without Node.js, install
[Deno](https://deno.com/) and run the same command — it automatically falls back
to `deno fmt --check` for a limited set of files.
```

## Quickstart

```bash
npm i
npm run dev     # serves at http://localhost:5173
# open /cosmogenesis/index.html
npm test        # uses Node.js or Deno if available
npm test        # node --test

# Visionary Dream fallback
When Python isn't available, open `visionary_dream.html` in a browser to render the Enochian grid and planetary sigils via p5.js.
```

When Python isn't available, open `visionary_dream.html` in a browser to render the Enochian grid and planetary sigils via p5.js.

### Shared Python overlays
All Python art generators now reuse a common `enochian_layers` module that draws the Enochian grid and planetary sigils so mystical features stay consistent across scripts. This includes `visionary_dream.py`, `visionary_golden_geometry.py`, and `visionary_codex.py`.

# User-provided custom instructions

Codex-style prompt template for visionary art
You are an expert generative artist. Produce a museum-quality piece of visionary art using [LANGUAGE/LIBRARY].
Requirements:
- Complete runnable code with all imports and setup.
- Comment each major step.
- Use color palettes inspired by [ARTISTIC INSPIRATION, e.g., Alex Grey or surrealism].
- Resolution: [WIDTH]x[HEIGHT].
- Output should render/save an image titled "Visionary_Dream.png".
Return the code block only, no explanation.

Tips for museum-quality, visionary art output
Inspiration reference: Specify artists, movements, or themes (e.g., “visionary geometry,” “psychedelic mandalas”) to guide style.

Color & composition: Ask for layered gradients, symmetry, or organic patterns to evoke a gallery-grade piece.

Request “descriptive comments” so the script reads like a curated artwork.

Final checklist
✅ Prompt requests full runnable code.

✅ Prompt requests full runnable code.

✅ Language and libraries are stated.

✅ Triple backticks with language tag.

✅ Style and artistic requirements clearly described.
# Cosmogenesis Learning Engine (Alpha 0.9.2)
Cosmogenesis is a portable plate engine for your Cathedral of Circuits. It renders an ND-safe spiral teacher with:
- **Ladder toggle (33 vertebrae)** for the 33-spine mythic map
- **PNG export** for art plates
- **META export** with provenance (SHA-256 of config)
- **Reduced-motion respect** (no wobble when OS requests it)

## Quickstart
```bash
npm i
npm run dev     # serves at http://localhost:5173
# open /cosmogenesis/index.html
npm test        # node --test
```

# User-provided custom instructions

Codex-style prompt template for visionary art
You are an expert generative artist. Produce a museum-quality piece of visionary art using [LANGUAGE/LIBRARY].
Requirements:
- Complete runnable code with all imports and setup.
- Comment each major step.
- Use color palettes inspired by [ARTISTIC INSPIRATION, e.g., Alex Grey or surrealism].
- Resolution: [WIDTH]x[HEIGHT].
- Output should render/save an image titled "Visionary_Dream.png".
Return the code block only, no explanation.

Tips for museum-quality, visionary art output
Inspiration reference: Specify artists, movements, or themes (e.g., “visionary geometry,” “psychedelic mandalas”) to guide style.

Color & composition: Ask for layered gradients, symmetry, or organic patterns to evoke a gallery-grade piece.

Request “descriptive comments” so the script reads like a curated artwork.

Final checklist
✅ Prompt requests full runnable code.

✅ Prompt requests full runnable code.
### Testing Without Node.js

If your platform lacks a Node.js runtime (e.g. iPad or some Android setups),
install [Deno](https://deno.com/) and run `npm test`. The test runner checks for
Node.js first and falls back to Deno when available.

### Formatting Without Node.js

`npm run check` verifies code formatting. On systems without Node.js, install
[Deno](https://deno.com/) and run the same command — it automatically falls back
to `deno fmt --check` for a limited set of files.
```

# User-provided custom instructions

Codex-style prompt template for visionary art
You are an expert generative artist. Produce a museum-quality piece of visionary art using [LANGUAGE/LIBRARY].
Requirements:
- Complete runnable code with all imports and setup.
- Comment each major step.
- Use color palettes inspired by [ARTISTIC INSPIRATION, e.g., Alex Grey or surrealism].
- Resolution: [WIDTH]x[HEIGHT].
- Output should render/save an image titled "Visionary_Dream.png".
Return the code block only, no explanation.

Tips for museum-quality, visionary art output
Inspiration reference: Specify artists, movements, or themes (e.g., “visionary geometry,” “psychedelic mandalas”) to guide style.

Color & composition: Ask for layered gradients, symmetry, or organic patterns to evoke a gallery-grade piece.

Request “descriptive comments” so the script reads like a curated artwork.

Final checklist
✅ Prompt requests full runnable code.

✅ Prompt requests full runnable code.

✅ Language and libraries are stated.

✅ Triple backticks with language tag.

✅ Style and artistic requirements clearly described.
# Cosmogenesis Learning Engine (Alpha 0.9.2)
Cosmogenesis is a portable plate engine for your Cathedral of Circuits. It renders an ND-safe spiral teacher with:
- **Ladder toggle (33 vertebrae)** for the 33-spine mythic map
- **PNG export** for art plates
- **META export** with provenance (SHA-256 of config)
- **Reduced-motion respect** (no wobble when OS requests it)

## Quickstart
```bash
npm i
npm run dev     # serves at http://localhost:5173
# open /cosmogenesis/index.html
npm test        # node --test
```

# User-provided custom instructions

Codex-style prompt template for visionary art
You are an expert generative artist. Produce a museum-quality piece of visionary art using [LANGUAGE/LIBRARY].
Requirements:
- Complete runnable code with all imports and setup.
- Comment each major step.
- Use color palettes inspired by [ARTISTIC INSPIRATION, e.g., Alex Grey or surrealism].
- Resolution: [WIDTH]x[HEIGHT].
- Output should render/save an image titled "Visionary_Dream.png".
Return the code block only, no explanation.

Tips for museum-quality, visionary art output
Inspiration reference: Specify artists, movements, or themes (e.g., “visionary geometry,” “psychedelic mandalas”) to guide style.

Color & composition: Ask for layered gradients, symmetry, or organic patterns to evoke a gallery-grade piece.

Request “descriptive comments” so the script reads like a curated artwork.

Final checklist
✅ Prompt requests full runnable code.

✅ Prompt requests full runnable code.
### Testing Without Node.js

If your platform lacks a Node.js runtime (e.g. iPad or some Android setups),
install [Deno](https://deno.com/) and run `npm test`. The test runner checks for
Node.js first and falls back to Deno when available.

### Formatting Without Node.js

`npm run check` verifies code formatting. On systems without Node.js, install
[Deno](https://deno.com/) and run the same command — it automatically falls back
to `deno fmt --check` for a limited set of files.
# User-provided custom instructions

Codex-style prompt template for visionary art
You are an expert generative artist. Produce a museum-quality piece of visionary art using [LANGUAGE/LIBRARY].
Requirements:
- Complete runnable code with all imports and setup.
- Comment each major step.
- Use color palettes inspired by [ARTISTIC INSPIRATION, e.g., Alex Grey or surrealism].
- Resolution: [WIDTH]x[HEIGHT].
- Output should render/save an image titled "Visionary_Dream.png".
Return the code block only, no explanation.

Tips for museum-quality, visionary art output
Inspiration reference: Specify artists, movements, or themes (e.g., “visionary geometry,” “psychedelic mandalas”) to guide style.

Color & composition: Ask for layered gradients, symmetry, or organic patterns to evoke a gallery-grade piece.

Request “descriptive comments” so the script reads like a curated artwork.

Final checklist
✅ Prompt requests full runnable code.

✅ Prompt requests full runnable code.

✅ Language and libraries are stated.

✅ Triple backticks with language tag.

✅ Style and artistic requirements clearly described.
# Cosmogenesis Learning Engine (Alpha 0.9.2)
Cosmogenesis is a portable plate engine for your Cathedral of Circuits. It renders an ND-safe spiral teacher with:
- **Ladder toggle (33 vertebrae)** for the 33-spine mythic map
- **PNG export** for art plates
- **META export** with provenance (SHA-256 of config)
- **Reduced-motion respect** (no wobble when OS requests it)

### IndraNet Engine
New in this release, the **IndraNet Engine** projects the Codex 144:99 lattice as a 12×12 holographic web. The shared
`bridge.json` now ships an `indraNet` block so any app can load the 144 jewel nodes and 99 gate clusters and render its own
network without coupling to this repo's UI.

```javascript
import { IndraNet } from './app/engines/IndraNet.js';
const net = new IndraNet();
await net.load('/c99/bridge.json');
net.mount(document.getElementById('viz')).render();
```

## Quickstart
```bash
npm i
npm run dev     # serves at http://localhost:5173
# open /cosmogenesis/index.html
npm test        # node --test
```

# User-provided custom instructions

Codex-style prompt template for visionary art
You are an expert generative artist. Produce a museum-quality piece of visionary art using [LANGUAGE/LIBRARY].
Requirements:
- Complete runnable code with all imports and setup.
- Comment each major step.
- Use color palettes inspired by [ARTISTIC INSPIRATION, e.g., Alex Grey or surrealism].
- Resolution: [WIDTH]x[HEIGHT].
- Output should render/save an image titled "Visionary_Dream.png".
Return the code block only, no explanation.

Tips for museum-quality, visionary art output
Inspiration reference: Specify artists, movements, or themes (e.g., “visionary geometry,” “psychedelic mandalas”) to guide style.

Color & composition: Ask for layered gradients, symmetry, or organic patterns to evoke a gallery-grade piece.

Request “descriptive comments” so the script reads like a curated artwork.

Final checklist
✅ Prompt requests full runnable code.

✅ Prompt requests full runnable code.
### Testing Without Node.js

If your platform lacks a Node.js runtime (e.g. iPad or some Android setups),
install [Deno](https://deno.com/) and run `npm test`. The test runner checks for
Node.js first and falls back to Deno when available.

### Formatting Without Node.js

`npm run check` verifies code formatting. On systems without Node.js, install
[Deno](https://deno.com/) and run the same command — it automatically falls back
to `deno fmt --check` for a limited set of files.
```

# User-provided custom instructions

Codex-style prompt template for visionary art
You are an expert generative artist. Produce a museum-quality piece of visionary art using [LANGUAGE/LIBRARY].
Requirements:
- Complete runnable code with all imports and setup.
- Comment each major step.
- Use color palettes inspired by [ARTISTIC INSPIRATION, e.g., Alex Grey or surrealism].
- Resolution: [WIDTH]x[HEIGHT].
- Output should render/save an image titled "Visionary_Dream.png".
Return the code block only, no explanation.

Tips for museum-quality, visionary art output
Inspiration reference: Specify artists, movements, or themes (e.g., “visionary geometry,” “psychedelic mandalas”) to guide style.

Color & composition: Ask for layered gradients, symmetry, or organic patterns to evoke a gallery-grade piece.

Request “descriptive comments” so the script reads like a curated artwork.

Final checklist
✅ Prompt requests full runnable code.

✅ Prompt requests full runnable code.

✅ Language and libraries are stated.

✅ Triple backticks with language tag.

✅ Style and artistic requirements clearly described.
# Cosmogenesis Learning Engine (Alpha 0.9.2)
Cosmogenesis is a portable plate engine for your Cathedral of Circuits. It renders an ND-safe spiral teacher with:
- **Ladder toggle (33 vertebrae)** for the 33-spine mythic map
- **PNG export** for art plates
- **META export** with provenance (SHA-256 of config)
- **Reduced-motion respect** (no wobble when OS requests it)

## Quickstart
```bash
npm i
npm run dev     # serves at http://localhost:5173
# open /cosmogenesis/index.html
npm test        # node --test
```

# User-provided custom instructions

Codex-style prompt template for visionary art
You are an expert generative artist. Produce a museum-quality piece of visionary art using [LANGUAGE/LIBRARY].
Requirements:
- Complete runnable code with all imports and setup.
- Comment each major step.
- Use color palettes inspired by [ARTISTIC INSPIRATION, e.g., Alex Grey or surrealism].
- Resolution: [WIDTH]x[HEIGHT].
- Output should render/save an image titled "Visionary_Dream.png".
Return the code block only, no explanation.

Tips for museum-quality, visionary art output
Inspiration reference: Specify artists, movements, or themes (e.g., “visionary geometry,” “psychedelic mandalas”) to guide style.

Color & composition: Ask for layered gradients, symmetry, or organic patterns to evoke a gallery-grade piece.

Request “descriptive comments” so the script reads like a curated artwork.

Final checklist
✅ Prompt requests full runnable code.

### Testing Without Node.js

If your platform lacks a Node.js runtime (e.g. iPad or some Android setups),
install [Deno](https://deno.com/) and run `npm test`. The test runner checks for
Node.js first and falls back to Deno when available.

### Formatting Without Node.js

`npm run check` verifies code formatting. On systems without Node.js, install
[Deno](https://deno.com/) and run the same command — it automatically falls back
to `deno fmt --check` for a limited set of files.
✦ LIBER ARCANAE: CODEX ABYSSIAE

Abyssian Tarot of the Living Monad Hieroglyphica

Author: Rebecca Susan Lemke (Rebecca Respawn)
ORCID: 0009-0002-2834-3956
Affiliation: International Alchemy Guild
Lineage: Alpha et Omega lodge (Paul Foster Case, Dion Fortune) · John Dee’s Monad Hieroglyphica · Splendor Solis · Ars Notoria · Rudd’s Goetia · Codex 144:99 · Abyssia mythos
Numerology: 22 (Master Builder)
Principle: Solve et Coagula — shadow broken apart, recombined in light.
Seal Motto: “In Codice Abyssiae, Angelus et Daemon concordant.”
(In the Codex of the Abyss, Angel and Demon are reconciled.)

⸻

✦ Core Philosophy
•The Tarot is a living Monad Hieroglyphica: Sun, Moon, Cross, and Spirit recombined into 78 glyphs.
•Each card = a node: angel/demon, Ray, planet, crystal, daimon, Wetiko pattern, Tara emanation.
•The deck = a psycho-magical operating system for:
•ND healing & trauma integration.
•Crystal Reiki attunement.
•Alchemical art & music transmutation.
•Game + world-building portal.

⸻

✦ Seal of Codex Abyssiae

Layers:
•Outer Ring (78): Hebrew letters (22 Majors) + elemental/planetary glyphs (56 Minors).
•Second Ring (72+72): Authentic Shem angel sigils alternating with Goetia demon seals (Rudd’s tables).
•Third Ring (33 beads): Alchemical colors (Nigredo–Albedo–Citrinitas–Rubedo). Ars Notoria notae at 11, 22, 33.
•Hexagram: Six planetary archangel sigils (Michael, Raphael, Gabriel, Uriel, Haniel, Tzaphkiel).
•Center: John Dee’s Monad Hieroglyphica fused with the LuxCrux cross, in a Vesica Piscis.
•Hidden Spiral: Soyga cipher letters + seed syllables Zi–Dar–Yen; Ars Notoria mantras faintly inscribed.
•Color Palette: Obsidian black, lapis blue, alchemical gold, peacock green, Octarine shimmer.
•Inscription: “In Codice Abyssiae, Angelus et Daemon concordant.”

Uses:
•Tarot card back.
•Reiki sigil (traced in air, ND-safe field).
•Meditation mandala.
•App/Portal logo.
•Official business seal.

⸻

✦ Triple Code of Each Card

Every Major Arcana card carries three layers:
1.Visible Layer
•Angel/Demon pairing (Rudd’s schema).
•Planet + zodiac glyph.
•Hebrew letter.
•Ray color (Bailey’s 7 + Octarine).
•Crystal glyph (scientific mineral accuracy).
•Artifact (key, chalice, mirror, staff, shard).
•Numerology seal.
2.Psyche Layer
•Wetiko pattern (Paul Levy).
•Daimon/part aspect (Robert Falconer).
•Trauma wound & authentic medicine (Gabor Maté).
3.Secret Layer
•Tara correspondence (21 Taras) + Quan Yin as the 22nd.
•Color/Mantra.
•Hidden transmutation current.

⸻

✦ Visual Appearance of Cards
•Center archetype figure (Rebecca Respawn, Ann Abyss, Moonchild, Virelai Ezra Lux, etc.).
•Halo = Ray color.
•Corners = numerology, planet, angel sigil, demon seal.
•Border = Hebrew letter + Abyssian language glyph.
•Overlay = crystal glyph.
•Background = Splendor Solis pigments + geometric yantras.
•Pattern fragments of Dee’s Monad always present.
•Hidden in apps: Tara mandala fractals + mantras.

Each card = portable Monad → meditation yantra, ritual key, world portal.

⸻

✦ Crystals & Science Layer
•Every Major Arcana assigned a crystal with real mineralogical data (chemistry, system, optical/magnetic properties).
•Example:
•The Fool: Clear Quartz (SiO₂, hexagonal, piezoelectric).
•Death (Ann Abyss): Obsidian (volcanic glass, EM shielding).
•The Magician (Virelai Ezra Lux): Labradorite (CaNa feldspar, labradorescence).
•App Integration: crystal grid overlays, Solfeggio-tuned soundscapes, BioGeometry frequencies.
•Cards double as Crystal Reiki keys.

⸻

✦ Spreads of Abyssia
1.Magnum Opus Spread (4) → Nigredo, Albedo, Citrinitas, Rubedo (alchemical completion).
2.Monad Spread (5) → Sun, Moon, Cross, Fire/Spirit, Self.
3.Double Tree Spread (10+22) → Sephiroth + paths, initiatory ascent/descent.
4.Spine Spread (33) → one card per vertebra, full Codex read.
5.Tara Wheel Spread (22) → each Major = Tara/Quan Yin transmutation.

⸻

✦ Integration with PORTAL
•Each Tarot card = door in PORTAL cathedral.
•Drawing a card = opens a chamber tied to its Ray, angel/demon, crystal, and psyche pattern.
•In apps:
•visuals[] = pigments, yantras.
•music[] = planetary + Solfeggio frequencies.
•learning[] = Ars Notoria mnemonics.
•game[] = trials & realms.
•Cards can be laid in crystal grids = open Reiki Realms.

⸻

✦ Why This is Guild-Grade Magnum Opus
•Authenticity: every symbol traced to Dee, Agrippa, Rudd, Regardie, Fortune, Case, Splendor Solis, Ars Notoria.
•Transmutation: integrates Taras, Quan Yin, Violet Flame.
•Trauma-healing: Wetiko, IFS, ND-safe pacing.
•Crystal science: mineralogy + BioGeometry frequencies.
•Art: museum-grade lineage (Hilma af Klint, Carrington, Andrew Gonzalez).
•Technology: structured for repo/app integration (YAML fields, arrays).

⸻

✨ Rebecca — this is now a complete, organized Codex of all we have discussed.
It is your living Tarot repo foundation: you can copy this as README.md + REGISTRY/tarot_system.md for your repos.<|MERGE_RESOLUTION|>--- conflicted
+++ resolved
@@ -8,309 +8,6 @@
 - **Reduced-motion respect** (no wobble when OS requests it)
 - **Harmony toggle** to translate node patterns into Solfeggio-based music
  - **Harmony toggle** to translate node patterns into per-node harmonics with art, music, and collage modes
-
-### IndraNet Engine
-
-New in this release, the **IndraNet Engine** projects the Codex 144:99 lattice as a 12×12 holographic web. The shared
-`bridge.json` now ships an `indraNet` block so any app can load the 144 jewel nodes and 99 gate clusters and render its own
-network without coupling to this repo's UI. `harmony_map.json` extends the net with optional Soyga, Tarot, I Ching, Tree of
-Life, planetary and numerology rings colored by Solfeggio tones.
-
-```javascript
-import { IndraNet } from "./app/engines/IndraNet.js";
-<<<<<<< HEAD
-const net = new IndraNet();
-await net.load("/c99/bridge.json");
-net.mount(document.getElementById("viz")).render();
-New in this release, the **IndraNet Engine** projects the Codex 144:99 lattice as a 12×12 holographic web. The shared
-`bridge.json` now ships an `indraNet` block so any app can load the 144 jewel nodes and 99 gate clusters and render its own
-network without coupling to this repo's UI.
-
-```javascript
-import { IndraNet } from './app/engines/IndraNet.js';
-=======
->>>>>>> 1a55b9fc
-const net = new IndraNet();
-await net.load("/c99/bridge.json");
-net.mount(document.getElementById("viz")).render();
-```
-
-## Quickstart
-
-<<<<<<< HEAD
-```bash
-npm i
-npm run dev     # serves at http://localhost:5173
-# open /cosmogenesis/index.html
-npm test        # uses Node.js or Deno if available
-```
-
-# User-provided custom instructions
-
-Codex-style prompt template for visionary art
-You are an expert generative artist. Produce a museum-quality piece of visionary art using [LANGUAGE/LIBRARY].
-Requirements:
-- Complete runnable code with all imports and setup.
-- Comment each major step.
-- Use color palettes inspired by [ARTISTIC INSPIRATION, e.g., Alex Grey or surrealism].
-- Resolution: [WIDTH]x[HEIGHT].
-- Output should render/save an image titled "Visionary_Dream.png".
-Return the code block only, no explanation.
-
-Tips for museum-quality, visionary art output
-Inspiration reference: Specify artists, movements, or themes (e.g., “visionary geometry,” “psychedelic mandalas”) to guide style.
-
-Color & composition: Ask for layered gradients, symmetry, or organic patterns to evoke a gallery-grade piece.
-
-Request “descriptive comments” so the script reads like a curated artwork.
-
-Final checklist
-✅ Prompt requests full runnable code.
-
-✅ Language and libraries are stated.
-
-✅ Triple backticks with language tag.
-
-✅ Style and artistic requirements clearly described.
-# Cosmogenesis Learning Engine (Alpha 0.9.2)
-Cosmogenesis is a portable plate engine for your Cathedral of Circuits. It renders an ND-safe spiral teacher with:
-- **Ladder toggle (33 vertebrae)** for the 33-spine mythic map
-- **PNG export** for art plates
-- **META export** with provenance (SHA-256 of config)
-- **Reduced-motion respect** (no wobble when OS requests it)
-
-## Quickstart
-```bash
-npm i
-npm run dev     # serves at http://localhost:5173
-# open /cosmogenesis/index.html
-npm test        # node --test
-```
-
-When Python isn't available, open `visionary_dream.html` in a browser to render the Enochian grid and planetary sigils via p5.js.
-For additional fallback strategies, see `docs/dependency_workarounds.md`.
-
-### Shared Python overlays
-All Python art generators now reuse a common `enochian_layers` module that draws the Enochian grid and planetary sigils so mystical features stay consistent across scripts.
-
-# User-provided custom instructions
-
-Codex-style prompt template for visionary art
-You are an expert generative artist. Produce a museum-quality piece of visionary art using [LANGUAGE/LIBRARY].
-Requirements:
-- Complete runnable code with all imports and setup.
-- Comment each major step.
-- Use color palettes inspired by [ARTISTIC INSPIRATION, e.g., Alex Grey or surrealism].
-- Resolution: [WIDTH]x[HEIGHT].
-- Output should render/save an image titled "Visionary_Dream.png".
-Return the code block only, no explanation.
-
-Tips for museum-quality, visionary art output
-Inspiration reference: Specify artists, movements, or themes (e.g., “visionary geometry,” “psychedelic mandalas”) to guide style.
-
-Color & composition: Ask for layered gradients, symmetry, or organic patterns to evoke a gallery-grade piece.
-
-Request “descriptive comments” so the script reads like a curated artwork.
-
-Final checklist
-✅ Prompt requests full runnable code.
-### Testing Without Node.js
-
-If your platform lacks a Node.js runtime (e.g. iPad or some Android setups),
-install [Deno](https://deno.com/) and run `npm test`. The test runner checks for
-Node.js first and falls back to Deno when available.
-
-### Formatting Without Node.js
-
-`npm run check` verifies code formatting. On systems without Node.js, install
-[Deno](https://deno.com/) and run the same command — it automatically falls back
-to `deno fmt --check` for a limited set of files.
-```
-
-## Quickstart
-
-```bash
-npm i
-npm run dev     # serves at http://localhost:5173
-# open /cosmogenesis/index.html
-npm test        # uses Node.js or Deno if available
-npm test        # node --test
-
-# Visionary Dream fallback
-When Python isn't available, open `visionary_dream.html` in a browser to render the Enochian grid and planetary sigils via p5.js.
-```
-
-When Python isn't available, open `visionary_dream.html` in a browser to render the Enochian grid and planetary sigils via p5.js.
-
-### Shared Python overlays
-All Python art generators now reuse a common `enochian_layers` module that draws the Enochian grid and planetary sigils so mystical features stay consistent across scripts. This includes `visionary_dream.py`, `visionary_golden_geometry.py`, and `visionary_codex.py`.
-
-# User-provided custom instructions
-
-Codex-style prompt template for visionary art
-You are an expert generative artist. Produce a museum-quality piece of visionary art using [LANGUAGE/LIBRARY].
-Requirements:
-- Complete runnable code with all imports and setup.
-- Comment each major step.
-- Use color palettes inspired by [ARTISTIC INSPIRATION, e.g., Alex Grey or surrealism].
-- Resolution: [WIDTH]x[HEIGHT].
-- Output should render/save an image titled "Visionary_Dream.png".
-Return the code block only, no explanation.
-
-Tips for museum-quality, visionary art output
-Inspiration reference: Specify artists, movements, or themes (e.g., “visionary geometry,” “psychedelic mandalas”) to guide style.
-
-Color & composition: Ask for layered gradients, symmetry, or organic patterns to evoke a gallery-grade piece.
-
-Request “descriptive comments” so the script reads like a curated artwork.
-
-Final checklist
-✅ Prompt requests full runnable code.
-
-✅ Prompt requests full runnable code.
-
-✅ Language and libraries are stated.
-
-✅ Triple backticks with language tag.
-
-✅ Style and artistic requirements clearly described.
-# Cosmogenesis Learning Engine (Alpha 0.9.2)
-Cosmogenesis is a portable plate engine for your Cathedral of Circuits. It renders an ND-safe spiral teacher with:
-- **Ladder toggle (33 vertebrae)** for the 33-spine mythic map
-- **PNG export** for art plates
-- **META export** with provenance (SHA-256 of config)
-- **Reduced-motion respect** (no wobble when OS requests it)
-
-## Quickstart
-```bash
-npm i
-npm run dev     # serves at http://localhost:5173
-# open /cosmogenesis/index.html
-npm test        # node --test
-```
-
-# User-provided custom instructions
-
-Codex-style prompt template for visionary art
-You are an expert generative artist. Produce a museum-quality piece of visionary art using [LANGUAGE/LIBRARY].
-Requirements:
-- Complete runnable code with all imports and setup.
-- Comment each major step.
-- Use color palettes inspired by [ARTISTIC INSPIRATION, e.g., Alex Grey or surrealism].
-- Resolution: [WIDTH]x[HEIGHT].
-- Output should render/save an image titled "Visionary_Dream.png".
-Return the code block only, no explanation.
-
-Tips for museum-quality, visionary art output
-Inspiration reference: Specify artists, movements, or themes (e.g., “visionary geometry,” “psychedelic mandalas”) to guide style.
-
-Color & composition: Ask for layered gradients, symmetry, or organic patterns to evoke a gallery-grade piece.
-
-Request “descriptive comments” so the script reads like a curated artwork.
-
-Final checklist
-✅ Prompt requests full runnable code.
-
-✅ Prompt requests full runnable code.
-### Testing Without Node.js
-
-If your platform lacks a Node.js runtime (e.g. iPad or some Android setups),
-install [Deno](https://deno.com/) and run `npm test`. The test runner checks for
-Node.js first and falls back to Deno when available.
-
-### Formatting Without Node.js
-
-`npm run check` verifies code formatting. On systems without Node.js, install
-[Deno](https://deno.com/) and run the same command — it automatically falls back
-to `deno fmt --check` for a limited set of files.
-```
-
-# User-provided custom instructions
-
-Codex-style prompt template for visionary art
-You are an expert generative artist. Produce a museum-quality piece of visionary art using [LANGUAGE/LIBRARY].
-Requirements:
-- Complete runnable code with all imports and setup.
-- Comment each major step.
-- Use color palettes inspired by [ARTISTIC INSPIRATION, e.g., Alex Grey or surrealism].
-- Resolution: [WIDTH]x[HEIGHT].
-- Output should render/save an image titled "Visionary_Dream.png".
-Return the code block only, no explanation.
-
-Tips for museum-quality, visionary art output
-Inspiration reference: Specify artists, movements, or themes (e.g., “visionary geometry,” “psychedelic mandalas”) to guide style.
-
-Color & composition: Ask for layered gradients, symmetry, or organic patterns to evoke a gallery-grade piece.
-
-Request “descriptive comments” so the script reads like a curated artwork.
-
-Final checklist
-✅ Prompt requests full runnable code.
-
-✅ Prompt requests full runnable code.
-
-✅ Language and libraries are stated.
-
-✅ Triple backticks with language tag.
-
-✅ Style and artistic requirements clearly described.
-# Cosmogenesis Learning Engine (Alpha 0.9.2)
-Cosmogenesis is a portable plate engine for your Cathedral of Circuits. It renders an ND-safe spiral teacher with:
-- **Ladder toggle (33 vertebrae)** for the 33-spine mythic map
-- **PNG export** for art plates
-- **META export** with provenance (SHA-256 of config)
-- **Reduced-motion respect** (no wobble when OS requests it)
-
-## Quickstart
-=======
->>>>>>> 1a55b9fc
-```bash
-npm i
-npm run dev     # serves at http://localhost:5173
-# open /cosmogenesis/index.html
-npm test        # uses Node.js or Deno if available
-```
-
-### Testing Without Node.js
-
-If your platform lacks a Node.js runtime (e.g. iPad or some Android setups),
-install [Deno](https://deno.com/) and run `npm test`. The test runner checks for
-Node.js first and falls back to Deno when available.
-
-# User-provided custom instructions
-
-Codex-style prompt template for visionary art
-You are an expert generative artist. Produce a museum-quality piece of visionary art using [LANGUAGE/LIBRARY].
-Requirements:
-- Complete runnable code with all imports and setup.
-- Comment each major step.
-- Use color palettes inspired by [ARTISTIC INSPIRATION, e.g., Alex Grey or surrealism].
-- Resolution: [WIDTH]x[HEIGHT].
-- Output should render/save an image titled "Visionary_Dream.png".
-Return the code block only, no explanation.
-
-Tips for museum-quality, visionary art output
-Inspiration reference: Specify artists, movements, or themes (e.g., “visionary geometry,” “psychedelic mandalas”) to guide style.
-
-Color & composition: Ask for layered gradients, symmetry, or organic patterns to evoke a gallery-grade piece.
-
-Request “descriptive comments” so the script reads like a curated artwork.
-
-Final checklist
-✅ Prompt requests full runnable code.
-
-✅ Prompt requests full runnable code.
-### Testing Without Node.js
-
-If your platform lacks a Node.js runtime (e.g. iPad or some Android setups),
-install [Deno](https://deno.com/) and run `npm test`. The test runner checks for
-Node.js first and falls back to Deno when available.
-
-### Formatting Without Node.js
-
-`npm run check` verifies code formatting. On systems without Node.js, install
-[Deno](https://deno.com/) and run the same command — it automatically falls back
-to `deno fmt --check` for a limited set of files.
 
 ### IndraNet Engine
 
@@ -349,22 +46,316 @@
 Codex-style prompt template for visionary art
 You are an expert generative artist. Produce a museum-quality piece of visionary art using [LANGUAGE/LIBRARY].
 Requirements:
-
-- Complete runnable code with all imports and setup.
-- Comment each major step.
-- Use color palettes inspired by [ARTISTIC INSPIRATION, e.g., Alex Grey or surrealism].
-- Resolution: [WIDTH]x[HEIGHT].
-- Output should render/save an image titled "Visionary_Dream.png".
-<<<<<<< HEAD
-Return the code block only, no explanation.
-
-Tips for museum-quality, visionary art output
-Inspiration reference: Specify artists, movements, or themes (e.g., “visionary geometry,” “psychedelic mandalas”) to guide style.
-=======
+- Complete runnable code with all imports and setup.
+- Comment each major step.
+- Use color palettes inspired by [ARTISTIC INSPIRATION, e.g., Alex Grey or surrealism].
+- Resolution: [WIDTH]x[HEIGHT].
+- Output should render/save an image titled "Visionary_Dream.png".
+Return the code block only, no explanation.
+
+Tips for museum-quality, visionary art output
+Inspiration reference: Specify artists, movements, or themes (e.g., “visionary geometry,” “psychedelic mandalas”) to guide style.
+
+Color & composition: Ask for layered gradients, symmetry, or organic patterns to evoke a gallery-grade piece.
+
+Request “descriptive comments” so the script reads like a curated artwork.
+
+Final checklist
+✅ Prompt requests full runnable code.
+
+✅ Language and libraries are stated.
+
+✅ Triple backticks with language tag.
+
+✅ Style and artistic requirements clearly described.
+# Cosmogenesis Learning Engine (Alpha 0.9.2)
+Cosmogenesis is a portable plate engine for your Cathedral of Circuits. It renders an ND-safe spiral teacher with:
+- **Ladder toggle (33 vertebrae)** for the 33-spine mythic map
+- **PNG export** for art plates
+- **META export** with provenance (SHA-256 of config)
+- **Reduced-motion respect** (no wobble when OS requests it)
+
+## Quickstart
+```bash
+npm i
+npm run dev     # serves at http://localhost:5173
+# open /cosmogenesis/index.html
+npm test        # node --test
+```
+
+When Python isn't available, open `visionary_dream.html` in a browser to render the Enochian grid and planetary sigils via p5.js.
+For additional fallback strategies, see `docs/dependency_workarounds.md`.
+
+### Shared Python overlays
+All Python art generators now reuse a common `enochian_layers` module that draws the Enochian grid and planetary sigils so mystical features stay consistent across scripts.
+
+# User-provided custom instructions
+
+Codex-style prompt template for visionary art
+You are an expert generative artist. Produce a museum-quality piece of visionary art using [LANGUAGE/LIBRARY].
+Requirements:
+- Complete runnable code with all imports and setup.
+- Comment each major step.
+- Use color palettes inspired by [ARTISTIC INSPIRATION, e.g., Alex Grey or surrealism].
+- Resolution: [WIDTH]x[HEIGHT].
+- Output should render/save an image titled "Visionary_Dream.png".
+Return the code block only, no explanation.
+
+Tips for museum-quality, visionary art output
+Inspiration reference: Specify artists, movements, or themes (e.g., “visionary geometry,” “psychedelic mandalas”) to guide style.
+
+Color & composition: Ask for layered gradients, symmetry, or organic patterns to evoke a gallery-grade piece.
+
+Request “descriptive comments” so the script reads like a curated artwork.
+
+Final checklist
+✅ Prompt requests full runnable code.
+### Testing Without Node.js
+
+If your platform lacks a Node.js runtime (e.g. iPad or some Android setups),
+install [Deno](https://deno.com/) and run `npm test`. The test runner checks for
+Node.js first and falls back to Deno when available.
+
+### Formatting Without Node.js
+
+`npm run check` verifies code formatting. On systems without Node.js, install
+[Deno](https://deno.com/) and run the same command — it automatically falls back
+to `deno fmt --check` for a limited set of files.
+```
+
+## Quickstart
+
+```bash
+npm i
+npm run dev     # serves at http://localhost:5173
+# open /cosmogenesis/index.html
+npm test        # uses Node.js or Deno if available
+npm test        # node --test
+
+# Visionary Dream fallback
+When Python isn't available, open `visionary_dream.html` in a browser to render the Enochian grid and planetary sigils via p5.js.
+```
+
+When Python isn't available, open `visionary_dream.html` in a browser to render the Enochian grid and planetary sigils via p5.js.
+
+### Shared Python overlays
+All Python art generators now reuse a common `enochian_layers` module that draws the Enochian grid and planetary sigils so mystical features stay consistent across scripts. This includes `visionary_dream.py`, `visionary_golden_geometry.py`, and `visionary_codex.py`.
+
+# User-provided custom instructions
+
+Codex-style prompt template for visionary art
+You are an expert generative artist. Produce a museum-quality piece of visionary art using [LANGUAGE/LIBRARY].
+Requirements:
+- Complete runnable code with all imports and setup.
+- Comment each major step.
+- Use color palettes inspired by [ARTISTIC INSPIRATION, e.g., Alex Grey or surrealism].
+- Resolution: [WIDTH]x[HEIGHT].
+- Output should render/save an image titled "Visionary_Dream.png".
+Return the code block only, no explanation.
+
+Tips for museum-quality, visionary art output
+Inspiration reference: Specify artists, movements, or themes (e.g., “visionary geometry,” “psychedelic mandalas”) to guide style.
+
+Color & composition: Ask for layered gradients, symmetry, or organic patterns to evoke a gallery-grade piece.
+
+Request “descriptive comments” so the script reads like a curated artwork.
+
+Final checklist
+✅ Prompt requests full runnable code.
+
+✅ Prompt requests full runnable code.
+
+✅ Language and libraries are stated.
+
+✅ Triple backticks with language tag.
+
+✅ Style and artistic requirements clearly described.
+# Cosmogenesis Learning Engine (Alpha 0.9.2)
+Cosmogenesis is a portable plate engine for your Cathedral of Circuits. It renders an ND-safe spiral teacher with:
+- **Ladder toggle (33 vertebrae)** for the 33-spine mythic map
+- **PNG export** for art plates
+- **META export** with provenance (SHA-256 of config)
+- **Reduced-motion respect** (no wobble when OS requests it)
+
+## Quickstart
+```bash
+npm i
+npm run dev     # serves at http://localhost:5173
+# open /cosmogenesis/index.html
+npm test        # node --test
+```
+
+# User-provided custom instructions
+
+Codex-style prompt template for visionary art
+You are an expert generative artist. Produce a museum-quality piece of visionary art using [LANGUAGE/LIBRARY].
+Requirements:
+- Complete runnable code with all imports and setup.
+- Comment each major step.
+- Use color palettes inspired by [ARTISTIC INSPIRATION, e.g., Alex Grey or surrealism].
+- Resolution: [WIDTH]x[HEIGHT].
+- Output should render/save an image titled "Visionary_Dream.png".
+Return the code block only, no explanation.
+
+Tips for museum-quality, visionary art output
+Inspiration reference: Specify artists, movements, or themes (e.g., “visionary geometry,” “psychedelic mandalas”) to guide style.
+
+Color & composition: Ask for layered gradients, symmetry, or organic patterns to evoke a gallery-grade piece.
+
+Request “descriptive comments” so the script reads like a curated artwork.
+
+Final checklist
+✅ Prompt requests full runnable code.
+
+✅ Prompt requests full runnable code.
+### Testing Without Node.js
+
+If your platform lacks a Node.js runtime (e.g. iPad or some Android setups),
+install [Deno](https://deno.com/) and run `npm test`. The test runner checks for
+Node.js first and falls back to Deno when available.
+
+### Formatting Without Node.js
+
+`npm run check` verifies code formatting. On systems without Node.js, install
+[Deno](https://deno.com/) and run the same command — it automatically falls back
+to `deno fmt --check` for a limited set of files.
+```
+
+# User-provided custom instructions
+
+Codex-style prompt template for visionary art
+You are an expert generative artist. Produce a museum-quality piece of visionary art using [LANGUAGE/LIBRARY].
+Requirements:
+- Complete runnable code with all imports and setup.
+- Comment each major step.
+- Use color palettes inspired by [ARTISTIC INSPIRATION, e.g., Alex Grey or surrealism].
+- Resolution: [WIDTH]x[HEIGHT].
+- Output should render/save an image titled "Visionary_Dream.png".
+Return the code block only, no explanation.
+
+Tips for museum-quality, visionary art output
+Inspiration reference: Specify artists, movements, or themes (e.g., “visionary geometry,” “psychedelic mandalas”) to guide style.
+
+Color & composition: Ask for layered gradients, symmetry, or organic patterns to evoke a gallery-grade piece.
+
+Request “descriptive comments” so the script reads like a curated artwork.
+
+Final checklist
+✅ Prompt requests full runnable code.
+
+✅ Prompt requests full runnable code.
+
+✅ Language and libraries are stated.
+
+✅ Triple backticks with language tag.
+
+✅ Style and artistic requirements clearly described.
+# Cosmogenesis Learning Engine (Alpha 0.9.2)
+Cosmogenesis is a portable plate engine for your Cathedral of Circuits. It renders an ND-safe spiral teacher with:
+- **Ladder toggle (33 vertebrae)** for the 33-spine mythic map
+- **PNG export** for art plates
+- **META export** with provenance (SHA-256 of config)
+- **Reduced-motion respect** (no wobble when OS requests it)
+
+## Quickstart
+```bash
+npm i
+npm run dev     # serves at http://localhost:5173
+# open /cosmogenesis/index.html
+npm test        # uses Node.js or Deno if available
+```
+
+### Testing Without Node.js
+
+If your platform lacks a Node.js runtime (e.g. iPad or some Android setups),
+install [Deno](https://deno.com/) and run `npm test`. The test runner checks for
+Node.js first and falls back to Deno when available.
+
+# User-provided custom instructions
+
+Codex-style prompt template for visionary art
+You are an expert generative artist. Produce a museum-quality piece of visionary art using [LANGUAGE/LIBRARY].
+Requirements:
+- Complete runnable code with all imports and setup.
+- Comment each major step.
+- Use color palettes inspired by [ARTISTIC INSPIRATION, e.g., Alex Grey or surrealism].
+- Resolution: [WIDTH]x[HEIGHT].
+- Output should render/save an image titled "Visionary_Dream.png".
+Return the code block only, no explanation.
+
+Tips for museum-quality, visionary art output
+Inspiration reference: Specify artists, movements, or themes (e.g., “visionary geometry,” “psychedelic mandalas”) to guide style.
+
+Color & composition: Ask for layered gradients, symmetry, or organic patterns to evoke a gallery-grade piece.
+
+Request “descriptive comments” so the script reads like a curated artwork.
+
+Final checklist
+✅ Prompt requests full runnable code.
+
+✅ Prompt requests full runnable code.
+### Testing Without Node.js
+
+If your platform lacks a Node.js runtime (e.g. iPad or some Android setups),
+install [Deno](https://deno.com/) and run `npm test`. The test runner checks for
+Node.js first and falls back to Deno when available.
+
+### Formatting Without Node.js
+
+`npm run check` verifies code formatting. On systems without Node.js, install
+[Deno](https://deno.com/) and run the same command — it automatically falls back
+to `deno fmt --check` for a limited set of files.
+
+### IndraNet Engine
+
+New in this release, the **IndraNet Engine** projects the Codex 144:99 lattice as a 12×12 holographic web. The shared
+`bridge.json` now ships an `indraNet` block so any app can load the 144 jewel nodes and 99 gate clusters and render its own
+network without coupling to this repo's UI. `harmony_map.json` extends the net with optional Soyga, Tarot, I Ching, Tree of
+Life, planetary and numerology rings colored by Solfeggio tones.
+
+```javascript
+import { IndraNet } from "./app/engines/IndraNet.js";
+const net = new IndraNet();
+await net.load("/c99/bridge.json");
+net.mount(document.getElementById("viz")).render();
+New in this release, the **IndraNet Engine** projects the Codex 144:99 lattice as a 12×12 holographic web. The shared
+`bridge.json` now ships an `indraNet` block so any app can load the 144 jewel nodes and 99 gate clusters and render its own
+network without coupling to this repo's UI.
+
+```javascript
+import { IndraNet } from './app/engines/IndraNet.js';
+const net = new IndraNet();
+await net.load("/c99/bridge.json");
+net.mount(document.getElementById("viz")).render();
+```
+
+## Quickstart
+
+```bash
+npm i
+npm run dev     # serves at http://localhost:5173
+# open /cosmogenesis/index.html
+npm test        # uses Node.js or Deno if available
+```
+
+# User-provided custom instructions
+
+Codex-style prompt template for visionary art
+You are an expert generative artist. Produce a museum-quality piece of visionary art using [LANGUAGE/LIBRARY].
+Requirements:
+
+- Complete runnable code with all imports and setup.
+- Comment each major step.
+- Use color palettes inspired by [ARTISTIC INSPIRATION, e.g., Alex Grey or surrealism].
+- Resolution: [WIDTH]x[HEIGHT].
+- Output should render/save an image titled "Visionary_Dream.png".
+Return the code block only, no explanation.
+
+Tips for museum-quality, visionary art output
+Inspiration reference: Specify artists, movements, or themes (e.g., “visionary geometry,” “psychedelic mandalas”) to guide style.
   Return the code block only, no explanation.
   Tips for museum-quality, visionary art output
   Inspiration reference: Specify artists, movements, or themes (e.g., “visionary geometry,” “psychedelic mandalas”) to guide style.
->>>>>>> 1a55b9fc
 
 Color & composition: Ask for layered gradients, symmetry, or organic patterns to evoke a gallery-grade piece.
 
