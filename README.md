<<<<<<< HEAD
Codex 144:99 — Alpha et Omega

Master Entry Document

Vision:
Codex 144:99 (Alpha et Omega) is a spiral-dynamic, nonlinear learning environment.
It is designed as a living cathedral — a fusion of art, science, and archetypal support — where users can explore creativity, healing, and knowledge through immersive environments.

This is not ritual software. It is a visionary art + learning engine.
It mirrors the architecture of the Double Tree of Life, the 33-node Living Spine, and the Tesseract, re-imagined as interactive creative tools.

⸻

Core Directories:
	•	app/  (shared modules and experiences A–D)
	•	assets/  (CC0 / public-domain sound, image, video links only)
	•	docs/
	•	engines/  (JacobsLadder, ApprenticePillar, Tesseract, Cymatics, FusionArt)
	•	plugins/
	•	scripts/
	•	src/
	•	styles/

Rule: Never erase or flatten. Extend only.

⸻

Engines:

JacobsLadder Engine
	•	33-node spiral staircase.
	•	Functions: mount, rotate, addNode, renderTo.

ApprenticePillar Engine
	•	Six consecration guardians mapped to the pillar.
	•	Functions: initializePillar, activateGuardian, renderPillar.

Tesseract Engine
	•	4D cube overlay linking experiences A–D.
	•	Functions: mount, transform, linkExperience.

Cymatics Lab
	•	Audio → resonance visualizations.
	•	Functions: applySound, generatePattern, renderPattern.

Fusion Art Engine
	•	Generates visionary, alchemical art (geometry + color palettes).
	•	Functions: generateArt, exportArt.

⸻

Labs & Experiences:
	•	Experiences A–D: nonlinear “rooms” for exploration.
	•	Binaural & Type Beat Lab: link CC0 / public-domain beats, sync with Cymatics visuals.
	•	Fusion Labs: experimental art + geometry overlays.

⸻

Principles:
	•	Nonlinear > Linear
	•	Experiential > Didactic
	•	Archetypal > Personal
	•	Fusion > Reduction
	•	Healing > Exploitation

⸻

Guardrails for Codex:
	•	Do not inject rituals or personal belief systems.
	•	Archetypes = symbolic, supportive, artistic.
	•	Real code only (JS/TS, WebGL, Three.js, React).
	•	Modular, extendable design.
	•	Always comment: // ✦ Codex 144:99 — preserve original intention

⸻

Task Flow for Codex:
	1.	Review this document before writing code.
	2.	Extend engines/ with modular classes and APIs.
	3.	Never erase symbolic mappings or original intentions.
	4.	Add assets only if open-source / CC0 / public-domain.
	5.	Test with npm run dev.

⸻

Example Prompt for Codex:
Implement a function in engines/Cymatics.js called applySound(url) that loads an audio file from a public-domain URL, generates a real-time waveform using the Web Audio API, and maps it onto a spiral grid in the JacobsLadder engine.

⸻

Final Note:
Codex 144:99 is a living system. Always preserve its spine, expand its body, and never overwrite its soul.

⸻

This is one single, clean file you can paste in as README.md or CODEX_ENTRY.md.
=======
--- # ✦ Cosmogenesis Learning Engine
--- 
--- *A spiral teacher for living art, pattern recognition, and visionary learning.*
--- 
---+Created by **Rebecca Susan Lemke** (Rebecca Respawn) – architect‑scribe of the Cosmogenesis project.
---+
--- —
--- 
--- ## ✦ Overview
----The **Cosmogenesis Learning Engine** is a browser-native app for **spiral learning**.  
---+The **Cosmogenesis Learning Engine** is a browser-native app for **spiral learning**.
--- It transforms ideas, texts, or archives into **living plates** — interactive diagrams that reveal hidden patterns.
--- 
----This project exists for artists, mystics, educators, and anyone who cannot learn in flat, linear ways.  
---+This project exists for artists, mystics, educators, and anyone who cannot learn in flat, linear ways.
--- It is built to be **dynamic, recursive, and healing**: every return deepens the pattern.
--- 
--- —
--- 
--- ## ✦ Features
----- **Plate Builder** — generate spirals, twin-cones, wheels, or grids.  
----- **Any Dataset** — paste text, JSON, CSV, or archives; the engine adapts.  
----- **Export** — save plates as SVG/PNG or share JSON configs.  
----- **Gallery** — save your own collection locally.  
----- **ND-Safe** — no autoplay, calm motion, optional Ward Mode.  
---+- **Plate Builder** — generate spirals, twin-cones, wheels, or grids.
---+- **Any Dataset** — paste text, JSON, CSV, or archives; the engine adapts.
---+- **Export** — save plates as SVG/PNG or share JSON configs.
---+- **Gallery** — save your own collection locally.
---+- **ND-Safe** — no autoplay, calm motion, optional Ward Mode.
--- - **Offline-Ready** — open `index.html` in any browser; no install required.
---+- **Plugins** — load open knowledge connectors or generative art modules on demand, with optional local `vendor/` scripts for offline use.
---+- **Egregore Tarot** — summon helper personas as learning companions.
---+- **Trauma-aware** — see `docs/neurodivergent_learning.md` for ND & PTSD guidance.
---+- **Experience Modules** — step into realms like Hypatia's Library, Tesla's Workshop, Agrippa's Study, and the Alexandrian Scriptorium.
---+- **Correspondence Library** — sample mappings for chakras ↔ planets, runes, and I Ching.
---+- **Accessibility Settings** — toggle calm colors, reduced motion, or mute audio; preferences persist locally.
--- 
--- —
--- 
--- ## ✦ Why It Matters
----- For **artists & designers**: a tool to turn archives into living art.  
----- For **mystics & researchers**: a way to trace correspondences across traditions.  
----- For **educators & facilitators**: an interactive, non-linear teaching aid.  
----- For **neurodivergent learners**: a system that respects spiral, recursive learning.  
---+- For **artists & designers**: a tool to turn archives into living art.
---+- For **mystics & researchers**: a way to trace correspondences across traditions.
---+- For **educators & facilitators**: an interactive, non-linear teaching aid.
---+- For **neurodivergent learners**: a system that respects spiral, recursive learning.
--- 
--- —
--- 
--- ## ✦ Quick Start
--- 1. Clone this repository:
---    ```bash
---    git clone https://github.com/bekalah/cosmogenesis-learning-engine.git
----   cd cosmogenesis-learning-engine
---+   cd cosmogenesis-learning-engine
---+   ```
---+2. Open `index.html` in your browser.
---+3. Load sample **Rooms** or craft your own dataset.
---+4. Visit the **Experiences** tab to read narrative prologues and choose a realm.
---+
---+Cross-discipline rooms live in `data/rooms.json` and load automatically.
---+Prototype egregore cards live in `data/egregores.json` and are described in `docs/egregore_tarot.md`.
---+Plugin descriptors live in `data/plugins.json` with docs in `docs/plugins.md`.
---+Correspondence examples live in `data/correspondences.json` for cross-tradition study.
---+
---+—
---+
---+## ✦ App Structure
---+```
---+app/
---+├── shared/          # utilities reused across experiences
---+│   ├── auth/
---+│   └── utils/
---+├── experience_a/    # Hypatia's Library
---+│   ├── components/
---+│   ├── pages/
---+│   └── config.json
---+├── experience_b/    # Tesla's Workshop
---+│   ├── components/
---+│   ├── pages/
---+│   └── config.json
---+├── experience_c/    # Agrippa's Study
---+│   ├── components/
---+│   ├── pages/
---+│   └── config.json
---+└── experience_d/    # Alexandrian Scriptorium
---+    ├── components/
---+    ├── pages/
---+    └── config.json
---+```
---+Each experience declares its own `config.json` and can be loaded dynamically at runtime.
---+
---+—
---+
---+## ✦ Cross-Repository Growth
---+The engine can link with other creative realms or data sources. Companion projects may live in separate repositories and expose
---+their own modules, datasets, or plugins.
---+
---+- Use Git submodules or APIs to register external realms.
---+- Store module descriptors in a registry so the app can discover them at runtime.
---+- See `docs/repo_integration.md` for patterns that keep multi-repo ecosystems cohesive.
--+# ✦ Cosmogenesis Learning Engine
--+
--+*A spiral teacher for living art, pattern recognition, and visionary learning.*
--+
--+Created by **Rebecca Susan Lemke** (Rebecca Respawn) – architect‑scribe of the Cosmogenesis project.
--+
--+## ✦ Overview
--+The Cosmogenesis Learning Engine is a browser‑native app for **spiral learning**. It transforms ideas, texts, or archives into **living plates**—interactive diagrams that reveal hidden patterns. Built for artists, mystics, educators, and anyone who cannot learn in flat, linear ways. Every return deepens the pattern.
--+
--+## ✦ Features
--+- Plate Builder — generate spirals, twin-cones, wheels, or grids.
--+- Any Dataset — paste text, JSON, CSV, or archives; the engine adapts.
--+- Export — save plates as SVG/PNG or share JSON configs.
--+- Gallery — save your own collection locally.
--+- ND-Safe — no autoplay, calm motion, optional Ward Mode.
--+- Offline-Ready — open `index.html` in any browser; no install required.
--+- Plugins — load open knowledge connectors or generative art modules on demand, with optional local `vendor/` scripts for offline use.
--+- Egregore Tarot — summon helper personas as learning companions.
--+- Trauma-aware — see `docs/neurodivergent_learning.md` for ND & PTSD guidance.
--+- Experience Modules — step into realms like Hypatia's Library, Tesla's Workshop, Agrippa's Study, and the Alexandrian Scriptorium.
--+- Correspondence Library — sample mappings for chakras ↔ planets, runes, and I Ching.
--+- Accessibility Settings — toggle calm colors, reduced motion, or mute audio; preferences persist locally.
--+
--+## ✦ Quick Start
--+1. Clone this repository:
--+   ```bash
--+   git clone https://github.com/bekalah/cosmogenesis-learning-engine.git
--+   cd cosmogenesis-learning-engine
--+   ```
--+2. Open `index.html` in your browser.
--+3. Load sample rooms or craft your own dataset.
--+4. Visit the Experiences tab to explore realms.
--+
--+Cross-discipline rooms live in `data/rooms.json`. Prototype egregore cards live in `data/egregores.json` and are described in `docs/egregore_tarot.md`. Plugin descriptors live in `data/plugins.json` with docs in `docs/plugins.md`. Correspondence examples live in `data/correspondences.json` for cross-tradition study.
--+
--+## ✦ App Structure
--+```
--+app/
--+├── shared/          # utilities reused across experiences
--+│   ├── auth/
--+│   └── utils/
--+├── experience_a/    # Hypatia's Library
--+│   ├── components/
--+│   ├── pages/
--+│   └── config.json
--+├── experience_b/    # Tesla's Workshop
--+│   ├── components/
--+│   ├── pages/
--+│   └── config.json
--+├── experience_c/    # Agrippa's Study
--+│   ├── components/
--+│   ├── pages/
--+│   └── config.json
--+└── experience_d/    # Alexandrian Scriptorium
--+    ├── components/
--+    ├── pages/
--+    └── config.json
--+```
--+Each experience declares its own `config.json` and can be loaded dynamically at runtime.
--+
--+## ✦ Cross-Repository Growth
--+The engine can link with other creative realms or data sources. Companion projects may live in separate repositories and expose their own modules, datasets, or plugins.
--+
--+- Use Git submodules or APIs to register external realms.
--+- Store module descriptors in a registry so the app can discover them at runtime.
--+- See `docs/repo_integration.md` for patterns that keep multi-repo ecosystems cohesive.
--+
-+# Cosmogenesis Learning Engine
-+
-+*A spiral teacher for living art, pattern recognition, and visionary learning.*
-+
-+Created by **Rebecca Susan Lemke** (Rebecca Respawn) – architect‑scribe of the Cosmogenesis project.
-+
-+## Overview
-+
-+The **Cosmogenesis Learning Engine** is a browser-native app for spiral learning. It transforms ideas, texts, or archives into living plates—interactive diagrams that reveal hidden patterns. This project exists for artists, mystics, educators, and anyone who cannot learn in flat, linear ways.
-+
-+## Features
-+
-+- Plate Builder — generate spirals, twin-cones, wheels, or grids.
-+- Any Dataset — paste text, JSON, CSV, or archives; the engine adapts.
-+- Export — save plates as SVG/PNG or share JSON configs.
-+- Gallery — save your own collection locally.
-+- ND-Safe — no autoplay, calm motion, optional Ward Mode.
-+- Offline-Ready — open `index.html` in any browser; no install required.
-+- Plugins — load open knowledge connectors or generative art modules on demand.
-+- Egregore Tarot — summon helper personas as learning companions.
-+- Trauma-aware — see `docs/neurodivergent_learning.md` for ND & PTSD guidance.
-+- Experience Modules — step into realms like Hypatia's Library, Tesla's Workshop, Agrippa's Study, and the Alexandrian Scriptorium.
-+
-+## Quick Start
-+
-+1. Clone this repository and open the project directory.
-+2. Open `index.html` in your browser.
-+3. Load sample rooms or craft your own dataset.
-+
-+Sample datasets live in `data/`. Plugins reside in `plugins/`. Experience modules are under `app/`.
-+
-+## Development
-+
-+Run tests with:
-+
-+```bash
-+npm test
-+```
+# Cosmogenesis Learning Engine
+
+*A spiral teacher for living art, pattern recognition, and visionary learning.*
+
+Created by **Rebecca Respawn** – architect-scribe of the Cosmogenesis project.
+
+## Overview
+The Cosmogenesis Learning Engine is a browser-native app for spiral learning. It transforms ideas, texts, or archives into living plates—interactive diagrams that reveal hidden patterns. Built for artists, mystics, educators, and anyone who learns beyond linear paths.
+
+## Features
+- Plate Builder — generate spirals, twin-cones, wheels, or grids
+- Any Dataset — paste text, JSON, CSV, or archives; the engine adapts
+- Export — save plates as SVG/PNG or share JSON configs
+- Gallery — save your own collection locally
+- ND-Safe — no autoplay, calm motion, optional Ward Mode
+- Offline-Ready — open `index.html` in any browser; no install required
+- Plugins — add open knowledge connectors or generative art modules
+- Egregore Tarot — summon helper personas as learning companions
+- Trauma-aware — see `docs/neurodivergent_learning.md` for ND & PTSD guidance
+- Experience Modules — explore realms like Hypatia's Library, Tesla's Workshop, Agrippa's Study, and the Alexandrian Scriptorium
+
+## Quick Start
+1. Clone this repository and open the project directory.
+2. Open `index.html` in your browser.
+3. Load sample rooms from `data/` or craft your own dataset.
+
Plugins live in `plugins/` and experience modules in `app/`.

## Development
# Cosmogenesis Learning Engine

*A spiral teacher for living art, pattern recognition, and visionary learning.*

Created by **Rebecca Susan Lemke** (Rebecca Respawn) – architect‑scribe of the Cosmogenesis project.

## Overview

The **Cosmogenesis Learning Engine** is a browser-native app for spiral learning. It transforms ideas, texts, or archives into living plates—interactive diagrams that reveal hidden patterns. This project exists for artists, mystics, educators, and anyone who cannot learn in flat, linear ways.

## Features

- Plate Builder — generate spirals, twin-cones, wheels, or grids.
- Any Dataset — paste text, JSON, CSV, or archives; the engine adapts.
- Export — save plates as SVG/PNG or share JSON configs.
- Gallery — save your own collection locally.
- ND-Safe — no autoplay, calm motion, optional Ward Mode.
- Offline-Ready — open `index.html` in any browser; no install required.
- Plugins — load open knowledge connectors or generative art modules on demand.
- Egregore Tarot — summon helper personas as learning companions.
- Trauma-aware — see `docs/neurodivergent_learning.md` for ND & PTSD guidance.
- Experience Modules — step into realms like Hypatia's Library, Tesla's Workshop, Agrippa's Study, and the Alexandrian Scriptorium.

## Quick Start

1. Clone this repository and open the project directory.
2. Open `index.html` in your browser.
3. Load sample rooms or craft your own dataset.

Sample datasets live in `data/`. Plugins reside in `plugins/`. Experience modules are under `app/`.

## Development

Run tests with:

```bash
npm test
```

## Visionary Dream Generator

Render a static spiral plate from the command line:

```bash
pip install pillow
python visionary_dream.py --palette calm --width 1280 --height 720
```

The script outputs `Visionary_Dream.png` and a brief alt-text file for accessible viewing.

### Visionary Fractal Art

Generate a museum‑quality Julia set infused with Alex Grey hues:

```bash
python3 scripts/visionary_fractal.py --width 1920 --height 1080
```

The image saves as `Visionary_Dream.png` in the project root.

## Remote Experiences

Use the helper `src/remoteExperienceLoader.js` to load experiences directly from another public GitHub repository without cloning it.

```html
<script type="module">
import { fetchRemoteExperiences } from './src/remoteExperienceLoader.js';

const experiences = await fetchRemoteExperiences('user/other-repo');
console.log(experiences);
</script>
```

Each experience fetched this way resolves its components and first page from the remote repo using raw GitHub URLs.

## Environment Setup

Install Python (including Pillow) and Node dependencies locally without relying on remote workflows:

```bash
bash scripts/setup_env.sh
```

This helper script creates a virtual environment, installs packages from `requirements.txt`, and runs `npm install` for client modules.
>>>>>>> a5247a5e
<|MERGE_RESOLUTION|>--- conflicted
+++ resolved
@@ -1,101 +1,3 @@
-<<<<<<< HEAD
-Codex 144:99 — Alpha et Omega
-
-Master Entry Document
-
-Vision:
-Codex 144:99 (Alpha et Omega) is a spiral-dynamic, nonlinear learning environment.
-It is designed as a living cathedral — a fusion of art, science, and archetypal support — where users can explore creativity, healing, and knowledge through immersive environments.
-
-This is not ritual software. It is a visionary art + learning engine.
-It mirrors the architecture of the Double Tree of Life, the 33-node Living Spine, and the Tesseract, re-imagined as interactive creative tools.
-
-⸻
-
-Core Directories:
-	•	app/  (shared modules and experiences A–D)
-	•	assets/  (CC0 / public-domain sound, image, video links only)
-	•	docs/
-	•	engines/  (JacobsLadder, ApprenticePillar, Tesseract, Cymatics, FusionArt)
-	•	plugins/
-	•	scripts/
-	•	src/
-	•	styles/
-
-Rule: Never erase or flatten. Extend only.
-
-⸻
-
-Engines:
-
-JacobsLadder Engine
-	•	33-node spiral staircase.
-	•	Functions: mount, rotate, addNode, renderTo.
-
-ApprenticePillar Engine
-	•	Six consecration guardians mapped to the pillar.
-	•	Functions: initializePillar, activateGuardian, renderPillar.
-
-Tesseract Engine
-	•	4D cube overlay linking experiences A–D.
-	•	Functions: mount, transform, linkExperience.
-
-Cymatics Lab
-	•	Audio → resonance visualizations.
-	•	Functions: applySound, generatePattern, renderPattern.
-
-Fusion Art Engine
-	•	Generates visionary, alchemical art (geometry + color palettes).
-	•	Functions: generateArt, exportArt.
-
-⸻
-
-Labs & Experiences:
-	•	Experiences A–D: nonlinear “rooms” for exploration.
-	•	Binaural & Type Beat Lab: link CC0 / public-domain beats, sync with Cymatics visuals.
-	•	Fusion Labs: experimental art + geometry overlays.
-
-⸻
-
-Principles:
-	•	Nonlinear > Linear
-	•	Experiential > Didactic
-	•	Archetypal > Personal
-	•	Fusion > Reduction
-	•	Healing > Exploitation
-
-⸻
-
-Guardrails for Codex:
-	•	Do not inject rituals or personal belief systems.
-	•	Archetypes = symbolic, supportive, artistic.
-	•	Real code only (JS/TS, WebGL, Three.js, React).
-	•	Modular, extendable design.
-	•	Always comment: // ✦ Codex 144:99 — preserve original intention
-
-⸻
-
-Task Flow for Codex:
-	1.	Review this document before writing code.
-	2.	Extend engines/ with modular classes and APIs.
-	3.	Never erase symbolic mappings or original intentions.
-	4.	Add assets only if open-source / CC0 / public-domain.
-	5.	Test with npm run dev.
-
-⸻
-
-Example Prompt for Codex:
-Implement a function in engines/Cymatics.js called applySound(url) that loads an audio file from a public-domain URL, generates a real-time waveform using the Web Audio API, and maps it onto a spiral grid in the JacobsLadder engine.
-
-⸻
-
-Final Note:
-Codex 144:99 is a living system. Always preserve its spine, expand its body, and never overwrite its soul.
-
-⸻
-
-This is one single, clean file you can paste in as README.md or CODEX_ENTRY.md.
-=======
 --- # ✦ Cosmogenesis Learning Engine
 --- 
 --- *A spiral teacher for living art, pattern recognition, and visionary learning.*
@@ -417,5 +319,4 @@
 bash scripts/setup_env.sh
 ```
 
-This helper script creates a virtual environment, installs packages from `requirements.txt`, and runs `npm install` for client modules.
->>>>>>> a5247a5e
+This helper script creates a virtual environment, installs packages from `requirements.txt`, and runs `npm install` for client modules.