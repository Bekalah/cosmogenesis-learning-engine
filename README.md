<<<<<<< HEAD
--- # ✦ Cosmogenesis Learning Engine
--- 
--- *A spiral teacher for living art, pattern recognition, and visionary learning.*
--- 
---+Created by **Rebecca Susan Lemke** (Rebecca Respawn) – architect‑scribe of the Cosmogenesis project.
---+
--- —
--- 
--- ## ✦ Overview
----The **Cosmogenesis Learning Engine** is a browser-native app for **spiral learning**.  
---+The **Cosmogenesis Learning Engine** is a browser-native app for **spiral learning**.
--- It transforms ideas, texts, or archives into **living plates** — interactive diagrams that reveal hidden patterns.
--- 
----This project exists for artists, mystics, educators, and anyone who cannot learn in flat, linear ways.  
---+This project exists for artists, mystics, educators, and anyone who cannot learn in flat, linear ways.
--- It is built to be **dynamic, recursive, and healing**: every return deepens the pattern.
--- 
--- —
--- 
--- ## ✦ Features
----- **Plate Builder** — generate spirals, twin-cones, wheels, or grids.  
----- **Any Dataset** — paste text, JSON, CSV, or archives; the engine adapts.  
----- **Export** — save plates as SVG/PNG or share JSON configs.  
----- **Gallery** — save your own collection locally.  
----- **ND-Safe** — no autoplay, calm motion, optional Ward Mode.  
---+- **Plate Builder** — generate spirals, twin-cones, wheels, or grids.
---+- **Any Dataset** — paste text, JSON, CSV, or archives; the engine adapts.
---+- **Export** — save plates as SVG/PNG or share JSON configs.
---+- **Gallery** — save your own collection locally.
---+- **ND-Safe** — no autoplay, calm motion, optional Ward Mode.
--- - **Offline-Ready** — open `index.html` in any browser; no install required.
---+- **Plugins** — load open knowledge connectors or generative art modules on demand, with optional local `vendor/` scripts for offline use.
---+- **Egregore Tarot** — summon helper personas as learning companions.
---+- **Trauma-aware** — see `docs/neurodivergent_learning.md` for ND & PTSD guidance.
---+- **Experience Modules** — step into realms like Hypatia's Library, Tesla's Workshop, Agrippa's Study, and the Alexandrian Scriptorium.
---+- **Correspondence Library** — sample mappings for chakras ↔ planets, runes, and I Ching.
---+- **Accessibility Settings** — toggle calm colors, reduced motion, or mute audio; preferences persist locally.
--- 
--- —
--- 
--- ## ✦ Why It Matters
----- For **artists & designers**: a tool to turn archives into living art.  
----- For **mystics & researchers**: a way to trace correspondences across traditions.  
----- For **educators & facilitators**: an interactive, non-linear teaching aid.  
----- For **neurodivergent learners**: a system that respects spiral, recursive learning.  
---+- For **artists & designers**: a tool to turn archives into living art.
---+- For **mystics & researchers**: a way to trace correspondences across traditions.
---+- For **educators & facilitators**: an interactive, non-linear teaching aid.
---+- For **neurodivergent learners**: a system that respects spiral, recursive learning.
--- 
--- —
--- 
--- ## ✦ Quick Start
--- 1. Clone this repository:
---    ```bash
---    git clone https://github.com/bekalah/cosmogenesis-learning-engine.git
----   cd cosmogenesis-learning-engine
---+   cd cosmogenesis-learning-engine
---+   ```
---+2. Open `index.html` in your browser.
---+3. Load sample **Demos** or craft your own dataset.
---+4. Visit the **Experiences** tab to read narrative prologues and choose a realm.
---+
---+Cross-discipline demos live in `data/demos.json` and load automatically.
---+Prototype egregore cards live in `data/egregores.json` and are described in `docs/egregore_tarot.md`.
---+Plugin descriptors live in `data/plugins.json` with docs in `docs/plugins.md`.
---+Correspondence examples live in `data/correspondences.json` for cross-tradition study.
---+
---+—
---+
---+## ✦ App Structure
---+```
---+app/
---+├── shared/          # utilities reused across experiences
---+│   ├── auth/
---+│   └── utils/
---+├── experience_a/    # Hypatia's Library
---+│   ├── components/
---+│   ├── pages/
---+│   └── config.json
---+├── experience_b/    # Tesla's Workshop
---+│   ├── components/
---+│   ├── pages/
---+│   └── config.json
---+├── experience_c/    # Agrippa's Study
---+│   ├── components/
---+│   ├── pages/
---+│   └── config.json
---+└── experience_d/    # Alexandrian Scriptorium
---+    ├── components/
---+    ├── pages/
---+    └── config.json
---+```
---+Each experience declares its own `config.json` and can be loaded dynamically at runtime.
---+
---+—
---+
---+## ✦ Cross-Repository Growth
---+The engine can link with other creative realms or data sources. Companion projects may live in separate repositories and expose
---+their own modules, datasets, or plugins.
---+
---+- Use Git submodules or APIs to register external realms.
---+- Store module descriptors in a registry so the app can discover them at runtime.
---+- See `docs/repo_integration.md` for patterns that keep multi-repo ecosystems cohesive.
--+# ✦ Cosmogenesis Learning Engine
--+
--+*A spiral teacher for living art, pattern recognition, and visionary learning.*
--+
--+Created by **Rebecca Susan Lemke** (Rebecca Respawn) – architect‑scribe of the Cosmogenesis project.
--+
--+## ✦ Overview
--+The Cosmogenesis Learning Engine is a browser‑native app for **spiral learning**. It transforms ideas, texts, or archives into **living plates**—interactive diagrams that reveal hidden patterns. Built for artists, mystics, educators, and anyone who cannot learn in flat, linear ways. Every return deepens the pattern.
--+
--+## ✦ Features
--+- Plate Builder — generate spirals, twin-cones, wheels, or grids.
--+- Any Dataset — paste text, JSON, CSV, or archives; the engine adapts.
--+- Export — save plates as SVG/PNG or share JSON configs.
--+- Gallery — save your own collection locally.
--+- ND-Safe — no autoplay, calm motion, optional Ward Mode.
--+- Offline-Ready — open `index.html` in any browser; no install required.
--+- Plugins — load open knowledge connectors or generative art modules on demand, with optional local `vendor/` scripts for offline use.
--+- Egregore Tarot — summon helper personas as learning companions.
--+- Trauma-aware — see `docs/neurodivergent_learning.md` for ND & PTSD guidance.
--+- Experience Modules — step into realms like Hypatia's Library, Tesla's Workshop, Agrippa's Study, and the Alexandrian Scriptorium.
--+- Correspondence Library — sample mappings for chakras ↔ planets, runes, and I Ching.
--+- Accessibility Settings — toggle calm colors, reduced motion, or mute audio; preferences persist locally.
--+
--+## ✦ Quick Start
--+1. Clone this repository:
--+   ```bash
--+   git clone https://github.com/bekalah/cosmogenesis-learning-engine.git
--+   cd cosmogenesis-learning-engine
--+   ```
--+2. Open `index.html` in your browser.
--+3. Load sample demos or craft your own dataset.
--+4. Visit the Experiences tab to explore realms.
--+
--+Cross-discipline demos live in `data/demos.json`. Prototype egregore cards live in `data/egregores.json` and are described in `docs/egregore_tarot.md`. Plugin descriptors live in `data/plugins.json` with docs in `docs/plugins.md`. Correspondence examples live in `data/correspondences.json` for cross-tradition study.
--+
--+## ✦ App Structure
--+```
--+app/
--+├── shared/          # utilities reused across experiences
--+│   ├── auth/
--+│   └── utils/
--+├── experience_a/    # Hypatia's Library
--+│   ├── components/
--+│   ├── pages/
--+│   └── config.json
--+├── experience_b/    # Tesla's Workshop
--+│   ├── components/
--+│   ├── pages/
--+│   └── config.json
--+├── experience_c/    # Agrippa's Study
--+│   ├── components/
--+│   ├── pages/
--+│   └── config.json
--+└── experience_d/    # Alexandrian Scriptorium
--+    ├── components/
--+    ├── pages/
--+    └── config.json
--+```
--+Each experience declares its own `config.json` and can be loaded dynamically at runtime.
--+
--+## ✦ Cross-Repository Growth
--+The engine can link with other creative realms or data sources. Companion projects may live in separate repositories and expose their own modules, datasets, or plugins.
--+
--+- Use Git submodules or APIs to register external realms.
--+- Store module descriptors in a registry so the app can discover them at runtime.
--+- See `docs/repo_integration.md` for patterns that keep multi-repo ecosystems cohesive.
--+
-+# Cosmogenesis Learning Engine
-+
-+*A spiral teacher for living art, pattern recognition, and visionary learning.*
-+
-+Created by **Rebecca Susan Lemke** (Rebecca Respawn) – architect‑scribe of the Cosmogenesis project.
-+
-+## Overview
-+
-+The **Cosmogenesis Learning Engine** is a browser-native app for spiral learning. It transforms ideas, texts, or archives into living plates—interactive diagrams that reveal hidden patterns. This project exists for artists, mystics, educators, and anyone who cannot learn in flat, linear ways.
-+
-+## Features
-+
-+- Plate Builder — generate spirals, twin-cones, wheels, or grids.
-+- Any Dataset — paste text, JSON, CSV, or archives; the engine adapts.
-+- Export — save plates as SVG/PNG or share JSON configs.
-+- Gallery — save your own collection locally.
-+- ND-Safe — no autoplay, calm motion, optional Ward Mode.
-+- Offline-Ready — open `index.html` in any browser; no install required.
-+- Plugins — load open knowledge connectors or generative art modules on demand.
-+- Egregore Tarot — summon helper personas as learning companions.
-+- Trauma-aware — see `docs/neurodivergent_learning.md` for ND & PTSD guidance.
-+- Experience Modules — step into realms like Hypatia's Library, Tesla's Workshop, Agrippa's Study, and the Alexandrian Scriptorium.
-+
-+## Quick Start
-+
-+1. Clone this repository and open the project directory.
-+2. Open `index.html` in your browser.
-+3. Load sample demos or craft your own dataset.
-+
-+Sample datasets live in `data/`. Plugins reside in `plugins/`. Experience modules are under `app/`.
-+
-+## Development
-+
-+Run tests with:
-+
-+```bash
-+npm test
-+```
+# Cosmogenesis Learning Engine
+
+*A spiral teacher for living art, pattern recognition, and visionary learning.*
+
+Created by **Rebecca Respawn** – architect-scribe of the Cosmogenesis project.
+
+## Overview
+The Cosmogenesis Learning Engine is a browser-native app for spiral learning. It transforms ideas, texts, or archives into living plates—interactive diagrams that reveal hidden patterns. Built for artists, mystics, educators, and anyone who learns beyond linear paths.
+
+## Features
+- Plate Builder — generate spirals, twin-cones, wheels, or grids
+- Any Dataset — paste text, JSON, CSV, or archives; the engine adapts
+- Export — save plates as SVG/PNG or share JSON configs
+- Gallery — save your own collection locally
+- ND-Safe — no autoplay, calm motion, optional Ward Mode
+- Offline-Ready — open `index.html` in any browser; no install required
+- Plugins — add open knowledge connectors or generative art modules
+- Egregore Tarot — summon helper personas as learning companions
+- Trauma-aware — see `docs/neurodivergent_learning.md` for ND & PTSD guidance
+- Experience Modules — explore realms like Hypatia's Library, Tesla's Workshop, Agrippa's Study, and the Alexandrian Scriptorium
+
+## Quick Start
+1. Clone this repository and open the project directory.
+2. Open `index.html` in your browser.
+3. Load sample demos from `data/` or craft your own dataset.
+
Plugins live in `plugins/` and experience modules in `app/`.

## Development
=======
# Cosmogenesis Learning Engine

*A spiral teacher for living art, pattern recognition, and visionary learning.*

Created by **Rebecca Susan Lemke** (Rebecca Respawn) – architect‑scribe of the Cosmogenesis project.

## Overview

The **Cosmogenesis Learning Engine** is a browser-native app for spiral learning. It transforms ideas, texts, or archives into living plates—interactive diagrams that reveal hidden patterns. This project exists for artists, mystics, educators, and anyone who cannot learn in flat, linear ways.

## Features

- Plate Builder — generate spirals, twin-cones, wheels, or grids.
- Any Dataset — paste text, JSON, CSV, or archives; the engine adapts.
- Export — save plates as SVG/PNG or share JSON configs.
- Gallery — save your own collection locally.
- ND-Safe — no autoplay, calm motion, optional Ward Mode.
- Offline-Ready — open `index.html` in any browser; no install required.
- Plugins — load open knowledge connectors or generative art modules on demand.
- Egregore Tarot — summon helper personas as learning companions.
- Trauma-aware — see `docs/neurodivergent_learning.md` for ND & PTSD guidance.
- Experience Modules — step into realms like Hypatia's Library, Tesla's Workshop, Agrippa's Study, and the Alexandrian Scriptorium.

## Quick Start

1. Clone this repository and open the project directory.
2. Open `index.html` in your browser.
3. Load sample demos or craft your own dataset.

Sample datasets live in `data/`. Plugins reside in `plugins/`. Experience modules are under `app/`.

## Development

>>>>>>> 911cd7ce
Run tests with:

```bash
npm test
```

<<<<<<< HEAD
## Visionary Dream Generator

Render a static spiral plate from the command line:

```bash
pip install pillow
python visionary_dream.py --palette calm --width 1280 --height 720
```

The script outputs `Visionary_Dream.png` and a brief alt-text file for accessible viewing.
=======
### Visionary Fractal Art

Generate a museum‑quality Julia set infused with Alex Grey hues:

```bash
python3 scripts/visionary_fractal.py --width 1920 --height 1080
```

The image saves as `Visionary_Dream.png` in the project root.
>>>>>>> 911cd7ce
<|MERGE_RESOLUTION|>--- conflicted
+++ resolved
@@ -1,4 +1,3 @@
-<<<<<<< HEAD
 --- # ✦ Cosmogenesis Learning Engine
 --- 
 --- *A spiral teacher for living art, pattern recognition, and visionary learning.*
@@ -237,7 +236,6 @@
 Plugins live in `plugins/` and experience modules in `app/`.
 
 ## Development
-=======
 # Cosmogenesis Learning Engine
 
 *A spiral teacher for living art, pattern recognition, and visionary learning.*
@@ -271,14 +269,12 @@
 
 ## Development
 
->>>>>>> 911cd7ce
 Run tests with:
 
 ```bash
 npm test
 ```
 
-<<<<<<< HEAD
 ## Visionary Dream Generator
 
 Render a static spiral plate from the command line:
@@ -289,7 +285,7 @@
 ```
 
 The script outputs `Visionary_Dream.png` and a brief alt-text file for accessible viewing.
-=======
+
 ### Visionary Fractal Art
 
 Generate a museum‑quality Julia set infused with Alex Grey hues:
@@ -298,5 +294,4 @@
 python3 scripts/visionary_fractal.py --width 1920 --height 1080
 ```
 
-The image saves as `Visionary_Dream.png` in the project root.
->>>>>>> 911cd7ce
+The image saves as `Visionary_Dream.png` in the project root.