--- conflicted
+++ resolved
@@ -30,7 +30,7 @@
 };
 
 /**
-<<<<<<< HEAD
+
  * Render a static, four-layer sacred-geometry helix composition onto a 2D canvas.
  *
  * Draws a Vesica field, Tree of Life scaffold, Fibonacci spiral, and double-helix lattice
@@ -43,7 +43,7 @@
  * @returns {{summary: string}} An object containing a human-readable summary of the rendered layer counts.
  * @throws {Error} If `ctx` is not a valid 2D canvas context.
  */
-=======
+
  * Render a static four-layer helix composition onto a canvas.
  *
  * Draws, in sequence, a vesica field, a Tree of Life scaffold, a Fibonacci spiral, and a double-helix lattice,
@@ -52,7 +52,7 @@
  *
  * @param {Object} [input={}] - Optional overrides for rendering (palette, numeric constants, notice text, explicit dimensions).
  * @return {{summary: string}} An object with a human-readable summary of which layers were rendered and basic counts.
->>>>>>> cc0a79af
+
 export function renderHelix(ctx, input = {}) {
   if (!ctx || typeof ctx.canvas === "undefined" || typeof ctx.save !== "function") {
     // Calm skip keeps the offline shell quiet when contexts are denied (rare on hardened browsers).
@@ -370,7 +370,7 @@
 }
 
 /**
-<<<<<<< HEAD
+
  * Compute 2D canvas coordinates for the 11 sephirot (Tree of Life nodes).
  *
  * Uses canvas dimensions and numeric constants to place nodes in a vertical scaffold
@@ -379,7 +379,7 @@
  * @param {{width:number,height:number}} dims - Canvas dimensions; must include width and height.
  * @param {{THREE:number, ELEVEN:number, THIRTYTHREE:number}} numbers - Numeric constants used for layout spacing.
  * @return {{kether:{x:number,y:number}, chokmah:{x:number,y:number}, binah:{x:number,y:number}, daath:{x:number,y:number}, chesed:{x:number,y:number}, geburah:{x:number,y:number}, tiphareth:{x:number,y:number}, netzach:{x:number,y:number}, hod:{x:number,y:number}, yesod:{x:number,y:number}, malkuth:{x:number,y:number}}}
-=======
+
 
  * Compute coordinates for the 12 Tree of Life sephirot laid out on a dual-pillar 144-step grid.
  *
@@ -405,7 +405,7 @@
  * @param {Object<string, number>} numbers - Numerology constants (expects keys like THREE, SEVEN, ELEVEN, TWENTYTWO, THIRTYTHREE, NINE, ONEFORTYFOUR). These values are used to compute vertical levels and column spacing.
  * @return {Object<string, {x:number,y:number}>} Mapping of sephirot names to their {x,y} canvas coordinates.
 
->>>>>>> cc0a79af
+
  */
 function buildTreeNodes(dims, numbers) {
   const marginY = dims.height / numbers.THIRTYTHREE;
