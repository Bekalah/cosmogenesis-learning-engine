--- conflicted
+++ resolved
@@ -1,15 +1,14 @@
-<<<<<<< HEAD
-// Validates incoming JSON against minimal interface schema.
+
 // ND-safe: avoids network requests and uses tiny built-in checks.
-=======
+
 // Validates incoming JSON against minimal interface schema; soft-fail to protect runtime.
->>>>>>> 1092c7f1
+
 export async function validateInterface(
   payload,
   schemaUrl = "/assets/data/interface.schema.json",
 ) {
   try {
-<<<<<<< HEAD
+
     const res = await fetch(schemaUrl);
     if (!res.ok) throw new Error("schema fetch failed");
     // Only ensure top-level required keys exist from schema.
@@ -20,7 +19,7 @@
       }
     }
     return { valid: true, errors: [] };
-=======
+
     const [schema, AjvMod] = await Promise.all([
       fetch(schemaUrl).then((r) => r.json()),
       import("ajv").catch(async () => {
@@ -33,7 +32,7 @@
     const ajv = new AjvMod.default({ allErrors: true, strict: false });
     const valid = ajv.validate(schema, payload);
     return { valid, errors: ajv.errors || [] };
->>>>>>> 1092c7f1
+
   } catch (e) {
     return { valid: false, errors: [{ message: e.message }] };
   }
