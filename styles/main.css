:root {
  --bg: #f8f5ef;
  --ink: #141414;
  --monad: #0b0b0b;
  --spiral: #b8860b;
  --border: #2a2a2a;
}

body {
  background: radial-gradient(circle at top left, #f8f5ef, #e0e5ff);
  color: var(--ink);
  font-family: sans-serif;
  margin: 0;
  padding: 1rem;
}

#controls {
  margin-bottom: 1rem;
}

canvas {
  border: 2px solid var(--border);
  background: var(--bg);
}

.pearlescent {
<<<<<<< HEAD
=======
  background: conic-gradient(from 180deg, rgba(255,255,255,0.8), rgba(225,240,255,0.8), rgba(255,225,240,0.8), rgba(255,255,255,0.8));
  background-size: 200% 200%;
  transition: background 0.6s ease;
>>>>>>> 0984e4d2
  /* subtle nacre base using layered conic + radial gradients */
  background:
    radial-gradient(circle at 20% 20%, rgba(255,255,255,0.15), transparent 60%),
    conic-gradient(from 180deg at 50% 50%, rgba(255,255,255,0.6), rgba(225,240,255,0.6), rgba(255,225,240,0.6), rgba(255,255,255,0.6));
  background-size: 200% 200%;
  transition: background-position 0.6s ease, filter 0.6s ease;
}

.pearlescent:hover {
  /* gentle pearlescent flash on hover */
  background-position: 75% 25%;
  filter: brightness(1.1) saturate(1.2);
<<<<<<< HEAD
=======
  background: conic-gradient(from 180deg, rgba(255,255,255,0.8), rgba(225,240,255,0.8), rgba(255,225,240,0.8), rgba(255,255,255,0.8));
  background-size: 200% 200%;
  transition: background 0.6s ease;
>>>>>>> 0984e4d2
}

.ember-eye {
  position: relative;
}

.ember-eye::before {
  content: '';
  position: absolute;
  inset: 0;
<<<<<<< HEAD
=======
  background: radial-gradient(circle at center, rgba(0,0,0,0.2), transparent 60%);
  background: radial-gradient(circle at center, rgba(0,0,0,0.1), transparent 60%);
  background: radial-gradient(circle at center, rgba(0,0,0,0.1), transparent 60%);
  background: radial-gradient(circle at center, rgba(0,0,0,0.2), transparent 60%);
  background: radial-gradient(circle at center, rgba(0,0,0,0.1), transparent 60%);
  background: radial-gradient(circle at center, rgba(0,0,0,0.2), transparent 60%);
  background: radial-gradient(circle at center, rgba(0,0,0,0.2), transparent 60%);
>>>>>>> 0984e4d2
  background: radial-gradient(circle at center, rgba(0,0,0,0.1), transparent 60%);
  transition: background 0.4s ease;
  pointer-events: none;
}

.ember-eye:hover::before {
<<<<<<< HEAD
=======
  background: radial-gradient(circle at center, rgba(255,200,0,0.8), rgba(255,0,150,0.6) 40%, rgba(0,150,255,0.8) 80%);
>>>>>>> 0984e4d2
  /* ember ignites with cosmic flame hues */
  background: radial-gradient(circle at center,
    rgba(255,200,0,0.85),
    rgba(255,80,0,0.7) 30%,
    rgba(255,0,150,0.65) 55%,
    rgba(120,0,255,0.65) 70%,
    rgba(0,200,255,0.8) 90%);
<<<<<<< HEAD
=======
  background: radial-gradient(circle at center, rgba(255,200,0,0.8), rgba(255,0,150,0.6) 40%, rgba(0,150,255,0.8) 80%);
>>>>>>> 0984e4d2
}<|MERGE_RESOLUTION|>--- conflicted
+++ resolved
@@ -24,12 +24,9 @@
 }
 
 .pearlescent {
-<<<<<<< HEAD
-=======
   background: conic-gradient(from 180deg, rgba(255,255,255,0.8), rgba(225,240,255,0.8), rgba(255,225,240,0.8), rgba(255,255,255,0.8));
   background-size: 200% 200%;
   transition: background 0.6s ease;
->>>>>>> 0984e4d2
   /* subtle nacre base using layered conic + radial gradients */
   background:
     radial-gradient(circle at 20% 20%, rgba(255,255,255,0.15), transparent 60%),
@@ -42,12 +39,9 @@
   /* gentle pearlescent flash on hover */
   background-position: 75% 25%;
   filter: brightness(1.1) saturate(1.2);
-<<<<<<< HEAD
-=======
   background: conic-gradient(from 180deg, rgba(255,255,255,0.8), rgba(225,240,255,0.8), rgba(255,225,240,0.8), rgba(255,255,255,0.8));
   background-size: 200% 200%;
   transition: background 0.6s ease;
->>>>>>> 0984e4d2
 }
 
 .ember-eye {
@@ -58,8 +52,6 @@
   content: '';
   position: absolute;
   inset: 0;
-<<<<<<< HEAD
-=======
   background: radial-gradient(circle at center, rgba(0,0,0,0.2), transparent 60%);
   background: radial-gradient(circle at center, rgba(0,0,0,0.1), transparent 60%);
   background: radial-gradient(circle at center, rgba(0,0,0,0.1), transparent 60%);
@@ -67,17 +59,13 @@
   background: radial-gradient(circle at center, rgba(0,0,0,0.1), transparent 60%);
   background: radial-gradient(circle at center, rgba(0,0,0,0.2), transparent 60%);
   background: radial-gradient(circle at center, rgba(0,0,0,0.2), transparent 60%);
->>>>>>> 0984e4d2
   background: radial-gradient(circle at center, rgba(0,0,0,0.1), transparent 60%);
   transition: background 0.4s ease;
   pointer-events: none;
 }
 
 .ember-eye:hover::before {
-<<<<<<< HEAD
-=======
   background: radial-gradient(circle at center, rgba(255,200,0,0.8), rgba(255,0,150,0.6) 40%, rgba(0,150,255,0.8) 80%);
->>>>>>> 0984e4d2
   /* ember ignites with cosmic flame hues */
   background: radial-gradient(circle at center,
     rgba(255,200,0,0.85),
@@ -85,8 +73,5 @@
     rgba(255,0,150,0.65) 55%,
     rgba(120,0,255,0.65) 70%,
     rgba(0,200,255,0.8) 90%);
-<<<<<<< HEAD
-=======
   background: radial-gradient(circle at center, rgba(255,200,0,0.8), rgba(255,0,150,0.6) 40%, rgba(0,150,255,0.8) 80%);
->>>>>>> 0984e4d2
 }