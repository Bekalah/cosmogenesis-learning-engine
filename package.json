{
  "name": "cosmogenesis-learning-engine",
  "private": true,
  "type": "module",
  "scripts": {
    "registry": "node tools/build-registry.mjs",
    "validate": "node tools/validate.mjs",
    "build": "npm run registry && npm run validate"
    "dev": "http-server -p 5173 -c-1 .",
    "start": "npm run dev",
    "preview": "http-server -p 8080 -c-1 .",
    "build": "echo \"Static app -- no bundling required. Use 'Export SVG/PNG' in-app.\"",
    "test": "node --test && python3 -m py_compile $(git ls-files '*.py')",
    "fmt": "npx prettier -w .",
    "format": "prettier -w .",
    "test": "./scripts/run-tests.sh",
    "fmt": "prettier -w .",
    "check": "prettier -c .",
    "test": "node --test",
    "test": "./scripts/run-tests.sh",
    "fmt": "npx prettier -w .",
    "format": "prettier -w src/configLoader.js src/renderPlate.js plugins/soundscape.js test/*.js data/demos.json",
    "test": "./scripts/run-tests.sh && python3 -m py_compile $(git ls-files '*.py')",
    "format": "npx prettier -w .",
    "check": "./scripts/run-check.sh",
    "generate:flame": "python3 scripts/generate_flame.py --out assets/flame/flame.png",
    "generate:atlas": "python3 scripts/pillow_atlas.py --in assets/flame --out assets/flame/atlas.png",
    "gallery:thumbs": "python3 scripts/pillow_thumbs.py --in exports --out exports/thumbs --size 512",
    "postinstall": "echo \"Optional: pip install pillow numpy && npm i -D http-server prettier\""
  },
  "dependencies": {
    "ajv": "^8.17.1"
<<<<<<< HEAD
=======
    "ajv": "^8.12.0"
  },
  "devDependencies": {
    "http-server": "^14.1.1",
    "prettier": "^3.4.2"
>>>>>>> 367463a0
  },
  "devDependencies": {
    "prettier": "^3.3.3"
  }
}<|MERGE_RESOLUTION|>--- conflicted
+++ resolved
@@ -30,14 +30,11 @@
   },
   "dependencies": {
     "ajv": "^8.17.1"
-<<<<<<< HEAD
-=======
     "ajv": "^8.12.0"
   },
   "devDependencies": {
     "http-server": "^14.1.1",
     "prettier": "^3.4.2"
->>>>>>> 367463a0
   },
   "devDependencies": {
     "prettier": "^3.3.3"
