--- conflicted
+++ resolved
@@ -8,11 +8,8 @@
     "start": "npm run dev",
     "preview": "http-server -p 8080 -c-1 .",
     "build": "echo \"Static app -- no bundling required. Use 'Export SVG/PNG' in-app.\"",
-<<<<<<< HEAD
     "test": "./scripts/run-tests.sh",
-=======
     "test": "node --test test/codexConfig.test.js test/plugin-registry.test.js test/progress-engine.test.js",
->>>>>>> fb7d3bfc
     "fmt": "prettier -w .",
     "check": "prettier -c .",
     "test": "node --test",
