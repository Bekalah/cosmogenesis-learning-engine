{
  "name": "cosmogenesis-learning-engine",
  "private": true,
  "type": "module",
  "scripts": {
    "registry": "node tools/build-registry.mjs",
    "validate": "node tools/validate.mjs",
    "build": "npm run registry && npm run validate"
    "dev": "http-server -p 5173 -c-1 .",
    "start": "npm run dev",
    "preview": "http-server -p 8080 -c-1 .",
    "build": "echo \"Static app -- no bundling required. Use 'Export SVG/PNG' in-app.\"",
<<<<<<< HEAD
=======
    "test": "./scripts/run-tests.sh",
    "fmt": "npx prettier -w .",
    "format": "prettier -w src/configLoader.js src/renderPlate.js plugins/soundscape.js test/*.js data/demos.json",
    "test": "./scripts/run-tests.sh && python3 -m py_compile $(git ls-files '*.py')",
    "format": "npx prettier -w .",
>>>>>>> e1a29eea
    "check": "./scripts/run-check.sh",
    "generate:flame": "python3 scripts/generate_flame.py --out assets/flame/flame.png",
    "generate:atlas": "python3 scripts/pillow_atlas.py --in assets/flame --out assets/flame/atlas.png",
    "gallery:thumbs": "python3 scripts/pillow_thumbs.py --in exports --out exports/thumbs --size 512",
    "postinstall": "echo \"Optional: pip install pillow numpy && npm i -D http-server prettier\""
  },
  "dependencies": {
    "ajv": "^8.17.1"
    "ajv": "^8.12.0"
  },
  "devDependencies": {
    "http-server": "^14.1.1",
    "prettier": "^3.4.2"
  },
  "devDependencies": {
    "prettier": "^3.3.3"
  }
}<|MERGE_RESOLUTION|>--- conflicted
+++ resolved
@@ -10,14 +10,11 @@
     "start": "npm run dev",
     "preview": "http-server -p 8080 -c-1 .",
     "build": "echo \"Static app -- no bundling required. Use 'Export SVG/PNG' in-app.\"",
-<<<<<<< HEAD
-=======
     "test": "./scripts/run-tests.sh",
     "fmt": "npx prettier -w .",
     "format": "prettier -w src/configLoader.js src/renderPlate.js plugins/soundscape.js test/*.js data/demos.json",
     "test": "./scripts/run-tests.sh && python3 -m py_compile $(git ls-files '*.py')",
     "format": "npx prettier -w .",
->>>>>>> e1a29eea
     "check": "./scripts/run-check.sh",
     "generate:flame": "python3 scripts/generate_flame.py --out assets/flame/flame.png",
     "generate:atlas": "python3 scripts/pillow_atlas.py --in assets/flame --out assets/flame/atlas.png",
