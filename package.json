--- conflicted
+++ resolved
@@ -1,6 +1,5 @@
 {
   "name": "cosmogenesis-learning-engine",
-<<<<<<< HEAD
   "version": "1.1.0",
   "description": "Interactive, data-agnostic engine for spiral learning (museum-grade, ND-safe).",
   "type": "module",
@@ -56,12 +55,10 @@
   "keywords": ["cosmogenesis", "learning", "engine"],
   "author": "Rebecca Respawn",
   "license": "MIT"
-=======
   "version": "0.1.0",
   "license": "MIT",
   "type": "module",
   "scripts": {
     "test": "node --test"
   }
->>>>>>> 911cd7ce
 }