--- conflicted
+++ resolved
@@ -19,16 +19,13 @@
     "preview": "http-server -p 8080 -c-1 .",
     "build": "echo \"Static app -- no bundling required. Use 'Export SVG/PNG' in-app.\"",
     "test": "./scripts/run-tests.sh",
-<<<<<<< HEAD
     "test": "node --test test/codexConfig.test.js test/plugin-registry.test.js test/progress-engine.test.js",
-=======
     "fmt": "npx prettier -w .",
     "format": "prettier -w src/configLoader.js src/renderPlate.js plugins/soundscape.js test/*.js data/demos.json",
     "test": "node --test && python3 -m py_compile $(git ls-files '*.py')",
     "fmt": "npx prettier -w .",
     "format": "prettier -w .",
     "test": "./scripts/run-tests.sh",
->>>>>>> 7da39f34
     "fmt": "prettier -w .",
     "check": "prettier -c .",
     "test": "node --test",
@@ -46,7 +43,6 @@
   },
   "dependencies": {
     "ajv": "^8.17.1"
-<<<<<<< main-origin
     "ajv": "^8.12.0"
   },
   "devDependencies": {
@@ -58,10 +54,8 @@
   "devDependencies": {
     "prettier": "^3.3.3"
 
-=======
   },
   "devDependencies": {
     "prettier": "^3.3.3"
->>>>>>> codex/create-a-visionary-room-arrangement-concept
   }
 }