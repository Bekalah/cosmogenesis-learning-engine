--- conflicted
+++ resolved
@@ -20,15 +20,14 @@
     "build": "echo \"Static app -- no bundling required. Use 'Export SVG/PNG' in-app.\"",
     "test": "./scripts/run-tests.sh",
     "test": "node --test test/codexConfig.test.js test/plugin-registry.test.js test/progress-engine.test.js",
-<<<<<<< HEAD
-=======
+    "test": "./scripts/run-tests.sh",
+    "test": "node --test test/codexConfig.test.js test/plugin-registry.test.js test/progress-engine.test.js",
     "fmt": "npx prettier -w .",
     "format": "prettier -w src/configLoader.js src/renderPlate.js plugins/soundscape.js test/*.js data/demos.json",
     "test": "node --test && python3 -m py_compile $(git ls-files '*.py')",
     "fmt": "npx prettier -w .",
     "format": "prettier -w .",
     "test": "./scripts/run-tests.sh",
->>>>>>> d7523bd3
     "fmt": "prettier -w .",
     "check": "prettier -c .",
     "test": "node --test",
