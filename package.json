{
  "name": "cosmogenesis-learning-engine",
  "version": "0.9.2",
  "type": "module",
  "private": true,
  "scripts": {
    "dev": "http-server -p 5173 -c-1 .",
    "start": "npm run dev",
    "preview": "http-server -p 8080 -c-1 .",
    "build": "echo \"Static app -- no bundling required. Use 'Export SVG/PNG' in-app.\"",
    "test": "./scripts/run-tests.sh",
    "fmt": "prettier -w .",
<<<<<<< HEAD
    "check": "prettier -c .",
    "test": "node --test",
    "format": "prettier -w src/configLoader.js src/renderPlate.js plugins/soundscape.js test/*.js data/demos.json",
    "check": "prettier -c src/configLoader.js src/renderPlate.js plugins/soundscape.js test/*.js data/demos.json",
=======
    "check": "./scripts/run-check.sh",
>>>>>>> 37040893
    "generate:flame": "python3 scripts/generate_flame.py --out assets/flame/flame.png",
    "generate:atlas": "python3 scripts/pillow_atlas.py --in assets/flame --out assets/flame/atlas.png",
    "gallery:thumbs": "python3 scripts/pillow_thumbs.py --in exports --out exports/thumbs --size 512",
    "postinstall": "echo \"Optional: pip install pillow numpy && npm i -D http-server prettier\""
  },
  "keywords": [
    "cosmogenesis",
    "learning",
    "engine",
    "spiral",
    "fractal",
    "pillow",
    "svg",
    "png"
  ],
  "dependencies": {
    "ajv": "^8.12.0"
  },
  "devDependencies": {
    "http-server": "^14.1.1",
    "prettier": "^3.3.3"
  }
}<|MERGE_RESOLUTION|>--- conflicted
+++ resolved
@@ -10,14 +10,11 @@
     "build": "echo \"Static app -- no bundling required. Use 'Export SVG/PNG' in-app.\"",
     "test": "./scripts/run-tests.sh",
     "fmt": "prettier -w .",
-<<<<<<< HEAD
     "check": "prettier -c .",
     "test": "node --test",
     "format": "prettier -w src/configLoader.js src/renderPlate.js plugins/soundscape.js test/*.js data/demos.json",
     "check": "prettier -c src/configLoader.js src/renderPlate.js plugins/soundscape.js test/*.js data/demos.json",
-=======
     "check": "./scripts/run-check.sh",
->>>>>>> 37040893
     "generate:flame": "python3 scripts/generate_flame.py --out assets/flame/flame.png",
     "generate:atlas": "python3 scripts/pillow_atlas.py --in assets/flame --out assets/flame/atlas.png",
     "gallery:thumbs": "python3 scripts/pillow_thumbs.py --in exports --out exports/thumbs --size 512",
