--- conflicted
+++ resolved
@@ -5,10 +5,7 @@
     "src": "plugins/wikiSummary.js",
     "description": "Fetch a Wikipedia summary and convert it into labels",
     "version": "1.0.0",
-<<<<<<< HEAD
-=======
     "lifecycle": "manual"
->>>>>>> 9ee3738d
     "lifecycle": "manual",
     "type": "layout"
   },
@@ -36,10 +33,7 @@
     "src": "plugins/soundscape.js",
     "description": "Generate a simple binaural soundscape",
     "version": "1.0.0",
-<<<<<<< HEAD
-=======
     "lifecycle": "manual"
->>>>>>> 9ee3738d
     "lifecycle": "manual",
     "type": "audio"
   }
