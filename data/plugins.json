[
  {
    "id": "wikiSummary",
    "title": "Wikipedia Summary",
    "src": "plugins/wikiSummary.js",
<<<<<<< HEAD
    "description": "Fetch a Wikipedia summary and convert it into labels",
    "version": "1.0.0",
    "lifecycle": "manual"
=======
    "description": "Fetch a Wikipedia summary and convert it into labels"
>>>>>>> 911cd7ce
  },
  {
    "id": "p5Mandala",
    "title": "p5 Mandala",
    "src": "plugins/p5Mandala.js",
<<<<<<< HEAD
    "description": "Generate a simple mandala using p5.js",
    "version": "1.0.0",
    "lifecycle": "manual"
  },
  {
    "id": "fractalArt",
    "title": "Fractal Art",
    "src": "plugins/fractalArt.js",
    "description": "Render Visionary Dream fractal artwork",
    "version": "1.0.0",
    "lifecycle": "manual"
  },
  {
    "id": "soundscape",
    "title": "Soundscape",
    "src": "plugins/soundscape.js",
    "description": "Generate a simple binaural soundscape",
    "version": "1.0.0",
    "lifecycle": "manual"
=======
    "description": "Generate a simple mandala using p5.js"
>>>>>>> 911cd7ce
  }
]<|MERGE_RESOLUTION|>--- conflicted
+++ resolved
@@ -3,19 +3,15 @@
     "id": "wikiSummary",
     "title": "Wikipedia Summary",
     "src": "plugins/wikiSummary.js",
-<<<<<<< HEAD
     "description": "Fetch a Wikipedia summary and convert it into labels",
     "version": "1.0.0",
     "lifecycle": "manual"
-=======
     "description": "Fetch a Wikipedia summary and convert it into labels"
->>>>>>> 911cd7ce
   },
   {
     "id": "p5Mandala",
     "title": "p5 Mandala",
     "src": "plugins/p5Mandala.js",
-<<<<<<< HEAD
     "description": "Generate a simple mandala using p5.js",
     "version": "1.0.0",
     "lifecycle": "manual"
@@ -35,8 +31,6 @@
     "description": "Generate a simple binaural soundscape",
     "version": "1.0.0",
     "lifecycle": "manual"
-=======
     "description": "Generate a simple mandala using p5.js"
->>>>>>> 911cd7ce
   }
 ]