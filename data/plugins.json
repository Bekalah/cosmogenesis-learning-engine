--- conflicted
+++ resolved
@@ -5,12 +5,9 @@
     "src": "plugins/wikiSummary.js",
     "description": "Fetch a Wikipedia summary and convert it into labels",
     "version": "1.0.0",
-<<<<<<< HEAD
     "lifecycle": "manual"
-=======
     "lifecycle": "manual",
     "type": "layout"
->>>>>>> 36a6c29d
   },
   {
     "id": "p5Mandala",
@@ -36,11 +33,8 @@
     "src": "plugins/soundscape.js",
     "description": "Generate a simple binaural soundscape",
     "version": "1.0.0",
-<<<<<<< HEAD
     "lifecycle": "manual"
-=======
     "lifecycle": "manual",
     "type": "audio"
->>>>>>> 36a6c29d
   }
 ]