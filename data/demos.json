--- conflicted
+++ resolved
@@ -1,6 +1,5 @@
 [
   {
-<<<<<<< HEAD
     "title": "Art \u2022 7 Colors (Basic Design)",
     "config": {
       "layout": "wheel",
@@ -60,7 +59,6 @@
 +    }
 +  }
 +]
-=======
     "title": "Art • 7 Colors (Basic Design)",
     "config": {
       "layout": "wheel",
@@ -68,5 +66,4 @@
       "labels": ["Red","Orange","Yellow","Green","Cyan","Blue","Violet"]
     }
   }
-]
->>>>>>> 911cd7ce
+]