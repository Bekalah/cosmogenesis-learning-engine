<<<<<<< HEAD
[
  {
    "title": "Art \u2022 7 Colors (Basic Design)",
    "config": {
      "layout": "wheel",
      "mode": 7,
      "labels": ["Red", "Orange", "Yellow", "Green", "Cyan", "Blue", "Violet"]
    }
  },
  {
    "title": "Art \u2022 Visionary Dream",
    "config": {
      "layout": "spiral",
      "mode": 3,
      "labels": [
        "Community Garden",
        "Small Business Workflow",
        "Sustainable City Plan"
      ]
    }
  }
]
=======
  {
-+    "title": "Art • 7 Colors (Basic Design)",
-+    "config": {
-+      "layout": "wheel",
-+      "mode": 7,
-+      "labels": ["Red","Orange","Yellow","Green","Cyan","Blue","Violet"]
-+    }
-+  }
-+]
+[
+  {
+    "title": "Art \u2022 7 Colors (Basic Design)",
+    "config": {
+      "layout": "wheel",
+      "mode": 7,
+      "labels": [
+        "Red",
+        "Orange",
+        "Yellow",
+        "Green",
+        "Cyan",
+        "Blue",
+        "Violet"
+      ]
+    }
+  },
+  {
+    "title": "Art \u2022 Visionary Dream",
+    "config": {
+      "layout": "spiral",
+      "mode": 3,
+      "labels": [
+        "Community Garden",
+        "Small Business Workflow",
+        "Sustainable City Plan"
+      ]
+    }
+  }
+]
>>>>>>> c8a22322
<|MERGE_RESOLUTION|>--- conflicted
+++ resolved
@@ -1,4 +1,3 @@
-<<<<<<< HEAD
 [
   {
     "title": "Art \u2022 7 Colors (Basic Design)",
@@ -21,7 +20,6 @@
     }
   }
 ]
-=======
   {
 -+    "title": "Art • 7 Colors (Basic Design)",
 -+    "config": {
@@ -60,5 +58,4 @@
 +      ]
 +    }
 +  }
-+]
->>>>>>> c8a22322
++]