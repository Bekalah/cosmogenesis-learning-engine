[
  {
    "title": "Art \u2022 7 Colors (Basic Design)",
    "config": {
      "layout": "wheel",
      "mode": 7,
<<<<<<< HEAD
      "labels": ["Red", "Orange", "Yellow", "Green", "Cyan", "Blue", "Violet"]
=======
      "labels": [
        "Red",
        "Orange",
        "Yellow",
        "Green",
        "Cyan",
        "Blue",
        "Violet"
      ]
>>>>>>> 2de578f0
    }
  },
  {
    "title": "Art \u2022 Visionary Dream",
    "config": {
      "layout": "spiral",
      "mode": 3,
      "labels": [
        "Community Garden",
        "Small Business Workflow",
        "Sustainable City Plan"
      ]
    }
  }
<<<<<<< HEAD
]
  {
-+    "title": "Art • 7 Colors (Basic Design)",
-+    "config": {
-+      "layout": "wheel",
-+      "mode": 7,
-+      "labels": ["Red","Orange","Yellow","Green","Cyan","Blue","Violet"]
-+    }
-+  }
-+]
+[
+  {
+    "title": "Art \u2022 7 Colors (Basic Design)",
+    "config": {
+      "layout": "wheel",
+      "mode": 7,
+      "labels": [
+        "Red",
+        "Orange",
+        "Yellow",
+        "Green",
+        "Cyan",
+        "Blue",
+        "Violet"
+      ]
+    }
+  },
+  {
+    "title": "Art \u2022 Visionary Dream",
+    "config": {
+      "layout": "spiral",
+      "mode": 3,
+      "labels": [
+        "Community Garden",
+        "Small Business Workflow",
+        "Sustainable City Plan"
+      ]
+    }
+  }
+]
    "title": "Art • 7 Colors (Basic Design)",
    "config": {
      "layout": "wheel",
      "mode": 7,
      "labels": ["Red","Orange","Yellow","Green","Cyan","Blue","Violet"]
    }
  }
=======
>>>>>>> 2de578f0
]<|MERGE_RESOLUTION|>--- conflicted
+++ resolved
@@ -4,9 +4,7 @@
     "config": {
       "layout": "wheel",
       "mode": 7,
-<<<<<<< HEAD
       "labels": ["Red", "Orange", "Yellow", "Green", "Cyan", "Blue", "Violet"]
-=======
       "labels": [
         "Red",
         "Orange",
@@ -16,7 +14,6 @@
         "Blue",
         "Violet"
       ]
->>>>>>> 2de578f0
     }
   },
   {
@@ -31,7 +28,6 @@
       ]
     }
   }
-<<<<<<< HEAD
 ]
   {
 -+    "title": "Art • 7 Colors (Basic Design)",
@@ -79,6 +75,4 @@
       "labels": ["Red","Orange","Yellow","Green","Cyan","Blue","Violet"]
     }
   }
-=======
->>>>>>> 2de578f0
 ]