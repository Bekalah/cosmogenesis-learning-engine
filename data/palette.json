{
<<<<<<< HEAD
  "bg": "#0d0d17",
  "ink": "#ececf4",
  "layers": [
    "#8aa6ff",
    "#6fd4ff",
    "#7fdca4",
    "#f7c687",
    "#e3a4ff",
    "#bfc3e6"
=======
  "fuchs_palette": {
    "gold": [219, 184, 67],
    "violet": [108, 52, 131],
    "turquoise": [26, 188, 156],
    "sapphire": [41, 128, 185]
  },
  "bg": "#080914",
  "ink": "#f4f7ff",
  "layers": [
    "#7fa8ff",
    "#6fe1f3",
    "#8ef0c1",
    "#ffd79b",
    "#f3aefc",
    "#d5d8ff"
>>>>>>> 205a22ad
  ]
}<|MERGE_RESOLUTION|>--- conflicted
+++ resolved
@@ -1,5 +1,4 @@
 {
-<<<<<<< HEAD
   "bg": "#0d0d17",
   "ink": "#ececf4",
   "layers": [
@@ -9,7 +8,7 @@
     "#f7c687",
     "#e3a4ff",
     "#bfc3e6"
-=======
+
   "fuchs_palette": {
     "gold": [219, 184, 67],
     "violet": [108, 52, 131],
@@ -25,6 +24,6 @@
     "#ffd79b",
     "#f3aefc",
     "#d5d8ff"
->>>>>>> 205a22ad
+
   ]
 }