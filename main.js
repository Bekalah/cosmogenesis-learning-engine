--- conflicted
+++ resolved
@@ -1,4 +1,3 @@
-<<<<<<< HEAD
 +const STYLEPACKS = {
 +  hilma_spiral: {
 +    bg: '#f8f5ef',
@@ -181,7 +180,6 @@
 +}
 +
 +document.addEventListener('DOMContentLoaded', init);
-=======
 const STYLEPACKS = {
   hilma_spiral: {
     bg: '#f8f5ef',
@@ -362,5 +360,4 @@
   update();
 }
 
-document.addEventListener('DOMContentLoaded', init);
->>>>>>> 911cd7ce
+document.addEventListener('DOMContentLoaded', init);