# Contributing Guide


Welcome to the **Cosmogenesis Learning Engine** 🌌  
This project is museum-grade and ND-safe. To keep contributions flowing smoothly, please follow these steps when setting up GitHub access.

—

## 1. Git Authentication (HTTPS + personal access tokens)

We use **HTTPS with personal access tokens (PATs)** instead of SSH to simplify pushing workflow files.

### Steps

1. **Create a PAT**
   - Go to: [GitHub → Settings → Developer settings → Personal access tokens](https://github.com/settings/tokens)
   - Choose **classic** or **fine-grained**
   - Scopes required:
     - ✅ `repo`
     - ✅ `workflow`

circuitum99/
  CONTRIBUTING.md        <— put the big Bot Contract here
  .github/
    pull_request_template.md
  scripts/
    check.sh
    ci.sh
  data/
    correspondences.json
    nodes/
    provenance.json
    
    # ✦ Cathedral of Circuits — Pull Request Checklist ✦

Please confirm all items before merging.  
This project follows **CONTRIBUTING.md** (Bot Contract).  
No GitHub Actions. ND-safe only.

—

### ✅ Required Checks
- [ ] Ran `./scripts/check.sh` locally (ND-safe gate passed)
- [ ] Added/updated node(s) in `data/nodes/*.json`
- [ ] Updated `data/registry.json` with new node IDs
- [ ] Added or extended provenance entries in `data/provenance.json`
- [ ] Extended `data/correspondences.json` without breaking schema
- [ ] All JSON valid (no smart quotes, no tabs, LF endings)

### 🎨 Creative Integrity
- [ ] Layered art sources preserved (no flat SVG-only)
- [ ] ND-safe confirmed (no autoplay, strobe, blink, or flashing)
- [ ] Numerology respected (33 spine, 99 gates, 144 lattice)

### 📜 Provenance & Citations
- [ ] Cited relevant sources (Dee, Agrippa, Fortune, Case, Kunz, Regardie, I Ching, Tibetan, Reiki, Hilma, Tesla, Jung, etc.)
- [ ] Notes added to `docs/annex/` if new research included

### ⚡ Final Review
- [ ] No `.github/workflows/*` created or modified
- [ ] PR description includes context for new/updated nodes
- [ ] PR aligns with **open spiral learning** and trauma-informed design
<<<<<<< HEAD
=======

# BEST-TOOLS APPENDIX (paste at end of CONTRIBUTING.md)

GOAL
- Realistic + dynamic open-world spiral learning; zero CI; all local; ND-safe.
- Works offline; scales to any flavor (Einstein, Hypatia, Agrippa, Dee, Fortune, Case, Tibetan, Reiki, etc.).

RUNTIME BASICS (local only; optional)
- Node.js ≥ 20 LTS (for dev tools only; app runs in browser without build).
- Python ≥ 3.11 (optional scripts/utilities).
- jq ≥ 1.6 (JSON ops), ripgrep ≥ 13 (fast search).

DEV DEPENDENCIES (optional — local only; no workflows)
- Prettier ^3 (format JS/JSON/MD): `npx prettier -w .`
- markdownlint-cli2 ^0.14 (MD lint): `markdownlint-cli2 **/*.md`
- ajv-cli ^5 (JSON-Schema validate): `npx ajv -s data/nodes/schema.json -d ‘data/nodes/*.json’`
- yamllint (YAML sanity) + shellcheck (shell sanity), if installed.

If using npm locally, `package.json` devDeps suggestion:
{
  “private”: true,
  “devDependencies”: {
    “ajv-cli”: “^5.0.0”,
    “markdownlint-cli2”: “^0.14.0”,
    “prettier”: “^3.3.0”
  },
  “scripts”: {
    “fmt”: “prettier -w .”,
    “lint:md”: “markdownlint-cli2 **/*.md”,
    “validate:nodes”: “ajv -s data/nodes/schema.json -d ‘data/nodes/*.json’ —errors=text”
  }
}

BROWSER-SIDE (runs offline; no bundler; ND-safe)
- Use ES modules only (no framework required).
- Optional utility libs (drop in via <script> tags; remove if not needed):
  • Marked (render .md folios to HTML): https://github.com/markedjs/marked (latest 5.x)  
    Usage: `const html = marked.parse(mdString);` (sanitize your input).  
  • KaTeX (math) if you need formulas (fast, no network).  
  • Mermaid (diagrams) if desired; keep animations minimal (ND-safe).
- Audio: only manual play `<audio controls>`; default volume low; no autoplay attribute—ever.

ACCESSIBILITY & ND-SAFETY
- No strobe, blink, or autoplay. Keep transitions 200–500ms max.
- High contrast text; font stack: EB Garamond, Junicode, Inter.
- Respect motion settings: honor `prefers-reduced-motion: reduce`.

DATA & SCHEMA
- Keep `data/nodes/schema.json` authoritative; validate with `ajv` locally.
- Append to `data/correspondences.json` for overlays (Hermetic, Thelema, Alchemy, Soyga, I Ching, Astrology, BioGeometry, Tibetan, Reiki, Art-Genius).
- Append to `data/provenance.json` for citations (Einstein, Hypatia, Agrippa, Dee, Fortune, Case, Regardie, Kunz, Hilma, Kunz, Tesla, Jung, etc.). Never overwrite existing keys.

SCRIPTS (local only; no CI)
- `scripts/check.sh` (required): ND-safety & hygiene (LF only; no smart quotes/tabs; no autoplay/blink/marquee).
- `scripts/ci.sh` (optional): runs check + optional format/validate; must skip gracefully if tools missing.
- Optional git hook: `.git/hooks/pre-push` runs `./scripts/check.sh`.

DEPLOY (no workflows)
- GitHub Pages (Manual): Settings → Pages → Branch: `main` (or `/docs`).  
  Or serve locally with a simple static server (`python -m http.server`).

PROMPTS & MODES
- Every node must emit 4 prompt types: art, sound, geometry, writing, tailored to selected overlay (e.g., Hypatia or Einstein flavor).
- Overlays are purely data-driven (toggle in UI); same node id, different face.
- Egregores/daimons arrays must always be present (Tarot, IFS, Tibetan, Reiki, Genius-muses).

GUARDRAILS (repeat)
- NO `.github/workflows/*`.  
- UPDATE only; do not overwrite canon.  
- Keep layered art sources; never deliver flat SVG as the only source.  
- Preserve numerology (33 spine, 99 gates, 144 lattice; include 72 Shem angels/demons where relevant).  
- Valid JSON/MD/JS/CSS only; LF endings; ASCII quotes.

BOT PREFACE (paste atop any bot request)
“BOT MODE: obey CONTRIBUTING.md. No workflows. Produce valid JSON/MD/JS/CSS into correct folders. Update, don’t overwrite. Extend correspondences/provenance. ND-safe. Output code/data only—no prose.”



# BEST-TOOLS APPENDIX (paste at end of CONTRIBUTING.md)

GOAL
- Realistic + dynamic open-world spiral learning; zero CI; all local; ND-safe.
- Works offline; scales to any flavor (Einstein, Hypatia, Agrippa, Dee, Fortune, Case, Tibetan, Reiki, etc.).

RUNTIME BASICS (local only; optional)
- Node.js ≥ 20 LTS (for dev tools only; app runs in browser without build).
- Python ≥ 3.11 (optional scripts/utilities).
- jq ≥ 1.6 (JSON ops), ripgrep ≥ 13 (fast search).

DEV DEPENDENCIES (optional — local only; no workflows)
- Prettier ^3 (format JS/JSON/MD): `npx prettier -w .`
- markdownlint-cli2 ^0.14 (MD lint): `markdownlint-cli2 **/*.md`
- ajv-cli ^5 (JSON-Schema validate): `npx ajv -s data/nodes/schema.json -d ‘data/nodes/*.json’`
- yamllint (YAML sanity) + shellcheck (shell sanity), if installed.

If using npm locally, `package.json` devDeps suggestion:
{
  “private”: true,
  “devDependencies”: {
    “ajv-cli”: “^5.0.0”,
    “markdownlint-cli2”: “^0.14.0”,
    “prettier”: “^3.3.0”
  },
  “scripts”: {
    “fmt”: “prettier -w .”,
    “lint:md”: “markdownlint-cli2 **/*.md”,
    “validate:nodes”: “ajv -s data/nodes/schema.json -d ‘data/nodes/*.json’ —errors=text”
  }
}

BROWSER-SIDE (runs offline; no bundler; ND-safe)
- Use ES modules only (no framework required).
- Optional utility libs (drop in via <script> tags; remove if not needed):
  • Marked (render .md folios to HTML): https://github.com/markedjs/marked (latest 5.x)  
    Usage: `const html = marked.parse(mdString);` (sanitize your input).  
  • KaTeX (math) if you need formulas (fast, no network).  
  • Mermaid (diagrams) if desired; keep animations minimal (ND-safe).
- Audio: only manual play `<audio controls>`; default volume low; no autoplay attribute—ever.

ACCESSIBILITY & ND-SAFETY
- No strobe, blink, or autoplay. Keep transitions 200–500ms max.
- High contrast text; font stack: EB Garamond, Junicode, Inter.
- Respect motion settings: honor `prefers-reduced-motion: reduce`.

DATA & SCHEMA
- Keep `data/nodes/schema.json` authoritative; validate with `ajv` locally.
- Append to `data/correspondences.json` for overlays (Hermetic, Thelema, Alchemy, Soyga, I Ching, Astrology, BioGeometry, Tibetan, Reiki, Art-Genius).
- Append to `data/provenance.json` for citations (Einstein, Hypatia, Agrippa, Dee, Fortune, Case, Regardie, Kunz, Hilma, Kunz, Tesla, Jung, etc.). Never overwrite existing keys.

SCRIPTS (local only; no CI)
- `scripts/check.sh` (required): ND-safety & hygiene (LF only; no smart quotes/tabs; no autoplay/blink/marquee).
- `scripts/ci.sh` (optional): runs check + optional format/validate; must skip gracefully if tools missing.
- Optional git hook: `.git/hooks/pre-push` runs `./scripts/check.sh`.

DEPLOY (no workflows)
- GitHub Pages (Manual): Settings → Pages → Branch: `main` (or `/docs`).  
  Or serve locally with a simple static server (`python -m http.server`).

PROMPTS & MODES
- Every node must emit 4 prompt types: art, sound, geometry, writing, tailored to selected overlay (e.g., Hypatia or Einstein flavor).
- Overlays are purely data-driven (toggle in UI); same node id, different face.
- Egregores/daimons arrays must always be present (Tarot, IFS, Tibetan, Reiki, Genius-muses).

GUARDRAILS (repeat)
- NO `.github/workflows/*`.  
- UPDATE only; do not overwrite canon.  
- Keep layered art sources; never deliver flat SVG as the only source.  
- Preserve numerology (33 spine, 99 gates, 144 lattice; include 72 Shem angels/demons where relevant).  
- Valid JSON/MD/JS/CSS only; LF endings; ASCII quotes.

BOT PREFACE (paste atop any bot request)
“BOT MODE: obey CONTRIBUTING.md. No workflows. Produce valid JSON/MD/JS/CSS into correct folders. Update, don’t overwrite. Extend correspondences/provenance. ND-safe. Output code/data only—no prose.”
>>>>>>> cc794356
<|MERGE_RESOLUTION|>--- conflicted
+++ resolved
@@ -60,8 +60,6 @@
 - [ ] No `.github/workflows/*` created or modified
 - [ ] PR description includes context for new/updated nodes
 - [ ] PR aligns with **open spiral learning** and trauma-informed design
-<<<<<<< HEAD
-=======
 
 # BEST-TOOLS APPENDIX (paste at end of CONTRIBUTING.md)
 
@@ -213,5 +211,4 @@
 - Valid JSON/MD/JS/CSS only; LF endings; ASCII quotes.
 
 BOT PREFACE (paste atop any bot request)
-“BOT MODE: obey CONTRIBUTING.md. No workflows. Produce valid JSON/MD/JS/CSS into correct folders. Update, don’t overwrite. Extend correspondences/provenance. ND-safe. Output code/data only—no prose.”
->>>>>>> cc794356
+“BOT MODE: obey CONTRIBUTING.md. No workflows. Produce valid JSON/MD/JS/CSS into correct folders. Update, don’t overwrite. Extend correspondences/provenance. ND-safe. Output code/data only—no prose.”