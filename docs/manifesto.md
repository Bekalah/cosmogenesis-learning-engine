--- conflicted
+++ resolved
@@ -1,5 +1,3 @@
-<<<<<<< HEAD
-=======
 # Cosmogenesis Manifesto
 
 Cosmogenesis is a commitment to spiral learning and living art. We honor minds like Agrippa, Hypatia, Tesla, and Einstein by weaving their curiosity into interactive plates. The engine rejects flat instruction and invites learners to revisit ideas from new angles, revealing correspondences across alchemy, Neoplatonism, integral psychology, and visionary invention.
@@ -15,7 +13,6 @@
 5. **Community growth** – a platform where contributors can share new plates, realms, and art packs.
 
 By launching the Cosmogenesis Learning Engine, we invite learners to step inside a living archive where each interaction sparks transformation.
->>>>>>> a5247a5e
 +# Cosmogenesis Manifesto
 +
 +Cosmogenesis is a commitment to spiral learning and living art. We honor minds like Agrippa, Hypatia, Tesla, and Einstein by weaving their curiosity into interactive plates. The engine rejects flat instruction and invites learners to revisit ideas from new angles, revealing correspondences across alchemy, Neoplatonism, integral psychology, and visionary invention.
@@ -30,9 +27,6 @@
 +4. **Inclusive design** – ND-safe defaults, calm motion, and user choice.
 +5. **Community growth** – a platform where contributors can share new plates, realms, and art packs.
 +
-<<<<<<< HEAD
-+By launching the Cosmogenesis Learning Engine, we invite learners to step inside a living archive where each interaction sparks transformation.
-=======
 +By launching the Cosmogenesis Learning Engine, we invite learners to step inside a living archive where each interaction sparks transformation.
 # Cosmogenesis Manifesto
 
@@ -48,5 +42,4 @@
 4. **Inclusive design** – ND-safe defaults, calm motion, and user choice.
 5. **Community growth** – a platform where contributors can share new plates, realms, and art packs.
 
-By launching the Cosmogenesis Learning Engine, we invite learners to step inside a living archive where each interaction sparks transformation.
->>>>>>> a5247a5e
+By launching the Cosmogenesis Learning Engine, we invite learners to step inside a living archive where each interaction sparks transformation.