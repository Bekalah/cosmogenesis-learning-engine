--- conflicted
+++ resolved
@@ -1,4 +1,3 @@
-<<<<<<< HEAD
 # Cosmogenesis Manifesto
 
 Cosmogenesis is a commitment to spiral learning and living art. We honor minds like Agrippa, Hypatia, Tesla, and Einstein by weaving their curiosity into interactive plates. The engine rejects flat instruction and invites learners to revisit ideas from new angles, revealing correspondences across alchemy, Neoplatonism, integral psychology, and visionary invention.
@@ -29,7 +28,6 @@
 +5. **Community growth** – a platform where contributors can share new plates, realms, and art packs.
 +
 +By launching the Cosmogenesis Learning Engine, we invite learners to step inside a living archive where each interaction sparks transformation.
-=======
 # Cosmogenesis Manifesto
 
 Cosmogenesis is a commitment to spiral learning and living art. We honor minds like Agrippa, Hypatia, Tesla, and Einstein by weaving their curiosity into interactive plates. The engine rejects flat instruction and invites learners to revisit ideas from new angles, revealing correspondences across alchemy, Neoplatonism, integral psychology, and visionary invention.
@@ -44,5 +42,4 @@
 4. **Inclusive design** – ND-safe defaults, calm motion, and user choice.
 5. **Community growth** – a platform where contributors can share new plates, realms, and art packs.
 
-By launching the Cosmogenesis Learning Engine, we invite learners to step inside a living archive where each interaction sparks transformation.
->>>>>>> 911cd7ce
+By launching the Cosmogenesis Learning Engine, we invite learners to step inside a living archive where each interaction sparks transformation.