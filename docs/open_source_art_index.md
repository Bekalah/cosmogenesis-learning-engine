<<<<<<< HEAD
=======
# Open Source Art Index

A living catalog of Creative Commons and public domain art suited for Cosmogenesis plates and experiences. Contributors can list sources, licenses, and notes on usage so museum-grade visuals remain ethical and accessible.

## Sources
- [The Met Open Access](https://www.metmuseum.org/art/collection) – high-resolution images from the Metropolitan Museum of Art
- [Rijksmuseum API](https://data.rijksmuseum.nl/) – Dutch masters and decorative arts
- [Library of Congress](https://www.loc.gov/) – maps, manuscripts, and historical photographs
- [Wikimedia Commons](https://commons.wikimedia.org/wiki/Main_Page) – global media repository

Add new entries with citation and license details to expand this index.
>>>>>>> a5247a5e
+# Open Source Art Index
+
+A living catalog of Creative Commons and public domain art suited for Cosmogenesis plates and experiences. Contributors can list sources, licenses, and notes on usage so museum-grade visuals remain ethical and accessible.
+
+## Sources
+- [The Met Open Access](https://www.metmuseum.org/art/collection) – high-resolution images from the Metropolitan Museum of Art
+- [Rijksmuseum API](https://data.rijksmuseum.nl/) – Dutch masters and decorative arts
+- [Library of Congress](https://www.loc.gov/) – maps, manuscripts, and historical photographs
+- [Wikimedia Commons](https://commons.wikimedia.org/wiki/Main_Page) – global media repository
+
<<<<<<< HEAD
+Add new entries with citation and license details to expand this index.
=======
+Add new entries with citation and license details to expand this index.
# Open Source Art Index

A living catalog of Creative Commons and public domain art suited for Cosmogenesis plates and experiences. Contributors can list sources, licenses, and notes on usage so museum-grade visuals remain ethical and accessible.

## Sources
- [The Met Open Access](https://www.metmuseum.org/art/collection) – high-resolution images from the Metropolitan Museum of Art
- [Rijksmuseum API](https://data.rijksmuseum.nl/) – Dutch masters and decorative arts
- [Library of Congress](https://www.loc.gov/) – maps, manuscripts, and historical photographs
- [Wikimedia Commons](https://commons.wikimedia.org/wiki/Main_Page) – global media repository

Add new entries with citation and license details to expand this index.
>>>>>>> a5247a5e
<|MERGE_RESOLUTION|>--- conflicted
+++ resolved
@@ -1,5 +1,3 @@
-<<<<<<< HEAD
-=======
 # Open Source Art Index
 
 A living catalog of Creative Commons and public domain art suited for Cosmogenesis plates and experiences. Contributors can list sources, licenses, and notes on usage so museum-grade visuals remain ethical and accessible.
@@ -11,7 +9,6 @@
 - [Wikimedia Commons](https://commons.wikimedia.org/wiki/Main_Page) – global media repository
 
 Add new entries with citation and license details to expand this index.
->>>>>>> a5247a5e
 +# Open Source Art Index
 +
 +A living catalog of Creative Commons and public domain art suited for Cosmogenesis plates and experiences. Contributors can list sources, licenses, and notes on usage so museum-grade visuals remain ethical and accessible.
@@ -22,9 +19,6 @@
 +- [Library of Congress](https://www.loc.gov/) – maps, manuscripts, and historical photographs
 +- [Wikimedia Commons](https://commons.wikimedia.org/wiki/Main_Page) – global media repository
 +
-<<<<<<< HEAD
-+Add new entries with citation and license details to expand this index.
-=======
 +Add new entries with citation and license details to expand this index.
 # Open Source Art Index
 
@@ -36,5 +30,4 @@
 - [Library of Congress](https://www.loc.gov/) – maps, manuscripts, and historical photographs
 - [Wikimedia Commons](https://commons.wikimedia.org/wiki/Main_Page) – global media repository
 
-Add new entries with citation and license details to expand this index.
->>>>>>> a5247a5e
+Add new entries with citation and license details to expand this index.