--- conflicted
+++ resolved
@@ -2,7 +2,6 @@
 
 These steps keep things calm and clear:
 
-<<<<<<< HEAD
 1. **Install Pillow**
    - Run: `pip install pillow`
 2. **Create golden geometry art**
@@ -13,7 +12,6 @@
    - Custom size: `python visionary_golden_geometry.py --width 1280 --height 720`
 5. **View the result**
    - `Visionary_Dream.png` appears in this folder.
-=======
 1. **Install requirements**
    - Run: `pip install -r requirements.txt`
 2. **Create the artwork**
@@ -21,6 +19,5 @@
    - Optional size: `python visionary_dream.py --width 1280 --height 720`
 3. **View the result**
    - The image `Visionary_Dream.png` appears in this folder.
->>>>>>> 24c5cfe3
 
 Feel free to pause between steps. Nothing moves or makes sound unless you choose to run it.