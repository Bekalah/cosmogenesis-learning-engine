--- conflicted
+++ resolved
@@ -3,11 +3,8 @@
 set -e
 
 if command -v node >/dev/null 2>&1; then
-<<<<<<< HEAD
   npx prettier -c package.json test/plugin-registry.test.js test/progress-engine.test.js
-=======
   npx prettier -c package.json test/**/*.js
->>>>>>> 901a262c
 elif command -v deno >/dev/null 2>&1; then
   deno fmt --check README.md package.json scripts/run-tests.sh scripts/run-check.sh
 else
