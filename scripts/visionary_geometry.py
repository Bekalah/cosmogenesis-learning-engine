--- conflicted
+++ resolved
@@ -1,8 +1,6 @@
-<<<<<<< HEAD
+
 """Visionary geometry rendered with pure Python.
-=======
-"""Visionary geometry rendered with Python and Matplotlib.
->>>>>>> 901a262c
+
 
 Produces a museum-quality mandala using an Alex Grey-inspired palette.
 """
