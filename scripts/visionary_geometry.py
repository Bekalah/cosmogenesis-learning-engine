<<<<<<< HEAD
"""Visionary geometry rendered with Python and Matplotlib.
=======

"""Visionary geometry rendered with pure Python.

>>>>>>> e1a29eea

Produces a museum-quality mandala using an Alex Grey-inspired palette.
"""

import argparse
import math
import struct
import zlib
from typing import Tuple

# Canvas dimensions for a gallery-grade piece
WIDTH, HEIGHT = 1920, 1080

# Alex Grey-inspired color palette
PALETTE = [
    "#1a237e",  # deep indigo
    "#d500f9",  # electric violet
    "#ff6d00",  # luminous orange
    "#00e5ff",  # neon aqua
    "#76ff03",  # vibrant lime
]


def hex_to_rgb(hex_color: str) -> Tuple[int, int, int]:
    """Convert a hex color string to an RGB tuple."""
    hex_color = hex_color.lstrip("#")
    return tuple(int(hex_color[i:i + 2], 16) for i in (0, 2, 4))


PALETTE_RGB = [hex_to_rgb(c) for c in PALETTE]


def interpolate(c1: Tuple[int, int, int], c2: Tuple[int, int, int], t: float) -> Tuple[int, int, int]:
    """Linearly interpolate between two RGB colors."""
    return tuple(int(c1[i] + (c2[i] - c1[i]) * t) for i in range(3))


def palette_color(v: float) -> Tuple[int, int, int]:
    """Map a 0-1 value to the Alex Grey-inspired palette."""
    seg = v * (len(PALETTE_RGB) - 1)
    i = int(seg)
    t = seg - i
    c1 = PALETTE_RGB[i]
    c2 = PALETTE_RGB[min(i + 1, len(PALETTE_RGB) - 1)]
    return interpolate(c1, c2, t)


def generate_pixels(width: int, height: int) -> bytearray:
    """Generate pixel data for the visionary mandala."""
    pixels = bytearray(width * height * 4)
    cx, cy = width / 2, height / 2
    for y in range(height):
        for x in range(width):
            nx = (x - cx) / cx
            ny = (y - cy) / cy
            r = math.hypot(nx, ny)
            angle = math.atan2(ny, nx)
            v = (math.sin(10 * r + 5 * angle) + 1) / 2
            r_g_b = palette_color(v)
            idx = 4 * (y * width + x)
            pixels[idx:idx + 4] = bytes([r_g_b[0], r_g_b[1], r_g_b[2], 255])
    return pixels


def save_png(filename: str, width: int, height: int, pixels: bytearray) -> None:
    """Write pixel data to a PNG file using the PNG specification."""

    def chunk(tag: bytes, data: bytes) -> bytes:
        return (
            struct.pack("!I", len(data))
            + tag
            + data
            + struct.pack("!I", zlib.crc32(tag + data) & 0xFFFFFFFF)
        )

    png_sig = b"\x89PNG\r\n\x1a\n"
    ihdr = struct.pack("!IIBBBBB", width, height, 8, 6, 0, 0, 0)
    raw = b"".join(b"\x00" + pixels[y * width * 4:(y + 1) * width * 4] for y in range(height))
    idat = zlib.compress(raw)

    with open(filename, "wb") as f:
        f.write(png_sig)
        f.write(chunk(b"IHDR", ihdr))
        f.write(chunk(b"IDAT", idat))
        f.write(chunk(b"IEND", b""))


def main() -> None:
    """Parse CLI arguments and render the artwork."""
    parser = argparse.ArgumentParser(
        description="Render visionary geometry without Pillow or NumPy."
    )
    parser.add_argument("--width", type=int, default=WIDTH, help="Image width in pixels")
    parser.add_argument(
        "--height", type=int, default=HEIGHT, help="Image height in pixels"
    )
    args = parser.parse_args()

    pixels = generate_pixels(args.width, args.height)
    save_png("Visionary_Dream.png", args.width, args.height, pixels)


if __name__ == "__main__":
    main()<|MERGE_RESOLUTION|>--- conflicted
+++ resolved
@@ -1,10 +1,6 @@
-<<<<<<< HEAD
+\
 """Visionary geometry rendered with Python and Matplotlib.
-=======
 
-"""Visionary geometry rendered with pure Python.
-
->>>>>>> e1a29eea
 
 Produces a museum-quality mandala using an Alex Grey-inspired palette.
 """
