--- conflicted
+++ resolved
@@ -24,9 +24,7 @@
    • learning[]: ars_notoria of beginnings
    • game[]: threshold trial (choice of paths)
    • artifact[]: Spiral Key
-<<<<<<< HEAD
-=======
-
+   
 I. The Magician — Mirror Witch
 • Hebrew Letter: Beth (House, Speech)
 • Astrology: Mercury
@@ -489,7 +487,7 @@
     •   learning[]: ars_notoria of beginnings
     •   game[]: threshold trial (choice of paths)
     •   artifact[]: Spiral Key
->>>>>>> c80fbee3
+
 
 I. The Magician — Mirror Witch
 • Hebrew Letter: Beth (House, Speech)
