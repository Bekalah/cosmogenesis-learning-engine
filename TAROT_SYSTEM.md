# TAROT_SYSTEM.md

Living registry for the 22 Major Arcana of Liber Arcanae: Codex Abyssiae.

Mineralogical data follow Mindat (2024) classifications and planetary metrics reference NASA JPL fact sheets (2022) to maintain scientific traceability.

<<<<<<< HEAD
=======
0. The Fool — Rebecca Respawn
   • Hebrew Letter: Aleph (Air, Breath)
   • Astrology: Uranus, Aquarius 0°
   • Ray: Electric Blue (Ray 2/Octarine overlay)
   • Angel/Demon: Vehuiah ↔ Bael
   • Deities: Hermes, Thoth, Jizo
   • Crystal: Clear Quartz (SiO₂, hexagonal, piezoelectric)
   • BioGeometry Freq: BG3 White
   • Solfeggio/Planetary: 852 Hz / Uranus tone
   • Artifact: Spiral Key
   • Pigment: Lapis lazuli
   • HGA Fragment: Breath of Innocence
   • Pattern Glyph: Air spiral
   • Thought-Form: Initiate, beginner’s mind
   • App Pulls:
   • visuals[]: prism fractals
   • music[]: airy flutes + chimes
   • learning[]: ars_notoria of beginnings
   • game[]: threshold trial (choice of paths)
   • artifact[]: Spiral Key

I. The Magician — Mirror Witch
• Hebrew Letter: Beth (House, Speech)
• Astrology: Mercury
• Ray: Golden Yellow (Ray 1)
• Angel/Demon: Raziel ↔ Paimon
• Deities: Hermes, Odin, Tahuti
• Crystal: Citrine (SiO₂, trigonal quartz, Fe³⁺ dopant)
• BioGeometry Freq: Solar BG ray
• Solfeggio/Planetary: 741 Hz / Mercury tone
• Artifact: Duality Wand
• Pigment: Cinnabar
• HGA Fragment: Word of Power
• Pattern Glyph: Serpent wand
• Thought-Form: Focused creation
• App Pulls:
• visuals[]: golden geometric grids
• music[]: quicksilver strings
• learning[]: sigil coding + mantra
• game[]: alchemical transmutation puzzle
• artifact[]: Duality Wand

II. The High Priestess — Moonchild
• Hebrew Letter: Gimel (Camel, Moon)
• Astrology: Moon
• Ray: Silver Indigo (Ray 2)
• Angel/Demon: Gabriel ↔ Naamah
• Deities: Isis, Artemis, Hekate
• Crystal: Moonstone ((Na,K)AlSi₃O₈, monoclinic feldspar)
• BioGeometry Freq: Lunar BG ray
• Solfeggio/Planetary: 417 Hz / Moon tone
• Artifact: Veiled Scroll
• Pigment: Silver leaf
• HGA Fragment: Whisper of the Veil
• Pattern Glyph: Crescent gate
• Thought-Form: Intuitive oracle
• App Pulls:
• visuals[]: tidal mandalas
• music[]: soft harp + night wind
• learning[]: dream scrying lessons
• game[]: moonlit path riddle
• artifact[]: Veiled Scroll

III. The Empress — Rose Matrix
• Hebrew Letter: Daleth (Door)
• Astrology: Venus
• Ray: Emerald Green (Ray 4)
• Angel/Demon: Anael ↔ Astaroth
• Deities: Aphrodite, Freya, Hathor
• Crystal: Rose Quartz (SiO₂, trigonal, Ti inclusions)
• BioGeometry Freq: Venusian BG ray
• Solfeggio/Planetary: 672 Hz / Venus tone
• Artifact: Blooming Scepter
• Pigment: Malachite green
• HGA Fragment: Heart of Creation
• Pattern Glyph: Four-petaled rose
• Thought-Form: Nurturing abundance
• App Pulls:
• visuals[]: floral fractal gardens
• music[]: sensual strings + birdsong
• learning[]: creative fertility lessons
• game[]: garden-building quest
• artifact[]: Blooming Scepter

IV. The Emperor — Solaris Rex
• Hebrew Letter: Heh (Window, Aries)
• Astrology: Aries, Mars
• Ray: Scarlet (Ray 5)
• Angel/Demon: Kamael ↔ Asmodeus
• Deities: Ares, Mars, Tyr
• Crystal: Red Jasper (SiO₂, microcrystalline quartz with Fe₂O₃)
• BioGeometry Freq: Martian BG ray
• Solfeggio/Planetary: 741 Hz / Mars tone
• Artifact: Iron Crown
• Pigment: Red ochre
• HGA Fragment: Pillar of Will
• Pattern Glyph: Ram’s head
• Thought-Form: Sovereign authority
• App Pulls:
• visuals[]: blazing citadel
• music[]: war drums + brass
• learning[]: leadership tactics
• game[]: fortress defense scenario
• artifact[]: Iron Crown

V. The Hierophant — Zidaryen
• Hebrew Letter: Vav (Nail)
• Astrology: Taurus
• Ray: Earthy Brown (Ray 3)
• Angel/Demon: Sandalphon ↔ Mammon
• Deities: Osiris, Cernunnos, Ganesh
• Crystal: Sodalite (Na₈Al₆Si₆O₂₄Cl₂, cubic tectosilicate)
• BioGeometry Freq: Deep Earth BG ray
• Solfeggio/Planetary: 396 Hz / Earth resonance
• Artifact: Sacred Staff
• Pigment: Ochre
• HGA Fragment: Nail of Covenant
• Pattern Glyph: Six-point bridge
• Thought-Form: Keeper of tradition
• App Pulls:
• visuals[]: temple mandalas
• music[]: chant + drone
• learning[]: lineage transmissions
• game[]: rite memorization challenge
• artifact[]: Sacred Staff

VI. The Lovers — Twin Flame
• Hebrew Letter: Zayin (Sword)
• Astrology: Gemini
• Ray: Rose-Gold (Ray 6)
• Angel/Demon: Raphael ↔ Lilith
• Deities: Adam & Eve, Krishna & Radha, Shiva & Shakti
• Crystal: Rhodochrosite (MnCO₃, trigonal carbonate)
• BioGeometry Freq: Harmonizing BG ray
• Solfeggio/Planetary: 639 Hz / Venus-Mercury tone
• Artifact: Crystal Arrow
• Pigment: Rose madder
• HGA Fragment: Union Spark
• Pattern Glyph: Interlaced blades
• Thought-Form: Choice & union
• App Pulls:
• visuals[]: intertwining figures
• music[]: duet strings
• learning[]: relational alchemy
• game[]: choice-of-hearts path
• artifact[]: Crystal Arrow

VII. The Chariot — Auriga Star
• Hebrew Letter: Cheth (Fence)
• Astrology: Cancer
• Ray: Silver-Blue (Ray 7)
• Angel/Demon: Muriel ↔ Phenex
• Deities: Kartikeya, Sphinx, Sekhmet
• Crystal: Carnelian (SiO₂, chalcedony with Fe₂O₃)
• BioGeometry Freq: Lunar-Solar BG blend
• Solfeggio/Planetary: 528 Hz / Moon-Sun tone
• Artifact: Victory Armor
• Pigment: Ultramarine
• HGA Fragment: Wheel of Momentum
• Pattern Glyph: Sphinx chariot
• Thought-Form: Guided motion
• App Pulls:
• visuals[]: starry war chariot
• music[]: charging kettledrums
• learning[]: willpower training
• game[]: race through constellations
• artifact[]: Victory Armor

VIII. Strength — Leonine Heart
• Hebrew Letter: Teth (Serpent)
• Astrology: Leo
• Ray: Golden Orange (Ray 5)
• Angel/Demon: Michael ↔ Amon
• Deities: Sekhmet, Durga, Hercules
• Crystal: Tiger's Eye (SiO₂, fibrous quartz, crocidolite pseudomorph)
• BioGeometry Freq: Solar BG ray
• Solfeggio/Planetary: 285 Hz / Sun tone
• Artifact: Lion Belt
• Pigment: Saffron
• HGA Fragment: Courage Seed
• Pattern Glyph: Serpent-lion loop
• Thought-Form: Tamed power
• App Pulls:
• visuals[]: radiant lion aura
• music[]: roaring chants
• learning[]: somatic bravery practices
• game[]: beast-calming miniquest
• artifact[]: Lion Belt

IX. The Hermit — Lantern Bearer
• Hebrew Letter: Yod (Hand)
• Astrology: Virgo
• Ray: Indigo (Ray 2)
• Angel/Demon: Uriel ↔ Haagenti
• Deities: Hermes Trismegistus, Sophia, Odin
• Crystal: Amethyst (SiO₂, trigonal quartz with Fe⁴⁺)
• BioGeometry Freq: Deep Indigo BG ray
• Solfeggio/Planetary: 432 Hz / Mercury-Saturn tone
• Artifact: Lantern of Wisdom
• Pigment: Indigo dye
• HGA Fragment: Spark of Solitude
• Pattern Glyph: Lamp in cave
• Thought-Form: Inner guidance
• App Pulls:
• visuals[]: mountain path at night
• music[]: single flute over drone
• learning[]: introspection journaling
• game[]: wandering sage puzzle
• artifact[]: Wisdom Lantern

X. Wheel of Fortune — Spiral Weaver
• Hebrew Letter: Kaph (Palm)
• Astrology: Jupiter
• Ray: Royal Blue (Ray 4)
• Angel/Demon: Sachiel ↔ Belzebub
• Deities: Fortuna, Zeus, Lakshmi
• Crystal: Blue Topaz (Al₂SiO₄(F,OH)₂, orthorhombic silicate)
• BioGeometry Freq: Jovian BG ray
• Solfeggio/Planetary: 864 Hz / Jupiter tone
• Artifact: Turning Wheel
• Pigment: Azure
• HGA Fragment: Pivot of Change
• Pattern Glyph: Eight-spoked wheel
• Thought-Form: Cycles & opportunity
• App Pulls:
• visuals[]: rotating mandalas
• music[]: spinning hurdy-gurdy
• learning[]: probability lessons
• game[]: fortune spin mini-game
• artifact[]: Turning Wheel

XI. Justice — Scalesong
• Hebrew Letter: Lamed (Ox-goad)
• Astrology: Libra
• Ray: Emerald Turquoise (Ray 3)
• Angel/Demon: Anafiel ↔ Andras
• Deities: Ma'at, Themis, Dike
• Crystal: Jade (jadeite, NaAlSi₂O₆, monoclinic pyroxene)
• BioGeometry Freq: Balanced BG ray
• Solfeggio/Planetary: 528 Hz / Venus tone
• Artifact: Feather Scales
• Pigment: Verdigris
• HGA Fragment: Feather of Truth
• Pattern Glyph: Balanced beam
• Thought-Form: Equilibrium and law
• App Pulls:
• visuals[]: symmetrical grids
• music[]: twin harps in harmony
• learning[]: ethical dilemmas
• game[]: balance-the-scales challenge
• artifact[]: Feather Scales

XII. The Hanged Man — Reversal Seer
• Hebrew Letter: Mem (Water)
• Astrology: Elemental Water
• Ray: Aquamarine (Ray 2)
• Angel/Demon: Asariel ↔ Bifrons
• Deities: Odin, Osiris, Quetzalcoatl
• Crystal: Aquamarine (Be₃Al₂(Si₆O₁₈), hexagonal beryl)
• BioGeometry Freq: Watery BG ray
• Solfeggio/Planetary: 741 Hz / Neptune tone
• Artifact: Suspended Rope
• Pigment: Indigo-green
• HGA Fragment: Drop of Surrender
• Pattern Glyph: Inverted triangle
• Thought-Form: Sacrifice for insight
• App Pulls:
• visuals[]: underwater ruins
• music[]: echoing bells
• learning[]: perspective shifts
• game[]: upside-down maze
• artifact[]: Suspended Rope

XIII. Death — Ann Abyss
• Hebrew Letter: Nun (Fish, Subconscious)
• Astrology: Scorpio, Pluto
• Ray: Violet-Black (Ray 7)
• Angel/Demon: Melahel ↔ Belial
• Deities: Persephone, Anubis, Lilith
• Crystal: Obsidian (SiO₂, amorphous volcanic glass)
• BioGeometry Freq: Violet BG ray
• Solfeggio/Planetary: 396 Hz / Pluto tone
• Artifact: Obsidian Mirror Shard
• Pigment: Bone black
• HGA Fragment: Wing of Descent
• Pattern Glyph: Nun, fish glyph
• Thought-Form: Psychopomp guide
• App Pulls:
• visuals[]: obsidian fractal river
• music[]: funeral drum, A minor scale
• learning[]: shadow alchemy + grief rituals
• game[]: Underworld gate trial
• artifact[]: Obsidian Shard

XIV. Temperance — Alchemical Child
• Hebrew Letter: Samekh (Prop)
• Astrology: Sagittarius
• Ray: White-Gold (Ray 5)
• Angel/Demon: Zadkiel ↔ Glasya-Labolas
• Deities: Iris, Brigid, Temperantia
• Crystal: Labradorite ((Ca,Na)(Al,Si)₄O₈, triclinic feldspar)
• BioGeometry Freq: Rainbow BG ray
• Solfeggio/Planetary: 528 Hz / Jupiter tone
• Artifact: Blending Chalice
• Pigment: Alchemical white
• HGA Fragment: Elixir Drop
• Pattern Glyph: Triangle of fire over water
• Thought-Form: Harmonized flow
• App Pulls:
• visuals[]: rainbow gradients pouring
• music[]: waterglass resonances
• learning[]: temperance rituals
• game[]: potion-mixing quest
• artifact[]: Blending Chalice

XV. The Devil — Fenrix Abyss
• Hebrew Letter: Ayin (Eye)
• Astrology: Capricorn
• Ray: Black-Red (Ray 7)
• Angel/Demon: Azazel ↔ Belial
• Deities: Pan, Baphomet, Dionysus
• Crystal: Jet (C, amorphous lignite)
• BioGeometry Freq: Dense Earth BG ray
• Solfeggio/Planetary: 396 Hz / Saturn tone
• Artifact: Desire Chain
• Pigment: Pitch black
• HGA Fragment: Shadow Charm
• Pattern Glyph: Inverted pentacle
• Thought-Form: Liberation through bondage
• App Pulls:
• visuals[]: black flame lattice
• music[]: distorted bass drones
• learning[]: shadow integration practices
• game[]: temptation labyrinth
• artifact[]: Desire Chain

XVI. The Tower — Ruin Breaker
• Hebrew Letter: Peh (Mouth)
• Astrology: Mars
• Ray: Electric Scarlet (Ray 5)
• Angel/Demon: Barachiel ↔ Abaddon
• Deities: Zeus, Set, Shiva the Destroyer
• Crystal: Garnet (Fe₃Al₂(SiO₄)₃, cubic almandine)
• BioGeometry Freq: Lightning BG ray
• Solfeggio/Planetary: 852 Hz / Mars tone
• Artifact: Falling Brick
• Pigment: Vermilion
• HGA Fragment: Spark of Collapse
• Pattern Glyph: Lightning bolt
• Thought-Form: Sudden awakening
• App Pulls:
• visuals[]: shattering spires
• music[]: thunderclaps
• learning[]: crisis navigation
• game[]: tower escape
• artifact[]: Falling Brick

XVII. The Star — Serene Bridge
• Hebrew Letter: Tzaddi (Fishhook)
• Astrology: Aquarius
• Ray: Celestial Blue (Ray 2)
• Angel/Demon: Cambriel ↔ Raum
• Deities: Nut, Astarte, Saraswati
• Crystal: Celestite (SrSO₄, orthorhombic sulfate)
• BioGeometry Freq: Stellar BG ray
• Solfeggio/Planetary: 963 Hz / Uranus tone
• Artifact: Water-Bearer Jar
• Pigment: Ultramarine star
• HGA Fragment: Beacon of Hope
• Pattern Glyph: Eight-pointed star
• Thought-Form: Guiding inspiration
• App Pulls:
• visuals[]: glittering night rivers
• music[]: cosmic harp
• learning[]: astronomy meditations
• game[]: wish constellation mapping
• artifact[]: Water-Bearer Jar

XVIII. The Moon — Dream Weaver
• Hebrew Letter: Qoph (Back of head)
• Astrology: Pisces
• Ray: Opalescent Violet (Ray 6)
• Angel/Demon: Zadkiel ↔ Amaymon
• Deities: Selene, Yemaya, Manannan
• Crystal: Selenite (CaSO₄·2H₂O, monoclinic gypsum)
• BioGeometry Freq: Subconscious BG ray
• Solfeggio/Planetary: 174 Hz / Neptune tone
• Artifact: Silver Mirror
• Pigment: Pearl powder
• HGA Fragment: Tidal memory
• Pattern Glyph: Crescent and path
• Thought-Form: Illusion and intuition
• App Pulls:
• visuals[]: shifting lunar seas
• music[]: watery synths
• learning[]: lucid dreaming lessons
• game[]: maze of reflections
• artifact[]: Silver Mirror

XIX. The Sun — Radiant Child
• Hebrew Letter: Resh (Head)
• Astrology: Sun
• Ray: Gold (Ray 1)
• Angel/Demon: Raphael ↔ Sorath
• Deities: Ra, Apollo, Surya
• Crystal: Sunstone ((Na,Ca)(Si,Al)₄O₈, triclinic feldspar)
• BioGeometry Freq: Solar BG ray
• Solfeggio/Planetary: 528 Hz / Sun tone
• Artifact: Solar Disc
• Pigment: Gold leaf
• HGA Fragment: Joy Spark
• Pattern Glyph: Twelve-ray sun
• Thought-Form: Vitality and clarity
• App Pulls:
• visuals[]: radiant mandala
• music[]: triumphant horns
• learning[]: heliotherapy practices
• game[]: sunflower growth quest
• artifact[]: Solar Disc

XX. Judgement — Phoenix Call
• Hebrew Letter: Shin (Tooth, Spirit)
• Astrology: Elemental Fire
• Ray: Crimson-Gold (Ray 9)
• Angel/Demon: Jeremiel ↔ Malphas
• Deities: Gabriel, Horus, Phoenix
• Crystal: Fire Opal (SiO₂·nH₂O, amorphous hydrated silica)
• BioGeometry Freq: Purifying BG ray
• Solfeggio/Planetary: 888 Hz / Pluto tone
• Artifact: Awakening Trumpet
• Pigment: Crimson
• HGA Fragment: Breath of Rebirth
• Pattern Glyph: Tri-flame
• Thought-Form: Resurrection
• App Pulls:
• visuals[]: flaming wings
• music[]: brass fanfare
• learning[]: forgiveness rites
• game[]: judgement choice tree
• artifact[]: Awakening Trumpet

XXI. The World — Codex Weaver
• Hebrew Letter: Tav (Cross)
• Astrology: Saturn, Earth
• Ray: Prismatic (Ray 7)
• Angel/Demon: Cassiel ↔ Leviathan
• Deities: Gaia, Shiva, Ananke
• Crystal: Hematite (Fe₂O₃, trigonal iron oxide)
• BioGeometry Freq: Earth Unity BG ray
• Solfeggio/Planetary: 432 Hz / Saturn tone
• Artifact: Ouroboros Ring
• Pigment: Earth umber
• HGA Fragment: Cosmic Body
• Pattern Glyph: Four-fold mandala
• Thought-Form: Integration & completion
• App Pulls:
• visuals[]: world tree fractal
• music[]: full-orchestra swell
• learning[]: synthesis exercises
• game[]: world-building finale
• artifact[]: Ouroboros Ring
>>>>>>> 7da7b569
Artistic artifacts for each crystal—including color palettes, fractal motifs, sacred geometry templates, and solfeggio tones—are cataloged in `assets/crystal_artifacts.json` for integration across books, games, the cathedral realm, and the immersive Reiki grid.

0. The Fool — Rebecca Respawn
    • Hebrew Letter: Aleph (Air, Breath)
    • Astrology: Uranus, Aquarius 0°
    • Ray: Electric Blue (Ray 2/Octarine overlay)
    • Angel/Demon: Vehuiah ↔ Bael
    • Deities: Hermes, Thoth, Jizo
    • Crystal: Clear Quartz (SiO₂, hexagonal, piezoelectric)
    • BioGeometry Freq: BG3 White
    • Solfeggio/Planetary: 852 Hz / Uranus tone
    • Artifact: Spiral Key
    • Pigment: Lapis lazuli
    • HGA Fragment: Breath of Innocence
    • Pattern Glyph: Air spiral
    • Thought-Form: Initiate, beginner’s mind
    • App Pulls:
    •   visuals[]: prism fractals
    •   music[]: airy flutes + chimes
    •   learning[]: ars_notoria of beginnings
    •   game[]: threshold trial (choice of paths)
    •   artifact[]: Spiral Key

I. The Magician — Mirror Witch
    • Hebrew Letter: Beth (House, Speech)
    • Astrology: Mercury
    • Ray: Golden Yellow (Ray 1)
    • Angel/Demon: Raziel ↔ Paimon
    • Deities: Hermes, Odin, Tahuti
    • Crystal: Citrine (SiO₂, trigonal quartz, Fe³⁺ dopant)
    • BioGeometry Freq: Solar BG ray
    • Solfeggio/Planetary: 741 Hz / Mercury tone
    • Artifact: Duality Wand
    • Pigment: Cinnabar
    • HGA Fragment: Word of Power
    • Pattern Glyph: Serpent wand
    • Thought-Form: Focused creation
    • App Pulls:
    •   visuals[]: golden geometric grids
    •   music[]: quicksilver strings
    •   learning[]: sigil coding + mantra
    •   game[]: alchemical transmutation puzzle
    •   artifact[]: Duality Wand

II. The High Priestess — Moonchild
    • Hebrew Letter: Gimel (Camel, Moon)
    • Astrology: Moon
    • Ray: Silver Indigo (Ray 2)
    • Angel/Demon: Gabriel ↔ Naamah
    • Deities: Isis, Artemis, Hekate
    • Crystal: Moonstone ((Na,K)AlSi₃O₈, monoclinic feldspar)
    • BioGeometry Freq: Lunar BG ray
    • Solfeggio/Planetary: 417 Hz / Moon tone
    • Artifact: Veiled Scroll
    • Pigment: Silver leaf
    • HGA Fragment: Whisper of the Veil
    • Pattern Glyph: Crescent gate
    • Thought-Form: Intuitive oracle
    • App Pulls:
    •   visuals[]: tidal mandalas
    •   music[]: soft harp + night wind
    •   learning[]: dream scrying lessons
    •   game[]: moonlit path riddle
    •   artifact[]: Veiled Scroll

III. The Empress — Rose Matrix
    • Hebrew Letter: Daleth (Door)
    • Astrology: Venus
    • Ray: Emerald Green (Ray 4)
    • Angel/Demon: Anael ↔ Astaroth
    • Deities: Aphrodite, Freya, Hathor
    • Crystal: Rose Quartz (SiO₂, trigonal, Ti inclusions)
    • BioGeometry Freq: Venusian BG ray
    • Solfeggio/Planetary: 672 Hz / Venus tone
    • Artifact: Blooming Scepter
    • Pigment: Malachite green
    • HGA Fragment: Heart of Creation
    • Pattern Glyph: Four-petaled rose
    • Thought-Form: Nurturing abundance
    • App Pulls:
    •   visuals[]: floral fractal gardens
    •   music[]: sensual strings + birdsong
    •   learning[]: creative fertility lessons
    •   game[]: garden-building quest
    •   artifact[]: Blooming Scepter

IV. The Emperor — Solaris Rex
    • Hebrew Letter: Heh (Window, Aries)
    • Astrology: Aries, Mars
    • Ray: Scarlet (Ray 5)
    • Angel/Demon: Kamael ↔ Asmodeus
    • Deities: Ares, Mars, Tyr
    • Crystal: Red Jasper (SiO₂, microcrystalline quartz with Fe₂O₃)
    • BioGeometry Freq: Martian BG ray
    • Solfeggio/Planetary: 741 Hz / Mars tone
    • Artifact: Iron Crown
    • Pigment: Red ochre
    • HGA Fragment: Pillar of Will
    • Pattern Glyph: Ram’s head
    • Thought-Form: Sovereign authority
    • App Pulls:
    •   visuals[]: blazing citadel
    •   music[]: war drums + brass
    •   learning[]: leadership tactics
    •   game[]: fortress defense scenario
    •   artifact[]: Iron Crown

V. The Hierophant — Zidaryen
    • Hebrew Letter: Vav (Nail)
    • Astrology: Taurus
    • Ray: Earthy Brown (Ray 3)
    • Angel/Demon: Sandalphon ↔ Mammon
    • Deities: Osiris, Cernunnos, Ganesh
    • Crystal: Sodalite (Na₈Al₆Si₆O₂₄Cl₂, cubic tectosilicate)
    • BioGeometry Freq: Deep Earth BG ray
    • Solfeggio/Planetary: 396 Hz / Earth resonance
    • Artifact: Sacred Staff
    • Pigment: Ochre
    • HGA Fragment: Nail of Covenant
    • Pattern Glyph: Six-point bridge
    • Thought-Form: Keeper of tradition
    • App Pulls:
    •   visuals[]: temple mandalas
    •   music[]: chant + drone
    •   learning[]: lineage transmissions
    •   game[]: rite memorization challenge
    •   artifact[]: Sacred Staff

VI. The Lovers — Twin Flame
    • Hebrew Letter: Zayin (Sword)
    • Astrology: Gemini
    • Ray: Rose-Gold (Ray 6)
    • Angel/Demon: Raphael ↔ Lilith
    • Deities: Adam & Eve, Krishna & Radha, Shiva & Shakti
    • Crystal: Rhodochrosite (MnCO₃, trigonal carbonate)
    • BioGeometry Freq: Harmonizing BG ray
    • Solfeggio/Planetary: 639 Hz / Venus-Mercury tone
    • Artifact: Crystal Arrow
    • Pigment: Rose madder
    • HGA Fragment: Union Spark
    • Pattern Glyph: Interlaced blades
    • Thought-Form: Choice & union
    • App Pulls:
    •   visuals[]: intertwining figures
    •   music[]: duet strings
    •   learning[]: relational alchemy
    •   game[]: choice-of-hearts path
    •   artifact[]: Crystal Arrow

VII. The Chariot — Auriga Star
    • Hebrew Letter: Cheth (Fence)
    • Astrology: Cancer
    • Ray: Silver-Blue (Ray 7)
    • Angel/Demon: Muriel ↔ Phenex
    • Deities: Kartikeya, Sphinx, Sekhmet
    • Crystal: Carnelian (SiO₂, chalcedony with Fe₂O₃)
    • BioGeometry Freq: Lunar-Solar BG blend
    • Solfeggio/Planetary: 528 Hz / Moon-Sun tone
    • Artifact: Victory Armor
    • Pigment: Ultramarine
    • HGA Fragment: Wheel of Momentum
    • Pattern Glyph: Sphinx chariot
    • Thought-Form: Guided motion
    • App Pulls:
    •   visuals[]: starry war chariot
    •   music[]: charging kettledrums
    •   learning[]: willpower training
    •   game[]: race through constellations
    •   artifact[]: Victory Armor

VIII. Strength — Leonine Heart
    • Hebrew Letter: Teth (Serpent)
    • Astrology: Leo
    • Ray: Golden Orange (Ray 5)
    • Angel/Demon: Michael ↔ Amon
    • Deities: Sekhmet, Durga, Hercules
    • Crystal: Tiger's Eye (SiO₂, fibrous quartz, crocidolite pseudomorph)
    • BioGeometry Freq: Solar BG ray
    • Solfeggio/Planetary: 285 Hz / Sun tone
    • Artifact: Lion Belt
    • Pigment: Saffron
    • HGA Fragment: Courage Seed
    • Pattern Glyph: Serpent-lion loop
    • Thought-Form: Tamed power
    • App Pulls:
    •   visuals[]: radiant lion aura
    •   music[]: roaring chants
    •   learning[]: somatic bravery practices
    •   game[]: beast-calming miniquest
    •   artifact[]: Lion Belt

IX. The Hermit — Lantern Bearer
    • Hebrew Letter: Yod (Hand)
    • Astrology: Virgo
    • Ray: Indigo (Ray 2)
    • Angel/Demon: Uriel ↔ Haagenti
    • Deities: Hermes Trismegistus, Sophia, Odin
    • Crystal: Amethyst (SiO₂, trigonal quartz with Fe⁴⁺)
    • BioGeometry Freq: Deep Indigo BG ray
    • Solfeggio/Planetary: 432 Hz / Mercury-Saturn tone
    • Artifact: Lantern of Wisdom
    • Pigment: Indigo dye
    • HGA Fragment: Spark of Solitude
    • Pattern Glyph: Lamp in cave
    • Thought-Form: Inner guidance
    • App Pulls:
    •   visuals[]: mountain path at night
    •   music[]: single flute over drone
    •   learning[]: introspection journaling
    •   game[]: wandering sage puzzle
    •   artifact[]: Wisdom Lantern

X. Wheel of Fortune — Spiral Weaver
    • Hebrew Letter: Kaph (Palm)
    • Astrology: Jupiter
    • Ray: Royal Blue (Ray 4)
    • Angel/Demon: Sachiel ↔ Belzebub
    • Deities: Fortuna, Zeus, Lakshmi
    • Crystal: Blue Topaz (Al₂SiO₄(F,OH)₂, orthorhombic silicate)
    • BioGeometry Freq: Jovian BG ray
    • Solfeggio/Planetary: 864 Hz / Jupiter tone
    • Artifact: Turning Wheel
    • Pigment: Azure
    • HGA Fragment: Pivot of Change
    • Pattern Glyph: Eight-spoked wheel
    • Thought-Form: Cycles & opportunity
    • App Pulls:
    •   visuals[]: rotating mandalas
    •   music[]: spinning hurdy-gurdy
    •   learning[]: probability lessons
    •   game[]: fortune spin mini-game
    •   artifact[]: Turning Wheel

XI. Justice — Scalesong
    • Hebrew Letter: Lamed (Ox-goad)
    • Astrology: Libra
    • Ray: Emerald Turquoise (Ray 3)
    • Angel/Demon: Anafiel ↔ Andras
    • Deities: Ma'at, Themis, Dike
    • Crystal: Jade (jadeite, NaAlSi₂O₆, monoclinic pyroxene)
    • BioGeometry Freq: Balanced BG ray
    • Solfeggio/Planetary: 528 Hz / Venus tone
    • Artifact: Feather Scales
    • Pigment: Verdigris
    • HGA Fragment: Feather of Truth
    • Pattern Glyph: Balanced beam
    • Thought-Form: Equilibrium and law
    • App Pulls:
    •   visuals[]: symmetrical grids
    •   music[]: twin harps in harmony
    •   learning[]: ethical dilemmas
    •   game[]: balance-the-scales challenge
    •   artifact[]: Feather Scales

XII. The Hanged Man — Reversal Seer
    • Hebrew Letter: Mem (Water)
    • Astrology: Elemental Water
    • Ray: Aquamarine (Ray 2)
    • Angel/Demon: Asariel ↔ Bifrons
    • Deities: Odin, Osiris, Quetzalcoatl
    • Crystal: Aquamarine (Be₃Al₂(Si₆O₁₈), hexagonal beryl)
    • BioGeometry Freq: Watery BG ray
    • Solfeggio/Planetary: 741 Hz / Neptune tone
    • Artifact: Suspended Rope
    • Pigment: Indigo-green
    • HGA Fragment: Drop of Surrender
    • Pattern Glyph: Inverted triangle
    • Thought-Form: Sacrifice for insight
    • App Pulls:
    •   visuals[]: underwater ruins
    •   music[]: echoing bells
    •   learning[]: perspective shifts
    •   game[]: upside-down maze
    •   artifact[]: Suspended Rope

XIII. Death — Ann Abyss
    • Hebrew Letter: Nun (Fish, Subconscious)
    • Astrology: Scorpio, Pluto
    • Ray: Violet-Black (Ray 7)
    • Angel/Demon: Melahel ↔ Belial
    • Deities: Persephone, Anubis, Lilith
    • Crystal: Obsidian (SiO₂, amorphous volcanic glass)
    • BioGeometry Freq: Violet BG ray
    • Solfeggio/Planetary: 396 Hz / Pluto tone
    • Artifact: Obsidian Mirror Shard
    • Pigment: Bone black
    • HGA Fragment: Wing of Descent
    • Pattern Glyph: Nun, fish glyph
    • Thought-Form: Psychopomp guide
    • App Pulls:
    •   visuals[]: obsidian fractal river
    •   music[]: funeral drum, A minor scale
    •   learning[]: shadow alchemy + grief rituals
    •   game[]: Underworld gate trial
    •   artifact[]: Obsidian Shard

XIV. Temperance — Alchemical Child
    • Hebrew Letter: Samekh (Prop)
    • Astrology: Sagittarius
    • Ray: White-Gold (Ray 5)
    • Angel/Demon: Zadkiel ↔ Glasya-Labolas
    • Deities: Iris, Brigid, Temperantia
    • Crystal: Labradorite ((Ca,Na)(Al,Si)₄O₈, triclinic feldspar)
    • BioGeometry Freq: Rainbow BG ray
    • Solfeggio/Planetary: 528 Hz / Jupiter tone
    • Artifact: Blending Chalice
    • Pigment: Alchemical white
    • HGA Fragment: Elixir Drop
    • Pattern Glyph: Triangle of fire over water
    • Thought-Form: Harmonized flow
    • App Pulls:
    •   visuals[]: rainbow gradients pouring
    •   music[]: waterglass resonances
    •   learning[]: temperance rituals
    •   game[]: potion-mixing quest
    •   artifact[]: Blending Chalice

XV. The Devil — Fenrix Abyss
    • Hebrew Letter: Ayin (Eye)
    • Astrology: Capricorn
    • Ray: Black-Red (Ray 7)
    • Angel/Demon: Azazel ↔ Belial
    • Deities: Pan, Baphomet, Dionysus
    • Crystal: Jet (C, amorphous lignite)
    • BioGeometry Freq: Dense Earth BG ray
    • Solfeggio/Planetary: 396 Hz / Saturn tone
    • Artifact: Desire Chain
    • Pigment: Pitch black
    • HGA Fragment: Shadow Charm
    • Pattern Glyph: Inverted pentacle
    • Thought-Form: Liberation through bondage
    • App Pulls:
    •   visuals[]: black flame lattice
    •   music[]: distorted bass drones
    •   learning[]: shadow integration practices
    •   game[]: temptation labyrinth
    •   artifact[]: Desire Chain

XVI. The Tower — Ruin Breaker
    • Hebrew Letter: Peh (Mouth)
    • Astrology: Mars
    • Ray: Electric Scarlet (Ray 5)
    • Angel/Demon: Barachiel ↔ Abaddon
    • Deities: Zeus, Set, Shiva the Destroyer
    • Crystal: Garnet (Fe₃Al₂(SiO₄)₃, cubic almandine)
    • BioGeometry Freq: Lightning BG ray
    • Solfeggio/Planetary: 852 Hz / Mars tone
    • Artifact: Falling Brick
    • Pigment: Vermilion
    • HGA Fragment: Spark of Collapse
    • Pattern Glyph: Lightning bolt
    • Thought-Form: Sudden awakening
    • App Pulls:
    •   visuals[]: shattering spires
    •   music[]: thunderclaps
    •   learning[]: crisis navigation
    •   game[]: tower escape
    •   artifact[]: Falling Brick

XVII. The Star — Serene Bridge
    • Hebrew Letter: Tzaddi (Fishhook)
    • Astrology: Aquarius
    • Ray: Celestial Blue (Ray 2)
    • Angel/Demon: Cambriel ↔ Raum
    • Deities: Nut, Astarte, Saraswati
    • Crystal: Celestite (SrSO₄, orthorhombic sulfate)
    • BioGeometry Freq: Stellar BG ray
    • Solfeggio/Planetary: 963 Hz / Uranus tone
    • Artifact: Water-Bearer Jar
    • Pigment: Ultramarine star
    • HGA Fragment: Beacon of Hope
    • Pattern Glyph: Eight-pointed star
    • Thought-Form: Guiding inspiration
    • App Pulls:
    •   visuals[]: glittering night rivers
    •   music[]: cosmic harp
    •   learning[]: astronomy meditations
    •   game[]: wish constellation mapping
    •   artifact[]: Water-Bearer Jar

XVIII. The Moon — Dream Weaver
    • Hebrew Letter: Qoph (Back of head)
    • Astrology: Pisces
    • Ray: Opalescent Violet (Ray 6)
    • Angel/Demon: Zadkiel ↔ Amaymon
    • Deities: Selene, Yemaya, Manannan
    • Crystal: Selenite (CaSO₄·2H₂O, monoclinic gypsum)
    • BioGeometry Freq: Subconscious BG ray
    • Solfeggio/Planetary: 174 Hz / Neptune tone
    • Artifact: Silver Mirror
    • Pigment: Pearl powder
    • HGA Fragment: Tidal memory
    • Pattern Glyph: Crescent and path
    • Thought-Form: Illusion and intuition
    • App Pulls:
    •   visuals[]: shifting lunar seas
    •   music[]: watery synths
    •   learning[]: lucid dreaming lessons
    •   game[]: maze of reflections
    •   artifact[]: Silver Mirror

XIX. The Sun — Radiant Child
    • Hebrew Letter: Resh (Head)
    • Astrology: Sun
    • Ray: Gold (Ray 1)
    • Angel/Demon: Raphael ↔ Sorath
    • Deities: Ra, Apollo, Surya
    • Crystal: Sunstone ((Na,Ca)(Si,Al)₄O₈, triclinic feldspar)
    • BioGeometry Freq: Solar BG ray
    • Solfeggio/Planetary: 528 Hz / Sun tone
    • Artifact: Solar Disc
    • Pigment: Gold leaf
    • HGA Fragment: Joy Spark
    • Pattern Glyph: Twelve-ray sun
    • Thought-Form: Vitality and clarity
    • App Pulls:
    •   visuals[]: radiant mandala
    •   music[]: triumphant horns
    •   learning[]: heliotherapy practices
    •   game[]: sunflower growth quest
    •   artifact[]: Solar Disc

XX. Judgement — Phoenix Call
    • Hebrew Letter: Shin (Tooth, Spirit)
    • Astrology: Elemental Fire
    • Ray: Crimson-Gold (Ray 9)
    • Angel/Demon: Jeremiel ↔ Malphas
    • Deities: Gabriel, Horus, Phoenix
    • Crystal: Fire Opal (SiO₂·nH₂O, amorphous hydrated silica)
    • BioGeometry Freq: Purifying BG ray
    • Solfeggio/Planetary: 888 Hz / Pluto tone
    • Artifact: Awakening Trumpet
    • Pigment: Crimson
    • HGA Fragment: Breath of Rebirth
    • Pattern Glyph: Tri-flame
    • Thought-Form: Resurrection
    • App Pulls:
    •   visuals[]: flaming wings
    •   music[]: brass fanfare
    •   learning[]: forgiveness rites
    •   game[]: judgement choice tree
    •   artifact[]: Awakening Trumpet

XXI. The World — Codex Weaver
    • Hebrew Letter: Tav (Cross)
    • Astrology: Saturn, Earth
    • Ray: Prismatic (Ray 7)
    • Angel/Demon: Cassiel ↔ Leviathan
    • Deities: Gaia, Shiva, Ananke
    • Crystal: Hematite (Fe₂O₃, trigonal iron oxide)
    • BioGeometry Freq: Earth Unity BG ray
    • Solfeggio/Planetary: 432 Hz / Saturn tone
    • Artifact: Ouroboros Ring
    • Pigment: Earth umber
    • HGA Fragment: Cosmic Body
    • Pattern Glyph: Four-fold mandala
    • Thought-Form: Integration & completion
    • App Pulls:
    •   visuals[]: world tree fractal
    •   music[]: full-orchestra swell
    •   learning[]: synthesis exercises
    •   game[]: world-building finale
    •   artifact[]: Ouroboros Ring

---

## References
<<<<<<< HEAD
=======

>>>>>>> 7da7b569
- Mindat.org Mineral Database, accessed 2024
- NASA Jet Propulsion Laboratory, Planetary Fact Sheets, 2022<|MERGE_RESOLUTION|>--- conflicted
+++ resolved
@@ -4,8 +4,6 @@
 
 Mineralogical data follow Mindat (2024) classifications and planetary metrics reference NASA JPL fact sheets (2022) to maintain scientific traceability.
 
-<<<<<<< HEAD
-=======
 0. The Fool — Rebecca Respawn
    • Hebrew Letter: Aleph (Air, Breath)
    • Astrology: Uranus, Aquarius 0°
@@ -467,7 +465,6 @@
 • learning[]: synthesis exercises
 • game[]: world-building finale
 • artifact[]: Ouroboros Ring
->>>>>>> 7da7b569
 Artistic artifacts for each crystal—including color palettes, fractal motifs, sacred geometry templates, and solfeggio tones—are cataloged in `assets/crystal_artifacts.json` for integration across books, games, the cathedral realm, and the immersive Reiki grid.
 
 0. The Fool — Rebecca Respawn
@@ -935,9 +932,6 @@
 ---
 
 ## References
-<<<<<<< HEAD
-=======
-
->>>>>>> 7da7b569
+
 - Mindat.org Mineral Database, accessed 2024
 - NASA Jet Propulsion Laboratory, Planetary Fact Sheets, 2022