{
  "meta": {
    "project": "Cosmogenesis Learning Engine",
<<<<<<< HEAD
    "updated": "2025-09-04T05:55:46.733Z",
    "updated": "2025-09-03T08:31:47.508Z",
=======
    "updated": "2025-09-03T16:39:54.746Z",
>>>>>>> a917021f
    "nd_safe": true
  },
  "routes": {
    "tokens": "/c99/tokens/perm-style.json",
    "css": "/c99/css/perm-style.css"
  },
  "codex": {
    "meta": {
      "name": "Codex 144:99",
      "version": "1.0.0",
      "nd_safe": true
    },
    "principles": [
      "144 nodes → 99 gates",
      "Witch-as-a-Coven: the one contains the many",
      "Ray VI devotion & transmutation without compulsion",
      "Hermetic, Tree, Theosophy are selectable flavors",
      "John Dee lens: empire of mind, service to spirit"
    ],
    "counts": {
      "nodes": 144,
      "gates": 99
    },
    "flavors": {
      "hermetic": true,
      "etz_chayyim": true,
      "theosophy": true,
      "violet_respawn_alias": true
    }
  },
  "indraNet": {
    "meta": {
      "name": "Indra's Net",
      "codex": "144:99",
      "nd_safe": true
    },
    "lattice": {
      "rings": 12,
      "nodes_per_ring": 12,
      "gates": 99
    },
<<<<<<< HEAD
=======
    "angels_hint": "assets/data/angels72.json",
>>>>>>> a917021f
    "description": "144 jewel nodes woven by 99 gate clusters; each node mirrors the whole.",
    "harmony": {
      "soyga": [
        "A1",
        "B2",
        "C3",
        "D4"
      ],
      "tarot": [
        "Fool",
        "Magician",
        "High Priestess",
        "Empress"
      ],
      "iching": [
        "Qian",
        "Kun",
        "Zhen",
        "Xun"
      ],
      "tree": [
        "Kether",
        "Chokmah",
        "Binah",
        "Chesed"
      ],
      "planets": [
        "Sun",
        "Moon",
        "Mercury",
        "Venus"
      ],
      "numerology": [
        "1",
        "2",
        "3",
        "4"
      ],
      "solfeggio": [
        396,
        417,
        528,
        639
      ]
<<<<<<< HEAD
    }
    "description": "144 jewel nodes woven by 99 gate clusters; each node mirrors the whole."
=======
    },
    "angels": [
      {
        "id": 1,
        "name": "Vehuiah",
        "attribute": "Will & New Beginnings",
        "frequency": 396,
        "color": "#cc3232"
      },
      {
        "id": 2,
        "name": "Jeliel",
        "attribute": "Love & Wisdom",
        "frequency": 417,
        "color": "#cc3f32"
      },
      {
        "id": 3,
        "name": "Sitael",
        "attribute": "Construction & Stability",
        "frequency": 528,
        "color": "#cc4c32"
      },
      {
        "id": 4,
        "name": "Elemiah",
        "attribute": "Divine Power",
        "frequency": 639,
        "color": "#cc5932"
      },
      {
        "id": 5,
        "name": "Mahasiah",
        "attribute": "Rectification",
        "frequency": 741,
        "color": "#cc6632"
      },
      {
        "id": 6,
        "name": "Lelahel",
        "attribute": "Healing Light",
        "frequency": 852,
        "color": "#cc7232"
      },
      {
        "id": 7,
        "name": "Achaiah",
        "attribute": "Patience",
        "frequency": 963,
        "color": "#cc7f32"
      },
      {
        "id": 8,
        "name": "Cahetel",
        "attribute": "Blessings",
        "frequency": 396,
        "color": "#cc8c32"
      },
      {
        "id": 9,
        "name": "Haziel",
        "attribute": "Mercy",
        "frequency": 417,
        "color": "#cc9932"
      },
      {
        "id": 10,
        "name": "Aladiah",
        "attribute": "Grace",
        "frequency": 528,
        "color": "#cca532"
      },
      {
        "id": 11,
        "name": "Lauviah",
        "attribute": "Victory",
        "frequency": 639,
        "color": "#ccb232"
      },
      {
        "id": 12,
        "name": "Hahaiah",
        "attribute": "Refuge",
        "frequency": 741,
        "color": "#ccbf32"
      },
      {
        "id": 13,
        "name": "Iezalel",
        "attribute": "Fidelity",
        "frequency": 852,
        "color": "#cbcc32"
      },
      {
        "id": 14,
        "name": "Mebahel",
        "attribute": "Justice",
        "frequency": 963,
        "color": "#bfcc32"
      },
      {
        "id": 15,
        "name": "Hariel",
        "attribute": "Purification",
        "frequency": 396,
        "color": "#b2cc32"
      },
      {
        "id": 16,
        "name": "Hakamiah",
        "attribute": "Loyalty",
        "frequency": 417,
        "color": "#a5cc32"
      },
      {
        "id": 17,
        "name": "Lauviah",
        "attribute": "Understanding",
        "frequency": 528,
        "color": "#98cc32"
      },
      {
        "id": 18,
        "name": "Caliel",
        "attribute": "Truth",
        "frequency": 639,
        "color": "#8ccc32"
      },
      {
        "id": 19,
        "name": "Leuviah",
        "attribute": "Expansion",
        "frequency": 741,
        "color": "#7fcc32"
      },
      {
        "id": 20,
        "name": "Pahaliah",
        "attribute": "Redemption",
        "frequency": 852,
        "color": "#72cc32"
      },
      {
        "id": 21,
        "name": "Nelchael",
        "attribute": "Learning",
        "frequency": 963,
        "color": "#65cc32"
      },
      {
        "id": 22,
        "name": "Yeiayel",
        "attribute": "Fame",
        "frequency": 396,
        "color": "#59cc32"
      },
      {
        "id": 23,
        "name": "Melahel",
        "attribute": "Cures",
        "frequency": 417,
        "color": "#4ccc32"
      },
      {
        "id": 24,
        "name": "Haheuiah",
        "attribute": "Protection",
        "frequency": 528,
        "color": "#3fcc32"
      },
      {
        "id": 25,
        "name": "Nith-Haiah",
        "attribute": "Wisdom",
        "frequency": 639,
        "color": "#32cc32"
      },
      {
        "id": 26,
        "name": "Haaiah",
        "attribute": "Diplomacy",
        "frequency": 741,
        "color": "#32cc3f"
      },
      {
        "id": 27,
        "name": "Yerathel",
        "attribute": "Propagation of Light",
        "frequency": 852,
        "color": "#32cc4c"
      },
      {
        "id": 28,
        "name": "Seheiah",
        "attribute": "Longevity",
        "frequency": 963,
        "color": "#32cc59"
      },
      {
        "id": 29,
        "name": "Reiyel",
        "attribute": "Liberation",
        "frequency": 396,
        "color": "#32cc66"
      },
      {
        "id": 30,
        "name": "Omael",
        "attribute": "Fruitfulness",
        "frequency": 417,
        "color": "#32cc72"
      },
      {
        "id": 31,
        "name": "Lecabel",
        "attribute": "Talent",
        "frequency": 528,
        "color": "#32cc7f"
      },
      {
        "id": 32,
        "name": "Vasariah",
        "attribute": "Justice",
        "frequency": 639,
        "color": "#32cc8c"
      },
      {
        "id": 33,
        "name": "Yehuiah",
        "attribute": "Subordination",
        "frequency": 741,
        "color": "#32cc99"
      },
      {
        "id": 34,
        "name": "Lehahiah",
        "attribute": "Obedience",
        "frequency": 852,
        "color": "#32cca5"
      },
      {
        "id": 35,
        "name": "Chavakiah",
        "attribute": "Reconciliation",
        "frequency": 963,
        "color": "#32ccb2"
      },
      {
        "id": 36,
        "name": "Menadel",
        "attribute": "Work",
        "frequency": 396,
        "color": "#32ccbf"
      },
      {
        "id": 37,
        "name": "Aniel",
        "attribute": "Courage",
        "frequency": 417,
        "color": "#32cbcc"
      },
      {
        "id": 38,
        "name": "Haamiah",
        "attribute": "Ritual",
        "frequency": 528,
        "color": "#32bfcc"
      },
      {
        "id": 39,
        "name": "Rehael",
        "attribute": "Healing",
        "frequency": 639,
        "color": "#32b2cc"
      },
      {
        "id": 40,
        "name": "Ieiazel",
        "attribute": "Comfort",
        "frequency": 741,
        "color": "#32a5cc"
      },
      {
        "id": 41,
        "name": "Hahahel",
        "attribute": "Mission",
        "frequency": 852,
        "color": "#3298cc"
      },
      {
        "id": 42,
        "name": "Mikael",
        "attribute": "Unity",
        "frequency": 963,
        "color": "#328ccc"
      },
      {
        "id": 43,
        "name": "Veuliah",
        "attribute": "Prosperity",
        "frequency": 396,
        "color": "#327fcc"
      },
      {
        "id": 44,
        "name": "Yelaiah",
        "attribute": "Combat",
        "frequency": 417,
        "color": "#3272cc"
      },
      {
        "id": 45,
        "name": "Sealiah",
        "attribute": "Motivation",
        "frequency": 528,
        "color": "#3265cc"
      },
      {
        "id": 46,
        "name": "Ariel",
        "attribute": "Revelation",
        "frequency": 639,
        "color": "#3259cc"
      },
      {
        "id": 47,
        "name": "Asaliah",
        "attribute": "Contemplation",
        "frequency": 741,
        "color": "#324ccc"
      },
      {
        "id": 48,
        "name": "Mihael",
        "attribute": "Fertility",
        "frequency": 852,
        "color": "#323fcc"
      },
      {
        "id": 49,
        "name": "Vehuel",
        "attribute": "Elevation",
        "frequency": 963,
        "color": "#3232cc"
      },
      {
        "id": 50,
        "name": "Daniel",
        "attribute": "Mercy",
        "frequency": 396,
        "color": "#3f32cc"
      },
      {
        "id": 51,
        "name": "Hahasiah",
        "attribute": "Alchemy",
        "frequency": 417,
        "color": "#4c32cc"
      },
      {
        "id": 52,
        "name": "Imamiah",
        "attribute": "Atonement",
        "frequency": 528,
        "color": "#5932cc"
      },
      {
        "id": 53,
        "name": "Nanael",
        "attribute": "Spiritual Communication",
        "frequency": 639,
        "color": "#6632cc"
      },
      {
        "id": 54,
        "name": "Nithael",
        "attribute": "Eternity",
        "frequency": 741,
        "color": "#7232cc"
      },
      {
        "id": 55,
        "name": "Mebaiah",
        "attribute": "Inspiration",
        "frequency": 852,
        "color": "#7f32cc"
      },
      {
        "id": 56,
        "name": "Poyel",
        "attribute": "Support",
        "frequency": 963,
        "color": "#8c32cc"
      },
      {
        "id": 57,
        "name": "Nemamiah",
        "attribute": "Discernment",
        "frequency": 396,
        "color": "#9932cc"
      },
      {
        "id": 58,
        "name": "Yeialel",
        "attribute": "Mental Strength",
        "frequency": 417,
        "color": "#a532cc"
      },
      {
        "id": 59,
        "name": "Harahel",
        "attribute": "Intellectual Riches",
        "frequency": 528,
        "color": "#b232cc"
      },
      {
        "id": 60,
        "name": "Mitzrael",
        "attribute": "Reparation",
        "frequency": 639,
        "color": "#bf32cc"
      },
      {
        "id": 61,
        "name": "Umabel",
        "attribute": "Affinity",
        "frequency": 741,
        "color": "#cc32cb"
      },
      {
        "id": 62,
        "name": "Iahhel",
        "attribute": "Knowledge",
        "frequency": 852,
        "color": "#cc32bf"
      },
      {
        "id": 63,
        "name": "Anauel",
        "attribute": "Unity",
        "frequency": 963,
        "color": "#cc32b2"
      },
      {
        "id": 64,
        "name": "Mehiel",
        "attribute": "Inspiration",
        "frequency": 396,
        "color": "#cc32a5"
      },
      {
        "id": 65,
        "name": "Damabiah",
        "attribute": "Wellspring",
        "frequency": 417,
        "color": "#cc3298"
      },
      {
        "id": 66,
        "name": "Manakel",
        "attribute": "Support",
        "frequency": 528,
        "color": "#cc328c"
      },
      {
        "id": 67,
        "name": "Eyael",
        "attribute": "Transformation",
        "frequency": 639,
        "color": "#cc327f"
      },
      {
        "id": 68,
        "name": "Habuhiah",
        "attribute": "Healing of Nature",
        "frequency": 741,
        "color": "#cc3272"
      },
      {
        "id": 69,
        "name": "Rochel",
        "attribute": "Restitution",
        "frequency": 852,
        "color": "#cc3265"
      },
      {
        "id": 70,
        "name": "Jabamiah",
        "attribute": "Alchemy",
        "frequency": 963,
        "color": "#cc3259"
      },
      {
        "id": 71,
        "name": "Haiaiel",
        "attribute": "Valor",
        "frequency": 396,
        "color": "#cc324c"
      },
      {
        "id": 72,
        "name": "Mumiah",
        "attribute": "Rebirth",
        "frequency": 417,
        "color": "#cc323f"
      }
    ]
>>>>>>> a917021f
  },
  "witch": {
    "id": "witch-default",
    "name": "Architect-Scribe",
    "title": "Witch-as-a-Coven",
    "roles": [
      "creator",
      "scribe",
      "guardian"
    ],
    "numerology": {
      "root": 2,
      "scribe": 11,
      "star": 22,
      "guardian": 33
    },
    "palette_preference": "deep-velvet",
    "safety": {
      "autoplay": false,
      "strobe": false,
      "motion": "reduce"
    },
    "codex": "assets/data/codex.144_99.json"
  },
  "coven": {
    "id": "coven-default",
    "name": "Cathedral Seed",
    "witch": "profiles/default.witch.json",
    "members": [
      "profiles/default.witch.json"
    ],
    "packs": [
      "packs/sample-world.pack.json"
    ],
    "policy": {
      "nd_safe": true,
      "sharing": "private-by-default",
      "license": "BY creator, non-commercial unless specified"
    }
  },
  "pack": {
    "id": "world-sample-velvet-avalon",
    "title": "Velvet Avalon Sample",
    "version": "1.0.0",
    "witch": "profiles/default.witch.json",
    "stylepack_key": "velvet-avalon",
    "tokens": "/public/c99/tokens/perm-style.json",
    "css": "/public/c99/css/perm-style.css",
    "flavors": {
      "hermetic_alchemy": true,
      "tree_of_life": true,
      "theosophical_aeons": true
    },
    "respawn_alias_violet": true,
    "between_realm": {
      "enable": true,
      "class": "between-narthex",
      "layer": "inBetweenVeil"
    },
    "protection": {
      "enable": true,
      "class": "protection-handsigil",
      "layer": "protectionSigil"
    },
    "solfeggio": [
      396,
      417,
      528,
      639,
      741,
      852,
      963
    ],
    "egregores_hint": "assets/data/egregores.core.json",
    "angels_hint": "assets/data/angels72.json",
    "bridge_overrides": {
      "adventure.default": "hermetic_alchemy"
    },
    "notes": "Portable pack; couture tokens/CSS mirrored."
  },
  "style": {
    "tokens": "/c99/tokens/perm-style.json",
    "css": "/c99/css/perm-style.css"
  }
}<|MERGE_RESOLUTION|>--- conflicted
+++ resolved
@@ -1,12 +1,9 @@
 {
   "meta": {
     "project": "Cosmogenesis Learning Engine",
-<<<<<<< HEAD
     "updated": "2025-09-04T05:55:46.733Z",
     "updated": "2025-09-03T08:31:47.508Z",
-=======
     "updated": "2025-09-03T16:39:54.746Z",
->>>>>>> a917021f
     "nd_safe": true
   },
   "routes": {
@@ -48,10 +45,7 @@
       "nodes_per_ring": 12,
       "gates": 99
     },
-<<<<<<< HEAD
-=======
     "angels_hint": "assets/data/angels72.json",
->>>>>>> a917021f
     "description": "144 jewel nodes woven by 99 gate clusters; each node mirrors the whole.",
     "harmony": {
       "soyga": [
@@ -96,10 +90,8 @@
         528,
         639
       ]
-<<<<<<< HEAD
     }
     "description": "144 jewel nodes woven by 99 gate clusters; each node mirrors the whole."
-=======
     },
     "angels": [
       {
@@ -607,7 +599,6 @@
         "color": "#cc323f"
       }
     ]
->>>>>>> a917021f
   },
   "witch": {
     "id": "witch-default",
