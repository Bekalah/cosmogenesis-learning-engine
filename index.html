--- conflicted
+++ resolved
@@ -184,7 +184,6 @@
         bg: "#0b0b12",
         ink: "#e8e8f0",
         layers: ["#b1c7ff", "#89f7fe", "#a0ffa1", "#ffd27f", "#f5a3ff", "#d0d0e6"]
-<<<<<<< HEAD
 
       }
 
@@ -203,7 +202,6 @@
     }
 
     const { palette: activePalette, notice } = await resolvePalette();
-=======
       },
       registry: [
         { "id": 0, "name": "The Fool", "type": "arcana", "numerology": 0, "lore": "Pure potential, leap into the abyss, Aleph breath of beginning", "lab": "respawn-meditation" },
@@ -251,7 +249,6 @@
         { "id": 42, "name": "Tau Path", "type": "path", "numerology": 32, "lore": "World's cross, Yesod to Malkuth, foundation complete" }
       ]
     };
->>>>>>> a089f965
 
     const NUM = {
       THREE: 3,
@@ -297,10 +294,8 @@
       const statusParts = [];
       const notices = [];
 
-<<<<<<< HEAD
 
       applyChromePalette(active);
-=======
       if (paletteData) {
         statusParts.push("Palette loaded.");
       } else {
@@ -314,7 +309,6 @@
         statusParts.push("Registry missing; using sealed dataset.");
         notices.push("Registry fallback active");
       }
->>>>>>> a089f965
 
       elStatus.textContent = statusParts.join(" ");
 
