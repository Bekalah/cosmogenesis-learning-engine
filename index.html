--- conflicted
+++ resolved
@@ -352,8 +352,7 @@
             >GitHub</a
           >
         </div>
-<<<<<<< HEAD
-=======
+
   <meta charset="utf-8">
   <title>Cosmogenesis Learning Engine</title>
   <meta name="viewport" content="width=device-width,initial-scale=1,viewport-fit=cover">
@@ -448,7 +447,6 @@
         <button class="btn" id="btn-share-link" title="Copy a link with your current configuration">Copy Share Link</button>
         <button class="btn" id="btn-import" title="Import a configuration JSON">Import Config</button>
         <a class="btn primary" href="https://github.com/bekalah/cosmogenesis-learning-engine" target="_blank" rel="noopener">GitHub</a>
->>>>>>> c80fbee3
       </div>
     </header>
 
@@ -1260,7 +1258,6 @@
             const x = r * Math.cos(theta);
             const y = r * Math.sin(theta);
             d += i === 0 ? `M ${x} ${y}` : ` L ${x} ${y}`;
-<<<<<<< HEAD
           }
           root.appendChild(
             path(d, {
@@ -1388,7 +1385,7 @@
               }),
             );
           }
-=======
+
           }
           root.appendChild(
             path(d, {
@@ -1516,7 +1513,7 @@
               }),
             );
           }
->>>>>>> c80fbee3
+
         }
         exportSVGBlob() {
           return new Blob([serializeSVG(this.svg)], {
