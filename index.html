--- conflicted
+++ resolved
@@ -321,7 +321,7 @@
   </head>
   <body>
     <header>
-<<<<<<< HEAD
+
       <h1>Cosmogenesis Learning Engine</h1>
       <div class="controls">
         <label
@@ -341,7 +341,7 @@
         <button id="calm-toggle" aria-pressed="false">Calm Mode</button>
         <button id="hc-toggle" aria-pressed="false">High Contrast</button>
         <button id="btn-export">Export Plate</button>
-=======
+
       <div class="top">
         <div>
           <h1>Cosmogenesis Learning Engine</h1>
@@ -463,7 +463,6 @@
       <div>
         <h1>Cosmogenesis Learning Engine</h1>
         <p class="sub">A spiral teacher for ANY dataset — art, STEM, design, poetry, sacred texts — data-agnostic, accessible, export-ready.</p>
->>>>>>> 969963bc
       </div>
       <div class="actions" role="group" aria-label="Primary actions">
         <button class="btn" id="btn-share-link" title="Copy a link with your current configuration">Copy Share Link</button>
@@ -1577,7 +1576,6 @@
         maybeUnlock();
       })();
 
-<<<<<<< HEAD
           // Render up to 12 thumbs
           pool.slice(0, 12).forEach((a) => {
             mount.insertAdjacentHTML(
@@ -1643,7 +1641,7 @@
         const v = parseFloat(e.target.value);
         spiral.setTilt(v);
         localStorage.setItem("cosmo:v1:tilt", v);
-=======
+
       function getFormConfig() {
         const fd = new FormData(form);
         const layout = fd.get("layout");
@@ -1708,7 +1706,6 @@
         if (e.target.name === "dataUrl" || e.target.name === "dataPaste")
           return;
         renderFromForm();
->>>>>>> 969963bc
       });
 
       // Buttons
