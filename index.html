--- conflicted
+++ resolved
@@ -13,7 +13,6 @@
 
     You do NOT need any bundler or server. Open index.html directly. Works offline.
   -->
-<<<<<<< HEAD
     <meta charset="utf-8" />
     <title>Cosmogenesis Learning Engine</title>
     <meta
@@ -353,7 +352,6 @@
             >GitHub</a
           >
         </div>
-=======
   <meta charset="utf-8">
   <title>Cosmogenesis Learning Engine</title>
   <meta name="viewport" content="width=device-width,initial-scale=1,viewport-fit=cover">
@@ -440,7 +438,6 @@
         <button class="btn" id="btn-share-link" title="Copy a link with your current configuration">Copy Share Link</button>
         <button class="btn" id="btn-import" title="Import a configuration JSON">Import Config</button>
         <a class="btn primary" href="https://github.com/bekalah/cosmogenesis-learning-engine" target="_blank" rel="noopener">GitHub</a>
->>>>>>> cc2f6ac6
       </div>
     </header>
 
