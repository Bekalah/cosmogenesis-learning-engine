<!doctype html>
<html lang="en">
  <head>
    <meta charset="UTF-8" />
    <meta name="viewport" content="width=device-width, initial-scale=1.0" />
    <title>Cosmogenesis Learning Engine</title>
    <link rel="stylesheet" href="assets/css/core.css" />
    <link rel="stylesheet" href="assets/css/hc.css" />

    <link rel="stylesheet" href="/public/c99/css/perm-style.css" />
    <link rel="stylesheet" href="styles/main.css" />
  </head>
  <body class="pearlescent">
    <!-- optional background aura (does nothing if CSS is missing) -->
    <div class="violet-gate bg-soft" aria-hidden="true"></div>

    <header>
      <h1>Cosmogenesis Learning Engine</h1>
      <div class="controls">
        <label
          >Tilt <input id="tilt" type="range" min="0" max="45" step="0.5"
        /></label>
        <label
          >Nodes <input id="nodes" type="number" min="33" max="144" step="1"
        /></label>
        <label
          >Skin
          <select id="skin"></select
        ></label>
        <button id="calm-toggle" aria-pressed="false">Calm Mode</button>
        <button id="hc-toggle" aria-pressed="false">High Contrast</button>
        <button id="btn-export">Export Plate</button>
      </div>

      <!-- flavor rail (purely decorative) -->
      <div class="mode-rail" id="flavorRail" style="margin-left: auto">
        <span class="mode-chip"
          ><i class="swatch" style="background: #1a1a1a"></i>Nigredo</span
        >
        <span class="mode-chip"
          ><i class="swatch" style="background: #e6f0ff"></i>Albedo</span
        >
        <span class="mode-chip"
          ><i class="swatch" style="background: #ffd76a"></i>Citrinitas</span
        >
        <span class="mode-chip"
          ><i class="swatch" style="background: #b4455a"></i>Rubedo</span
        >
      </div>
    </header>
<<<<<<< HEAD
    <!-- tesseract backdrop -->
    <svg
      id="tesseract-bg"
      viewBox="-200 -200 400 400"
      style="position: fixed; inset: 0; width: 100%; height: 100%; z-index: -1"
      aria-hidden="true"
    >
      <g stroke="#845ec2" stroke-width="2" fill="none">
        <rect x="-120" y="-120" width="240" height="240" />
        <rect x="-60" y="-60" width="120" height="120" />
        <line x1="-120" y1="-120" x2="-60" y2="-60" />
        <line x1="120" y1="-120" x2="60" y2="-60" />
        <line x1="120" y1="120" x2="60" y2="60" />
        <line x1="-120" y1="120" x2="-60" y2="60" />
      </g>
    </svg>
=======
    <!-- portal backdrop will be injected by chariot-portal.js -->
>>>>>>> 4a209687

    <main class="stage">
      <canvas id="stage" width="1920" height="1080"></canvas>

      <section class="container oracle-velvet luminous-heart" id="gallery">
        <h2 style="margin-top: 0">Cathedral Gallery of Egregores</h2>
        <p class="small">
          Pulls from <code>/bridge/c99-bridge.json</code> if available (ND-safe,
          static).
        </p>
        <div id="solfeggioRail" class="mode-rail"></div>
        <div id="thumbs" class="grid three" style="margin-top: 12px"></div>
      </section>

      <script type="module">
        import { initChariotPortal } from "./src/ui/chariot-portal.js";
        initChariotPortal();
        async function readBridge() {
          try {
            const r = await fetch("/bridge/c99-bridge.json", {
              cache: "no-store",
            });
            if (!r.ok) throw new Error("bridge missing");
            return await r.json();
          } catch (e) {
            return null;
          }
        }

        function card(title, img, css = "") {
          const src = img?.thumb || img?.webp || img?.src || "";
          return `
      <figure class="egregore-card ${css}">
        ${src ? `<img src="${src}" alt="${title}" style="width:100%;height:auto;border-radius:10px;display:block;" loading="lazy" decoding="async" />` : ""}
        <figcaption class="small" style="margin-top:6px">${title}</figcaption>
      </figure>
    `;
        }

        function chipHz(hz, label) {
          return `<span class="solfeggio-chip"><i></i>${hz} Hz -- ${label}</span>`;
        }

        (async () => {
          const m = await readBridge();
          const rail = document.getElementById("solfeggioRail");
          const mount = document.getElementById("thumbs");

          // Solfeggio (silent chips)
          (m?.solfeggio?.frequencies || []).forEach((f) => {
            rail.insertAdjacentHTML("beforeend", chipHz(f.hz, f.key));
          });

          // Collect a few sources for thumbnails (any or none)
          const pool = [];
          if (m?.respawn_gate?.assets) pool.push(...m.respawn_gate.assets);
          if (m?.oracle_art) pool.push(...m.oracle_art);
          if (m?.angel_seals) pool.push(...m.angel_seals);
          if (m?.visionary?.overlays) pool.push(...m.visionary.overlays);

          if (pool.length === 0) {
            mount.innerHTML = `<div class="note">No bridge thumbs yet. Drop art in <code>stone_grimoire/assets/art/inbox/</code> and run <code>node core/build/update-art.js</code>.</div>`;
            return;
          }

          // Render up to 12 thumbs
          pool.slice(0, 12).forEach((a) => {
            mount.insertAdjacentHTML(
              "beforeend",
              card(a.name || "asset", a, "gonz-velvet ember-eye"),
            );
          });
        })();
      </script>
    </main>
    <footer>ND-safe • no autoplay • no strobe • honors reduced motion</footer>

    <script type="module">
      import {
        cfg,
        getStylepacks,
        getSpiralMap,
        getAngels,
      } from "./src/codex.ext.js";
      import ThemeEngine from "./src/engines/theme-engine.js";
      import ArtEngine from "./src/engines/art-engine.js";
      import SpiralEngine from "./src/engines/spiral-engine.js";
      import { exportPlate } from "./src/engines/exporter.js";
      import GuardianPlaque from "./src/ui/guardian-plaque.js";
      import initInfoDot from "./src/ui/info-dot.js";

      const canvas = document.getElementById("stage");
      const tiltInput = document.getElementById("tilt");
      const nodesInput = document.getElementById("nodes");
      const skinSelect = document.getElementById("skin");
      const calmBtn = document.getElementById("calm-toggle");
      const hcBtn = document.getElementById("hc-toggle");

      const themes = new ThemeEngine(getStylepacks());
      const art = new ArtEngine(canvas, themes);
      const spiral = new SpiralEngine(canvas, art);

      function applyState() {
        const tilt = parseFloat(
          localStorage.getItem("cosmo:v1:tilt") || "23.5",
        );
        const nodes = parseInt(
          localStorage.getItem("cosmo:v1:nodes") || "33",
          10,
        );
        const skin = localStorage.getItem("cosmo:v1:skin") || "AGRIPPA";
        const calm = localStorage.getItem("cosmo:v1:calm") === "true";
        const hc = localStorage.getItem("cosmo:v1:hc") === "true";
        tiltInput.value = tilt;
        nodesInput.value = nodes;
        skinSelect.value = skin;
        spiral.init({ tiltDeg: tilt, nodeCount: nodes, map: getSpiralMap() });
        themes.applyToElement(document.documentElement, skin);
        document.documentElement.dataset.calm = calm;
        document.documentElement.dataset.hc = hc;
        calmBtn.setAttribute("aria-pressed", calm);
        hcBtn.setAttribute("aria-pressed", hc);
      }

      tiltInput.addEventListener("input", (e) => {
        const v = parseFloat(e.target.value);
        spiral.setTilt(v);
        localStorage.setItem("cosmo:v1:tilt", v);
      });
      nodesInput.addEventListener("change", (e) => {
        let n = parseInt(e.target.value, 10);
        if (![33, 72, 144].includes(n)) n = 33;
        spiral.setNodeCount(n);
        localStorage.setItem("cosmo:v1:nodes", n);
      });
      skinSelect.addEventListener("change", (e) => {
        const id = e.target.value;
        themes.applyToElement(document.documentElement, id);
        localStorage.setItem("cosmo:v1:skin", id);
      });

      calmBtn.addEventListener("click", () => {
        const active = calmBtn.getAttribute("aria-pressed") === "true";
        const next = !active;
        calmBtn.setAttribute("aria-pressed", next);
        document.documentElement.dataset.calm = next;
        localStorage.setItem("cosmo:v1:calm", next);
      });

      hcBtn.addEventListener("click", () => {
        const active = hcBtn.getAttribute("aria-pressed") === "true";
        const next = !active;
        hcBtn.setAttribute("aria-pressed", next);
        if (next) document.documentElement.setAttribute("data-hc", "true");
        else document.documentElement.removeAttribute("data-hc");
        localStorage.setItem("cosmo:v1:hc", next);
      });

      document
        .getElementById("btn-export")
        .addEventListener("click", async () => {
          try {
            const map = getSpiralMap();
            const node = map.nodes[0];
            const res = await exportPlate({
              skin: skinSelect.value,
              nodeId: node?.id || "n0",
              provenanceRefs: node?.payload.provenanceRefs || [],
              out: { width: 4096, format: "png" },
            });
            const a = document.createElement("a");
            a.download = `${res.jsonSidecar.nodeId}.${"png"}`;
            a.href = URL.createObjectURL(res.blob);
            a.click();
            const j = document.createElement("a");
            j.download = `${res.jsonSidecar.nodeId}.json`;
            j.href = URL.createObjectURL(
              new Blob([JSON.stringify(res.jsonSidecar, null, 2)], {
                type: "application/json",
              }),
            );
            j.click();
          } catch (e) {
            plaque.open(e.message);
          }
        });

      const packs = getStylepacks();
      packs.forEach((p) => {
        const opt = document.createElement("option");
        opt.value = p.id;
        opt.textContent = p.name;
        skinSelect.appendChild(opt);
      });

      const plaque = new GuardianPlaque();
      initInfoDot();

      document.addEventListener("chamber:open", (e) => {
        const id = e.detail.id;
        const node = getSpiralMap().nodes.find((n) => n.id === id);
        const angel = getAngels().find((a) => a.id === node.guardian);
        plaque.open(`Angel of ${angel.title}, ${angel.mantra}`);
      });

      applyState();
      spiral.draw();
    </script>
  </body>
</html><|MERGE_RESOLUTION|>--- conflicted
+++ resolved
@@ -48,7 +48,6 @@
         >
       </div>
     </header>
-<<<<<<< HEAD
     <!-- tesseract backdrop -->
     <svg
       id="tesseract-bg"
@@ -65,9 +64,7 @@
         <line x1="-120" y1="120" x2="-60" y2="60" />
       </g>
     </svg>
-=======
     <!-- portal backdrop will be injected by chariot-portal.js -->
->>>>>>> 4a209687
 
     <main class="stage">
       <canvas id="stage" width="1920" height="1080"></canvas>
