<!doctype html>
<html lang="en">
<head>
  <meta charset="utf-8">
  <title>Cosmic Helix Renderer (ND-safe, Offline)</title>
  <meta name="viewport" content="width=device-width,initial-scale=1,viewport-fit=cover">
  <meta name="color-scheme" content="light dark">
  <style>
<<<<<<< HEAD
    /* ND-safe: calm contrast, no motion, generous spacing */
    :root { --bg:#0b0b12; --ink:#e8e8f0; --muted:#a6a6c1; }
    html,body { margin:0; padding:0; background:var(--bg); color:var(--ink); font:14px/1.4 system-ui,-apple-system,Segoe UI,Roboto,sans-serif; }
    header { padding:12px 16px; border-bottom:1px solid #1d1d2a; }
    .status { color:var(--muted); font-size:12px; margin-top:4px; }
    #stage { display:block; margin:16px auto; box-shadow:0 0 0 1px #1d1d2a; }
    .note { max-width:900px; margin:0 auto 16px; color:var(--muted); padding:0 16px; }
    code { background:#11111a; padding:2px 4px; border-radius:3px; }
=======
    /* ND-safe: calm contrast, no motion, layered layout for gentle focus */
    :root {
      --bg:#0b0b12;
      --ink:#e8e8f0;
      --muted:#a6a6c1;
      --panel:#111120;
      --ring:#1b1b2d;
    }
    html, body {
      margin:0;
      padding:0;
      background:var(--bg);
      color:var(--ink);
      font:15px/1.5 system-ui,-apple-system,"Segoe UI",Roboto,Helvetica,Arial,sans-serif;
    }
    header {
      padding:16px 20px 12px;
      border-bottom:1px solid var(--ring);
      background:linear-gradient(180deg,#16162a,#0b0b12);
      box-shadow:0 6px 24px rgba(0,0,0,0.35);
    }
    header h1 {
      margin:0 0 4px;
      font-size:1.08rem;
    }
    header p {
      margin:0;
      color:var(--muted);
      max-width:720px;
      font-size:0.95rem;
    }
    .status-line {
      margin-top:8px;
      color:var(--muted);
      font-size:0.85rem;
    }
    main {
      padding:20px;
      display:grid;
      gap:18px;
      justify-items:center;
    }
    canvas {
      display:block;
      width:100%;
      max-width:1440px;
      box-shadow:0 0 0 1px var(--ring),0 24px 80px rgba(0,0,0,0.45);
    }
    .notice {
      color:var(--muted);
      font-size:0.85rem;
      max-width:960px;
      text-align:center;
    }
    code {
      padding:1px 5px;
      border-radius:4px;
      background:#1a1a2d;
      color:var(--ink);
    }
>>>>>>> 205a22ad
  </style>
</head>
<body>
  <header>
<<<<<<< HEAD
    <div><strong>Cosmic Helix Renderer</strong> — layered sacred geometry (offline, ND-safe)</div>
    <div class="status" id="status">Loading palette…</div>
  </header>

  <canvas id="stage" width="1440" height="900" aria-label="Layered sacred geometry canvas"></canvas>
  <p class="note">This static renderer encodes Vesica, Tree-of-Life, Fibonacci, and a static double-helix lattice. No animation, no autoplay, no external libs. Open this file directly.</p>

  <script type="module">
    import { renderHelix } from "./js/helix-renderer.mjs";

    const statusEl = document.getElementById("status");
    const canvas = document.getElementById("stage");
    const ctx = canvas.getContext("2d");

    async function loadJSON(path) {
      try {
        const response = await fetch(path, { cache: "no-store" });
        if (!response.ok) throw new Error(String(response.status));
        return await response.json();
      } catch (error) {
        return null;
      }
    }

    const defaults = {
      palette: {
        bg: "#0b0b12",
        ink: "#e8e8f0",
        layers: ["#b1c7ff", "#89f7fe", "#a0ffa1", "#ffd27f", "#f5a3ff", "#d0d0e6"]
      }
    };

    const palette = await loadJSON("./data/palette.json");
    const activePalette = palette || defaults.palette;
    statusEl.textContent = palette ? "Palette loaded." : "Palette missing; using safe fallback.";
    const rootStyle = document.documentElement.style;
    rootStyle.setProperty("--bg", activePalette.bg);
    rootStyle.setProperty("--ink", activePalette.ink);

=======
    <h1>Cosmic Helix Renderer</h1>
    <p>Static, layered sacred geometry fusing Vesica, Tree-of-Life, Fibonacci, and helix lattice forms. ND-safe palette, zero motion, offline-first.</p>
    <div class="status-line" id="status" role="status" aria-live="polite">Loading palette…</div>
  </header>
  <main>
    <canvas id="stage" width="1440" height="900" aria-label="Layered sacred geometry canvas"></canvas>
    <p class="notice" id="notice">Open <code>index.html</code> directly; no servers or external networks are required.</p>
  </main>
  <script type="module">
    import { renderHelix } from "./js/helix-renderer.mjs";

    const elStatus = document.getElementById("status");
    const elNotice = document.getElementById("notice");
    const canvas = document.getElementById("stage");
    const ctx = canvas.getContext("2d");

    function setStatus(message) {
      elStatus.textContent = message;
    }

    function setNotice(message) {
      elNotice.textContent = message;
    }

    async function loadJSON(path) {
      try {
        const response = await fetch(path, { cache: "no-store" });
        if (!response.ok) {
          throw new Error(`HTTP ${response.status}`);
        }
        return await response.json();
      } catch (error) {
        console.warn("Palette load fallback", error);
        return null;
      }
    }

    const FALLBACK = {
      bg: "#0b0b12",
      ink: "#e8e8f0",
      layers: ["#8fb8ff", "#7ae6ff", "#9df5c8", "#ffd493", "#f4aaff", "#d8d8f6"]
    };

>>>>>>> 205a22ad
    const NUM = {
      THREE: 3,
      SEVEN: 7,
      NINE: 9,
      ELEVEN: 11,
      TWENTYTWO: 22,
      THIRTYTHREE: 33,
      NINETYNINE: 99,
      ONEFORTYFOUR: 144
    };
<<<<<<< HEAD

    try {
      renderHelix(ctx, { width: canvas.width, height: canvas.height, palette: activePalette, NUM });
      statusEl.textContent += " Rendering complete.";
    } catch (error) {
      statusEl.textContent = "Renderer error; see console for details.";
      console.error("Cosmic Helix render error", error);
=======

    if (!ctx) {
      setStatus("Canvas rendering is unavailable in this browser.");
    } else {
      const paletteData = await loadJSON("./data/palette.json");
      const palette = paletteData || FALLBACK;
      setStatus(paletteData ? "Palette loaded from data/palette.json." : "Palette missing; using safe fallback.");
      if (!paletteData) {
        setNotice("Palette data missing — rendering with fallback ND-safe hues.");
      }

      const result = renderHelix(ctx, {
        width: canvas.width,
        height: canvas.height,
        palette,
        NUM,
        notice: paletteData ? null : "Fallback palette in use"
      });

      if (result && result.summary) {
        setStatus(`${elStatus.textContent} ${result.summary}`.trim());
      }
>>>>>>> 205a22ad
    }
  </script>
</body>
</html><|MERGE_RESOLUTION|>--- conflicted
+++ resolved
@@ -6,7 +6,7 @@
   <meta name="viewport" content="width=device-width,initial-scale=1,viewport-fit=cover">
   <meta name="color-scheme" content="light dark">
   <style>
-<<<<<<< HEAD
+
     /* ND-safe: calm contrast, no motion, generous spacing */
     :root { --bg:#0b0b12; --ink:#e8e8f0; --muted:#a6a6c1; }
     html,body { margin:0; padding:0; background:var(--bg); color:var(--ink); font:14px/1.4 system-ui,-apple-system,Segoe UI,Roboto,sans-serif; }
@@ -15,7 +15,7 @@
     #stage { display:block; margin:16px auto; box-shadow:0 0 0 1px #1d1d2a; }
     .note { max-width:900px; margin:0 auto 16px; color:var(--muted); padding:0 16px; }
     code { background:#11111a; padding:2px 4px; border-radius:3px; }
-=======
+
     /* ND-safe: calm contrast, no motion, layered layout for gentle focus */
     :root {
       --bg:#0b0b12;
@@ -76,12 +76,12 @@
       background:#1a1a2d;
       color:var(--ink);
     }
->>>>>>> 205a22ad
+
   </style>
 </head>
 <body>
   <header>
-<<<<<<< HEAD
+
     <div><strong>Cosmic Helix Renderer</strong> — layered sacred geometry (offline, ND-safe)</div>
     <div class="status" id="status">Loading palette…</div>
   </header>
@@ -121,7 +121,7 @@
     rootStyle.setProperty("--bg", activePalette.bg);
     rootStyle.setProperty("--ink", activePalette.ink);
 
-=======
+
     <h1>Cosmic Helix Renderer</h1>
     <p>Static, layered sacred geometry fusing Vesica, Tree-of-Life, Fibonacci, and helix lattice forms. ND-safe palette, zero motion, offline-first.</p>
     <div class="status-line" id="status" role="status" aria-live="polite">Loading palette…</div>
@@ -165,7 +165,7 @@
       layers: ["#8fb8ff", "#7ae6ff", "#9df5c8", "#ffd493", "#f4aaff", "#d8d8f6"]
     };
 
->>>>>>> 205a22ad
+
     const NUM = {
       THREE: 3,
       SEVEN: 7,
@@ -176,7 +176,7 @@
       NINETYNINE: 99,
       ONEFORTYFOUR: 144
     };
-<<<<<<< HEAD
+
 
     try {
       renderHelix(ctx, { width: canvas.width, height: canvas.height, palette: activePalette, NUM });
@@ -184,7 +184,7 @@
     } catch (error) {
       statusEl.textContent = "Renderer error; see console for details.";
       console.error("Cosmic Helix render error", error);
-=======
+
 
     if (!ctx) {
       setStatus("Canvas rendering is unavailable in this browser.");
@@ -207,7 +207,7 @@
       if (result && result.summary) {
         setStatus(`${elStatus.textContent} ${result.summary}`.trim());
       }
->>>>>>> 205a22ad
+
     }
   </script>
 </body>
