--- conflicted
+++ resolved
@@ -53,7 +53,6 @@
 
     initialise();
 
-<<<<<<< HEAD
     const statusParts = [usingFallback ? "Palette missing; using safe fallback." : "Palette loaded."];
 
     if (!ctx) {
@@ -64,7 +63,7 @@
 
       // ND-safe rationale: no motion, high readability, soft colors, layered order
       const outcome = renderHelix(ctx, {
-=======
+
     async function initialise() {
       const palette = await loadPalette("./data/palette.json");
       const active = palette || defaults.palette;
@@ -83,14 +82,14 @@
 
       // ND-safe: renderer executes once with static geometry and optional notice when fallbacks are active.
       renderHelix(ctx, {
->>>>>>> ad277475
+
         width: canvas.width,
         height: canvas.height,
         palette: active,
         NUM,
         notice: usingFallback ? "Palette fallback active" : null
       });
-<<<<<<< HEAD
+
 
       if (outcome && typeof outcome.summary === "string") {
         statusParts.push(outcome.summary);
@@ -100,7 +99,7 @@
     }
 
     elStatus.textContent = statusParts.join(" ");
-=======
+
     }
 
     async function loadPalette(path) {
@@ -124,7 +123,7 @@
         return null;
       }
     }
->>>>>>> ad277475
+
 
     function applyChromePalette(palette) {
       document.documentElement.style.setProperty("--bg", palette.bg);
