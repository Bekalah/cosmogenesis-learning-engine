<!doctype html>
<html lang="en">
<head>
  <meta charset="utf-8">
  <title>Cosmic Helix Renderer (ND-safe, Offline)</title>
  <meta name="viewport" content="width=device-width,initial-scale=1,viewport-fit=cover">
  <meta name="color-scheme" content="light dark">
  <style>
    /* ND-safe: calm contrast, no motion, generous spacing */
    :root { --bg:#0b0b12; --ink:#e8e8f0; --muted:#a6a6c1; }
    html,body { margin:0; padding:0; background:var(--bg); color:var(--ink); font:14px/1.4 system-ui, -apple-system, Segoe UI, Roboto, sans-serif; }
    header { padding:12px 16px; border-bottom:1px solid #1d1d2a; }
    .status { color:var(--muted); font-size:12px; }
    #stage { display:block; margin:16px auto; box-shadow:0 0 0 1px #1d1d2a; }
    .note { max-width:900px; margin:0 auto 16px; color:var(--muted); }
    code { background:#11111a; padding:2px 4px; border-radius:3px; }
  </style>
</head>
<body>
  <header>
<<<<<<< HEAD
    <div><strong>Cosmic Helix Renderer</strong> - layered sacred geometry (offline, ND-safe)</div>
=======

    <div><strong>Cosmic Helix Renderer</strong> - layered sacred geometry (offline, ND-safe)</div>

    <div><strong>Cosmic Helix Renderer</strong> — layered sacred geometry (offline, ND-safe)</div>

>>>>>>> 654d66d6
    <div class="status" id="status">Loading palette...</div>
  </header>

  <canvas id="stage" width="1440" height="900" aria-label="Layered sacred geometry canvas"></canvas>
  <p class="note">This static renderer encodes Vesica, Tree-of-Life, Fibonacci, and a static double-helix lattice. No animation, no autoplay, no external libs. Open this file directly.</p>

  <script type="module">
    import { renderHelix } from "./js/helix-renderer.mjs";

    const elStatus = document.getElementById("status");
    const canvas = document.getElementById("stage");
    const ctx = canvas.getContext("2d");

    const defaults = {
      palette: {
<<<<<<< HEAD
=======

>>>>>>> 654d66d6
        bg:"#0b0b12",
        ink:"#e8e8f0",
        layers:["#b1c7ff","#89f7fe","#a0ffa1","#ffd27f","#f5a3ff","#d0d0e6"]
      }
    };

    async function importJSONModule(path) {
<<<<<<< HEAD
      // Try modern import attributes first, then legacy import assertions.
      try {
        // Modern
        const m = await import(path, { with: { type: "json" } });
        return m?.default ?? m;
      } catch (e1) {
        try {
          // Legacy
          const m = await import(path, { assert: { type: "json" } });
          return m?.default ?? m;
        } catch (e2) {
          const err = new Error("JSON module import failed");
          err.cause = e2;
          throw err;
=======
      try {
        const m = await import(path, { with: { type: "json" } });
        if (m && m.default) return m.default;
        throw new Error("JSON module missing default export");
      } catch (e1) {
        // Fallback for older Chromium builds that used `assert`
        try {
          const mOld = await import(path, { assert: { type: "json" } });
          if (mOld && mOld.default) return mOld.default;
          throw new Error("JSON module (assert) missing default export");
        } catch (e2) {
          throw e2;
>>>>>>> 654d66d6
        }
      }
    }
    async function fetchJSON(path) {
      try {
        const res = await fetch(path, { cache: "no-store" });
        if (!res.ok) throw new Error(String(res.status));
        return await res.json();
      } catch (err) {
        return null;
      }
    }

    async function resolvePalette() {
      const isFileOrigin = typeof window !== "undefined" && window.location && window.location.protocol === "file:";

      if (isFileOrigin) {
        try {
          const modulePalette = await importJSONModule("./data/palette.json");
          elStatus.textContent = "Palette loaded via JSON module.";
          return { palette: modulePalette, notice: null };
        } catch (moduleError) {
          // Fallback to fetch below; some browsers decline JSON module assertions.
        }
<<<<<<< HEAD
      }

      const fetchedPalette = await fetchJSON("./data/palette.json");
      if (fetchedPalette) {
        elStatus.textContent = "Palette loaded.";
        return { palette: fetchedPalette, notice: null };
      }

      elStatus.textContent = "Palette missing; using safe fallback.";
      return { palette: defaults.palette, notice: "Palette fallback active" };
    }

    const { palette: activePalette, notice } = await resolvePalette();
=======

        bg: "#0b0b12",
        ink: "#e8e8f0",
        layers: ["#b1c7ff", "#89f7fe", "#a0ffa1", "#ffd27f", "#f5a3ff", "#d0d0e6"]

      }

      const fetchedPalette = await fetchJSON("./data/palette.json");
      if (fetchedPalette) {
        elStatus.textContent = "Palette loaded.";
        return { palette: fetchedPalette, notice: null };
      }

      elStatus.textContent = "Palette missing; using safe fallback.";
      return { palette: defaults.palette, notice: "Palette fallback active" };
    }

    const { palette: activePalette, notice } = await resolvePalette();

    const NUM = {
      THREE: 3,
      SEVEN: 7,
      NINE: 9,
      ELEVEN: 11,
      TWENTYTWO: 22,
      THIRTYTHREE: 33,
      NINETYNINE: 99,
      ONEFORTYFOUR: 144
    };

    initialise();

    const statusParts = [usingFallback ? "Palette missing; using safe fallback." : "Palette loaded."];

    if (!ctx) {
      statusParts.push("Canvas 2D context unavailable; geometry skipped.");
    } else {
      // Numerology constants used by geometry routines
      const NUM = { THREE:3, SEVEN:7, NINE:9, ELEVEN:11, TWENTYTWO:22, THIRTYTHREE:33, NINETYNINE:99, ONEFORTYFOUR:144 };

      // ND-safe rationale: no motion, high readability, soft colors, layered order
      const outcome = renderHelix(ctx, {

    async function initialise() {
      const palette = await loadPalette("./data/palette.json");
      const active = palette || defaults.palette;


      applyChromePalette(active);

      const usingFallback = !palette;
      elStatus.textContent = usingFallback
        ? "Palette missing; using safe fallback."
        : "Palette loaded.";

      if (!ctx) {
        elStatus.textContent += " Canvas 2D context unavailable.";
        return;
      }

      // ND-safe: renderer executes once with static geometry and optional notice when fallbacks are active.
      renderHelix(ctx, {
>>>>>>> 654d66d6


    // ND-safe rationale: no motion, high readability, soft colors, layered order
    const renderConfig = {
      width: canvas.width,
      height: canvas.height,
      palette: activePalette,
      NUM,
      notice
    };

    renderHelix(ctx, renderConfig);
<<<<<<< HEAD
=======

        width: canvas.width,
        height: canvas.height,
        palette: active,
        NUM,
        notice: usingFallback ? "Palette fallback active" : null
      });


      if (outcome && typeof outcome.summary === "string") {
        statusParts.push(outcome.summary);
      } else {
        statusParts.push("Geometry rendered once.");
      }
    }

    elStatus.textContent = statusParts.join(" ");

    }

    async function loadPalette(path) {
      if (typeof path !== "string") return null;

      // Offline-first: when opened via file:// we avoid fetch (blocked in many browsers) and rely on JSON module support.
      if (window.location && window.location.protocol === "file:") {
        try {
          const module = await import(path, { assert: { type: "json" } });
          return module.default;
        } catch (err) {
          return null;
        }
      }

      try {
        const res = await fetch(path, { cache: "no-store" });
        if (!res.ok) return null;
        return await res.json();
      } catch (err) {
        return null;
      }
    }


    function applyChromePalette(palette) {
      document.documentElement.style.setProperty("--bg", palette.bg);
      document.documentElement.style.setProperty("--ink", palette.ink);
      const muted = Array.isArray(palette.layers) && palette.layers.length > 0
        ? palette.layers[palette.layers.length - 1]
        : palette.ink;
      document.documentElement.style.setProperty("--muted", muted);
    }

>>>>>>> 654d66d6
  </script>
</body>
</html><|MERGE_RESOLUTION|>--- conflicted
+++ resolved
@@ -18,15 +18,15 @@
 </head>
 <body>
   <header>
-<<<<<<< HEAD
+
     <div><strong>Cosmic Helix Renderer</strong> - layered sacred geometry (offline, ND-safe)</div>
-=======
+
 
     <div><strong>Cosmic Helix Renderer</strong> - layered sacred geometry (offline, ND-safe)</div>
 
     <div><strong>Cosmic Helix Renderer</strong> — layered sacred geometry (offline, ND-safe)</div>
 
->>>>>>> 654d66d6
+
     <div class="status" id="status">Loading palette...</div>
   </header>
 
@@ -42,10 +42,7 @@
 
     const defaults = {
       palette: {
-<<<<<<< HEAD
-=======
-
->>>>>>> 654d66d6
+
         bg:"#0b0b12",
         ink:"#e8e8f0",
         layers:["#b1c7ff","#89f7fe","#a0ffa1","#ffd27f","#f5a3ff","#d0d0e6"]
@@ -53,7 +50,7 @@
     };
 
     async function importJSONModule(path) {
-<<<<<<< HEAD
+
       // Try modern import attributes first, then legacy import assertions.
       try {
         // Modern
@@ -68,7 +65,7 @@
           const err = new Error("JSON module import failed");
           err.cause = e2;
           throw err;
-=======
+
       try {
         const m = await import(path, { with: { type: "json" } });
         if (m && m.default) return m.default;
@@ -81,7 +78,7 @@
           throw new Error("JSON module (assert) missing default export");
         } catch (e2) {
           throw e2;
->>>>>>> 654d66d6
+
         }
       }
     }
@@ -105,8 +102,7 @@
           return { palette: modulePalette, notice: null };
         } catch (moduleError) {
           // Fallback to fetch below; some browsers decline JSON module assertions.
-        }
-<<<<<<< HEAD
+
       }
 
       const fetchedPalette = await fetchJSON("./data/palette.json");
@@ -120,7 +116,7 @@
     }
 
     const { palette: activePalette, notice } = await resolvePalette();
-=======
+
 
         bg: "#0b0b12",
         ink: "#e8e8f0",
@@ -183,7 +179,7 @@
 
       // ND-safe: renderer executes once with static geometry and optional notice when fallbacks are active.
       renderHelix(ctx, {
->>>>>>> 654d66d6
+
 
 
     // ND-safe rationale: no motion, high readability, soft colors, layered order
@@ -196,8 +192,6 @@
     };
 
     renderHelix(ctx, renderConfig);
-<<<<<<< HEAD
-=======
 
         width: canvas.width,
         height: canvas.height,
@@ -250,7 +244,7 @@
       document.documentElement.style.setProperty("--muted", muted);
     }
 
->>>>>>> 654d66d6
+
   </script>
 </body>
 </html>