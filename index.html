<!doctype html>
<html lang="en">
<head>
  <meta charset="utf-8">
  <title>Cosmic Helix Renderer (ND-safe, Offline)</title>
  <meta name="viewport" content="width=device-width,initial-scale=1,viewport-fit=cover">
  <meta name="color-scheme" content="dark light">
  <style>
<<<<<<< HEAD
    /* ND-safe chrome: calm contrast, layered depth, no motion (why: reduces sensory load). */
    :root {
      --bg: #0b0b12;
      --ink: #e8e8f0;
      --muted: #a6a6c1;
      --outline: #1f1f2d;
    }

    html,
    body {
      margin: 0;
      padding: 0;
      background: var(--bg);
      color: var(--ink);
      font: 14px/1.5 system-ui, -apple-system, "Segoe UI", Roboto, sans-serif;
=======
    /* ND-safe shell: calm contrast, no motion, maintain spacious margins */
    :root {
      --bg:#0b0b12;
      --ink:#e8e8f0;
      --muted:#a6a6c1;
      --edge:#1e2030;
    }
    html, body {
      margin:0;
      padding:0;
      background:var(--bg);
      color:var(--ink);
      font:14px/1.5 system-ui,-apple-system,Segoe UI,Roboto,sans-serif;
>>>>>>> 13381b97
    }

    header {
<<<<<<< HEAD
      padding: 12px 16px;
      border-bottom: 1px solid var(--outline);
      background: linear-gradient(180deg, rgba(25, 25, 40, 0.9), rgba(11, 11, 18, 0.6));
    }

    header strong {
      letter-spacing: 0.06em;
=======
      padding:12px 16px 10px 16px;
      border-bottom:1px solid var(--edge);
>>>>>>> 13381b97
    }

    .status {
<<<<<<< HEAD
      color: var(--muted);
      font-size: 12px;
      margin-top: 2px;
=======
      margin-top:2px;
      color:var(--muted);
      font-size:12px;
>>>>>>> 13381b97
    }

    #stage {
<<<<<<< HEAD
      display: block;
      margin: 18px auto 12px;
      width: 1440px;
      height: 900px;
      max-width: calc(100vw - 32px);
      max-height: calc(100vh - 168px);
      box-shadow: 0 0 0 1px var(--outline), 0 20px 60px rgba(6, 6, 12, 0.55);
      background: var(--bg);
=======
      display:block;
      margin:18px auto 12px auto;
      width:1440px;
      height:900px;
      box-shadow:0 0 0 1px var(--edge),0 18px 48px rgba(0,0,0,0.45);
      background-color:transparent;
>>>>>>> 13381b97
    }

    .note {
<<<<<<< HEAD
      max-width: 920px;
      margin: 0 auto 18px;
      color: var(--muted);
      padding: 0 16px 18px;
    }

    code {
      background: #11111c;
      padding: 2px 4px;
      border-radius: 3px;
=======
      max-width:920px;
      margin:0 auto 24px auto;
      padding:0 16px;
      color:var(--muted);
    }
    @media (max-width:1500px) {
      #stage {
        width:100%;
        height:auto;
        max-width:1440px;
        aspect-ratio:1440/900;
      }
>>>>>>> 13381b97
    }
  </style>
</head>
<body>
  <header>
    <div><strong>Cosmic Helix Renderer</strong> — layered sacred geometry (offline, ND-safe)</div>
<<<<<<< HEAD
    <div class="status" id="status">Preparing canvas…</div>
  </header>

  <canvas id="stage" width="1440" height="900" aria-label="Layered sacred geometry canvas"></canvas>
  <p class="note">
    Static HTML + Canvas capsule encoding four calm layers: Vesica field, Tree-of-Life scaffold, Fibonacci curve,
    and a static double-helix lattice. Open this file directly; there are no network requests, build steps, or timers.
  </p>
=======

    <div class="status" id="status">Loading palette…</div>
  </header>

  <canvas id="stage" width="1440" height="900" aria-label="Layered sacred geometry canvas"></canvas>
  <p class="note">This static renderer paints four calm layers — vesica field, Tree-of-Life scaffold, Fibonacci curve, and a static double-helix lattice. Open directly; no network or build steps are required.</p>



    <div><strong>Cosmic Helix Renderer</strong> - layered sacred geometry (offline, ND-safe)</div>
    <div class="status" id="status">Loading palette...</div>
  </header>

  <canvas id="stage" width="1440" height="900" aria-label="Layered sacred geometry canvas"></canvas>

  <div id="chapel-ring" style="position:relative;width:min(80vmin,820px);aspect-ratio:1;margin:40px auto"></div>
  <p class="note">This static renderer encodes Vesica, Tree-of-Life, Fibonacci, and a static double-helix lattice. No animation, no autoplay, no external libs. Open this file directly.</p>
  <script type="module" src="./codex/inject.loader.js"></script>

  <p class="note">Static, offline canvas tuned to the cathedral style reference: vesica grid foundation, Tree-of-Life vault, Fibonacci halo, and double-helix lattice. Palette loads locally with a safe fallback notice for ND assurance.</p>

  <p class="note">This static renderer encodes Vesica, Tree-of-Life, Fibonacci, and a static double-helix lattice. No animation, no autoplay, no external libraries. Open this file directly.</p>

>>>>>>> 13381b97

  <script type="module">
    import { renderHelix } from "./js/helix-renderer.mjs";

    const statusEl = document.getElementById("status");
    const canvas = document.getElementById("stage");
    const ctx = canvas.getContext("2d");

<<<<<<< HEAD
    const FALLBACK = {
=======
    const DEFAULTS = {
      palette: {
        bg:"#0b0b12",
        ink:"#e8e8f0",
        layers:["#b1c7ff","#89f7fe","#a0ffa1","#ffd27f","#f5a3ff","#d0d0e6"]
      }
    };


    async function importJSONModule(path) {

      // Try modern import attributes first, then legacy import assertions.
      try {
        // Modern
        const m = await import(path, { with: { type: "json" } });
        return m?.default ?? m;
      } catch (e1) {
        try {
          // Legacy
          const m = await import(path, { assert: { type: "json" } });
          return m?.default ?? m;
        } catch (e2) {
          const err = new Error("JSON module import failed");
          err.cause = e2;
          throw err;

      try {
        const m = await import(path, { with: { type: "json" } });
        if (m && m.default) return m.default;
        throw new Error("JSON module missing default export");
      } catch (e1) {
        // Fallback for older Chromium builds that used `assert`
        try {
          const mOld = await import(path, { assert: { type: "json" } });
          if (mOld && mOld.default) return mOld.default;
          throw new Error("JSON module (assert) missing default export");
        } catch (e2) {
          throw e2;

        }
      }
    }
    async function fetchJSON(path) {
      try {
        const res = await fetch(path, { cache: "no-store" });
        if (!res.ok) throw new Error(String(res.status));
        return await res.json();
    async function loadPalette(path) {
      // Offline promise: only touches local paths. When browsers block file:// fetch we attempt a JSON module import first.
      try {
        if (window.location && window.location.protocol === "file:") {
          try {
            const module = await import(path, { assert: { type: "json" } });
            return module.default;
          } catch (importError) {
            // Silent fallback: some engines reject JSON assertions when opened straight from disk.
          }
        }
        const response = await fetch(path, { cache: "no-store" });
        if (!response.ok) throw new Error(String(response.status));
        return await response.json();
      } catch (err) {
        return null;
      }
    }


    const defaults = {
>>>>>>> 13381b97
      palette: {
        bg: "#0b0b12",
        ink: "#e8e8f0",
        muted: "#a6a6c1",
        layers: ["#b1c7ff", "#89f7fe", "#a0ffa1", "#ffd27f", "#f5a3ff", "#d0d0e6"]
      }
    };

<<<<<<< HEAD
    const NUM = Object.freeze({
      THREE: 3,
      SEVEN: 7,
      NINE: 9,
      ELEVEN: 11,
      TWENTYTWO: 22,
      THIRTYTHREE: 33,
      NINETYNINE: 99,
      ONEFORTYFOUR: 144
    });

    function applyChrome(palette) {
      const root = document.documentElement;
      root.style.setProperty("--bg", palette.bg);
      root.style.setProperty("--ink", palette.ink);
      root.style.setProperty("--muted", palette.muted || palette.ink);
    }

    async function loadPalette(path) {
      if (typeof fetch !== "function") {
        return null;
      }
      try {
        const response = await fetch(path, { cache: "no-store" });
        if (!response.ok) {
=======
      const fetchedPalette = await fetchJSON("./data/palette.json");
      if (fetchedPalette) {
        elStatus.textContent = "Palette loaded.";
        return { palette: fetchedPalette, notice: null };

        bg: "#0b0b12",
        ink: "#e8e8f0",
        layers: ["#b1c7ff", "#89f7fe", "#a0ffa1", "#ffd27f", "#f5a3ff", "#d0d0e6"]
      }

      elStatus.textContent = "Palette missing; using safe fallback.";
      return { palette: defaults.palette, notice: "Palette fallback active" };
    }

    const { palette: activePalette, notice } = await resolvePalette();


    const NUM = {
      THREE:3,
      SEVEN:7,
      NINE:9,
      ELEVEN:11,
      TWENTYTWO:22,
      THIRTYTHREE:33,
      NINETYNINE:99,
      ONEFORTYFOUR:144
    };




    const palette = await loadJSON("./data/palette.json");
    const palette = await loadPalette("./data/palette.json");
    const active = palette || defaults.palette;
    const usingFallback = !palette;
    const active = palette || defaults.palette;
    const baseStatus = palette ? "Palette loaded." : "Palette missing; using safe fallback.";


    initialise();

    async function initialise() {
      const paletteData = await loadPalette("./data/palette.json");
      const usingFallback = !paletteData;
      const palette = paletteData || DEFAULTS.palette;

      applyChromePalette(palette);

      if (!ctx) {
        updateStatus(composeStatus(usingFallback, "Canvas 2D context unavailable; geometry skipped."));
        return;
      }

<
      // Single-pass render keeps the scene static: no loops, no animation, ND-safe.
      const outcome = renderHelix(ctx, {
        width:canvas.width,
        height:canvas.height,
        palette,

      // ND-safe: renderer executes once with static geometry and optional notice when fallbacks are active.
      renderHelix(ctx, {


    // ND-safe rationale: no motion, high readability, soft glow, preserved layer order
    const result = renderHelix(ctx, { width:canvas.width, height:canvas.height, palette:active, NUM, notice: usingFallback ? "Palette fallback active" : null });
    elStatus.textContent = result && result.summary ? `${baseStatus} ${result.summary}` : baseStatus;

    // ND-safe rationale: no motion, high readability, soft colors, layered order
    const renderConfig = {
      width: canvas.width,
      height: canvas.height,
      palette: activePalette,
      NUM,
      notice
    };

    renderHelix(ctx, renderConfig);

    // Sync CSS tokens with whichever palette resolved so the chrome mirrors the canvas.
    document.documentElement.style.setProperty("--bg", active.bg);
    document.documentElement.style.setProperty("--ink", active.ink);

    elStatus.textContent = usingFallback ? "Palette missing; using safe fallback." : "Palette loaded.";

    if (!ctx) {
      elStatus.textContent += " Canvas 2D context unavailable.";
    } else {
      // Numerology constants used by geometry routines.
      const NUM = { THREE:3, SEVEN:7, NINE:9, ELEVEN:11, TWENTYTWO:22, THIRTYTHREE:33, NINETYNINE:99, ONEFORTYFOUR:144 };

      // ND-safe rationale: no motion, high readability, soft colors, layered order.
      renderHelix(ctx, {
        width: canvas.width,
        height: canvas.height,
        palette: active,

        NUM,
        notice: usingFallback ? "Palette fallback active" : null
      });

      const summary = outcome && typeof outcome.summary === "string"
        ? outcome.summary
        : "Geometry rendered once.";
      updateStatus(composeStatus(usingFallback, summary));
    }

    async function loadPalette(path) {
      if (typeof path !== "string") {
        return null;
      }
      try {
        const response = await fetch(path, { cache:"no-store" });
        if (!response || !response.ok) {
>>>>>>> 13381b97
          return null;
        }
        return await response.json();
      } catch (error) {
<<<<<<< HEAD
=======
        // Offline-first: browsers often block fetch for file:// origins; fallback keeps ND safety intact.
>>>>>>> 13381b97
        return null;
      }
    }

<<<<<<< HEAD
    function updateStatus(message) {
      statusEl.textContent = message;
    }

    if (!ctx) {
      updateStatus("Canvas 2D context unavailable in this browser.");
    } else {
      (async () => {
        const paletteData = await loadPalette("./data/palette.json");
        const palette = paletteData && typeof paletteData === "object" ? paletteData : FALLBACK.palette;
        const usingFallback = !paletteData;

        applyChrome(palette);

        const notice = usingFallback ? "Palette missing; sealed ND-safe fallback in use." : "";
        const result = renderHelix(ctx, {
          width: canvas.width,
          height: canvas.height,
          palette,
          NUM,
          notice
        });

        if (result.ok) {
          const prefix = usingFallback ? "Fallback palette active. " : "Palette loaded. ";
          updateStatus(prefix + result.summary);
        } else {
          updateStatus("Render failed: " + result.reason);
        }
      })();
    }
=======
    function applyChromePalette(palette) {
      document.documentElement.style.setProperty("--bg", palette.bg);
      document.documentElement.style.setProperty("--ink", palette.ink);
      const muted = Array.isArray(palette.layers) && palette.layers.length > 0
        ? palette.layers[palette.layers.length - 1]
        : palette.ink;
      // Muted tone mirrors the outer lattice layer so notes remain legible on both schemes.
      document.documentElement.style.setProperty("--muted", muted);
    }

    function composeStatus(usingFallback, tail) {
      const base = usingFallback
        ? "Palette missing; using safe fallback."
        : "Palette loaded.";
      return `${base} ${tail}`;
    }

    function updateStatus(message) {
      statusEl.textContent = message;
    }

  })();
  </script>
  <script>
  window.addEventListener('cathedral:select', e => {
    const tint = e.detail?.payload?.color || '#89a3ff';
    document.documentElement.style.setProperty('--lattice', tint);
  });
    }

>>>>>>> 13381b97
  </script>
</body>
</html><|MERGE_RESOLUTION|>--- conflicted
+++ resolved
@@ -6,7 +6,7 @@
   <meta name="viewport" content="width=device-width,initial-scale=1,viewport-fit=cover">
   <meta name="color-scheme" content="dark light">
   <style>
-<<<<<<< HEAD
+
     /* ND-safe chrome: calm contrast, layered depth, no motion (why: reduces sensory load). */
     :root {
       --bg: #0b0b12;
@@ -22,7 +22,7 @@
       background: var(--bg);
       color: var(--ink);
       font: 14px/1.5 system-ui, -apple-system, "Segoe UI", Roboto, sans-serif;
-=======
+
     /* ND-safe shell: calm contrast, no motion, maintain spacious margins */
     :root {
       --bg:#0b0b12;
@@ -36,11 +36,11 @@
       background:var(--bg);
       color:var(--ink);
       font:14px/1.5 system-ui,-apple-system,Segoe UI,Roboto,sans-serif;
->>>>>>> 13381b97
+
     }
 
     header {
-<<<<<<< HEAD
+
       padding: 12px 16px;
       border-bottom: 1px solid var(--outline);
       background: linear-gradient(180deg, rgba(25, 25, 40, 0.9), rgba(11, 11, 18, 0.6));
@@ -48,26 +48,26 @@
 
     header strong {
       letter-spacing: 0.06em;
-=======
+
       padding:12px 16px 10px 16px;
       border-bottom:1px solid var(--edge);
->>>>>>> 13381b97
+
     }
 
     .status {
-<<<<<<< HEAD
+
       color: var(--muted);
       font-size: 12px;
       margin-top: 2px;
-=======
+
       margin-top:2px;
       color:var(--muted);
       font-size:12px;
->>>>>>> 13381b97
+
     }
 
     #stage {
-<<<<<<< HEAD
+
       display: block;
       margin: 18px auto 12px;
       width: 1440px;
@@ -76,18 +76,18 @@
       max-height: calc(100vh - 168px);
       box-shadow: 0 0 0 1px var(--outline), 0 20px 60px rgba(6, 6, 12, 0.55);
       background: var(--bg);
-=======
+
       display:block;
       margin:18px auto 12px auto;
       width:1440px;
       height:900px;
       box-shadow:0 0 0 1px var(--edge),0 18px 48px rgba(0,0,0,0.45);
       background-color:transparent;
->>>>>>> 13381b97
+
     }
 
     .note {
-<<<<<<< HEAD
+
       max-width: 920px;
       margin: 0 auto 18px;
       color: var(--muted);
@@ -98,7 +98,7 @@
       background: #11111c;
       padding: 2px 4px;
       border-radius: 3px;
-=======
+
       max-width:920px;
       margin:0 auto 24px auto;
       padding:0 16px;
@@ -111,14 +111,14 @@
         max-width:1440px;
         aspect-ratio:1440/900;
       }
->>>>>>> 13381b97
+
     }
   </style>
 </head>
 <body>
   <header>
     <div><strong>Cosmic Helix Renderer</strong> — layered sacred geometry (offline, ND-safe)</div>
-<<<<<<< HEAD
+
     <div class="status" id="status">Preparing canvas…</div>
   </header>
 
@@ -127,7 +127,7 @@
     Static HTML + Canvas capsule encoding four calm layers: Vesica field, Tree-of-Life scaffold, Fibonacci curve,
     and a static double-helix lattice. Open this file directly; there are no network requests, build steps, or timers.
   </p>
-=======
+
 
     <div class="status" id="status">Loading palette…</div>
   </header>
@@ -151,7 +151,7 @@
 
   <p class="note">This static renderer encodes Vesica, Tree-of-Life, Fibonacci, and a static double-helix lattice. No animation, no autoplay, no external libraries. Open this file directly.</p>
 
->>>>>>> 13381b97
+
 
   <script type="module">
     import { renderHelix } from "./js/helix-renderer.mjs";
@@ -160,9 +160,9 @@
     const canvas = document.getElementById("stage");
     const ctx = canvas.getContext("2d");
 
-<<<<<<< HEAD
+
     const FALLBACK = {
-=======
+
     const DEFAULTS = {
       palette: {
         bg:"#0b0b12",
@@ -231,7 +231,7 @@
 
 
     const defaults = {
->>>>>>> 13381b97
+
       palette: {
         bg: "#0b0b12",
         ink: "#e8e8f0",
@@ -240,7 +240,7 @@
       }
     };
 
-<<<<<<< HEAD
+
     const NUM = Object.freeze({
       THREE: 3,
       SEVEN: 7,
@@ -266,7 +266,7 @@
       try {
         const response = await fetch(path, { cache: "no-store" });
         if (!response.ok) {
-=======
+
       const fetchedPalette = await fetchJSON("./data/palette.json");
       if (fetchedPalette) {
         elStatus.textContent = "Palette loaded.";
@@ -381,20 +381,19 @@
       try {
         const response = await fetch(path, { cache:"no-store" });
         if (!response || !response.ok) {
->>>>>>> 13381b97
+
           return null;
         }
         return await response.json();
       } catch (error) {
-<<<<<<< HEAD
-=======
+
         // Offline-first: browsers often block fetch for file:// origins; fallback keeps ND safety intact.
->>>>>>> 13381b97
+
         return null;
       }
     }
 
-<<<<<<< HEAD
+
     function updateStatus(message) {
       statusEl.textContent = message;
     }
@@ -426,7 +425,7 @@
         }
       })();
     }
-=======
+
     function applyChromePalette(palette) {
       document.documentElement.style.setProperty("--bg", palette.bg);
       document.documentElement.style.setProperty("--ink", palette.ink);
@@ -457,7 +456,7 @@
   });
     }
 
->>>>>>> 13381b97
+
   </script>
 </body>
 </html>