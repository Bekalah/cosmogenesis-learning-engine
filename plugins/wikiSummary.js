--- conflicted
+++ resolved
@@ -1,4 +1,3 @@
-<<<<<<< HEAD
 +export default async function(engine){
 +  const topic = prompt('Enter a Wikipedia topic');
 +  if(!topic) return;
@@ -33,7 +32,6 @@
   },
   deactivate() {}
 };
-=======
 export default async function(engine){
   const topic = prompt('Enter a Wikipedia topic');
   if(!topic) return;
@@ -48,5 +46,4 @@
   } catch(err){
     alert(err.message);
   }
-}
->>>>>>> 911cd7ce
+}