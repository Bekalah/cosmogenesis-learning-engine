<<<<<<< HEAD
-+// Render Visionary_Dream fractal artwork using p5.js
-+export default async function(){
-+  // Load p5 library if not already present
-+  if(!window.p5){
-+    try{
-+      await import('../vendor/p5.min.js');
-+    }catch{
-+      await import('https://cdn.jsdelivr.net/npm/p5@1.9.0/lib/p5.min.js');
-+    }
-+  }
-+
-+  // Fetch case studies dataset
-+  const res = await fetch('data/real_world_examples.json');
-+  const cases = await res.json();
-+
-+  // Color palette inspired by Alex Grey & surrealism
-+  const PALETTE = ['#0d3b66','#845ec2','#ff6f91','#ff9671','#ffc75f','#f9f871'];
-+
-+  // Canvas resolution
-+  const WIDTH = 1920;
-+  const HEIGHT = 1080;
-+  const CENTER = { x: WIDTH/2, y: HEIGHT/2 };
-+
-+  new p5(p=>{
-+    // Prepare prompts
-+    const prompts = cases.map(c=>c.prompt);
-+    // Simple shuffle
-+    for(let i=prompts.length-1;i>0;i--){
-+      const j=Math.floor(Math.random()*(i+1));
-+      [prompts[i],prompts[j]]=[prompts[j],prompts[i]];
-+    }
-+
-+    p.setup=()=>{
-+      p.createCanvas(WIDTH,HEIGHT);
-+      p.noLoop();
-+      p.angleMode(p.RADIANS);
-+      p.textFont('sans-serif');
-+    };
-+
-+    // Draw layered gradient background
-+    function drawBackground(){
-+      for(let i=PALETTE.length-1;i>=0;i--){
-+        p.noStroke();
-+        p.fill(PALETTE[i]);
-+        const r=Math.max(WIDTH,HEIGHT)*(i+1)/PALETTE.length;
-+        p.ellipse(CENTER.x,CENTER.y,r,r);
-+      }
-+    }
-+
-+    // Draw spiral path
-+    function drawSpiral(){
-+      const turns=3.5;
-+      const points=500;
-+      const maxR=Math.min(WIDTH,HEIGHT)*0.45;
-+      p.stroke(PALETTE[PALETTE.length-1]);
-+      p.noFill();
-+      p.beginShape();
-+      for(let i=0;i<points;i++){
-+        const t=i/points;
-+        const angle=turns*2*Math.PI*t;
-+        const r=maxR*t;
-+        const x=CENTER.x+r*Math.cos(angle);
-+        const y=CENTER.y+r*Math.sin(angle);
-+        p.vertex(x,y);
-+      }
-+      p.endShape();
-+      return maxR;
-+    }
-+
-+    // Draw case study nodes around outer ring
-+    function drawNodes(maxR){
-+      const r=maxR*0.9;
-+      cases.forEach((c,idx)=>{
-+        const phi=idx*(2*Math.PI/cases.length);
-+        const x=CENTER.x+r*Math.cos(phi);
-+        const y=CENTER.y+r*Math.sin(phi);
-+        p.fill(PALETTE[idx%PALETTE.length]);
-+        p.noStroke();
-+        p.circle(x,y,36);
-+        p.fill(255);
-+        p.textAlign(p.CENTER,p.BOTTOM);
-+        p.text(c.title,x,y-24);
-+      });
-+    }
-+
-+    // Draw shuffled prompts near center
-+    function drawPrompts(maxR){
-+      const r=maxR*0.3;
-+      p.fill(255);
-+      p.textAlign(p.CENTER,p.CENTER);
-+      prompts.forEach((txt,i)=>{
-+        const angle=i*(2*Math.PI/prompts.length);
-+        const x=CENTER.x+r*Math.cos(angle);
-+        const y=CENTER.y+r*Math.sin(angle);
-+        p.text(txt,x,y);
-+      });
-+    }
-+
-+    p.draw=()=>{
-+      drawBackground();
-+      const maxR=drawSpiral();
-+      drawNodes(maxR);
-+      drawPrompts(maxR);
-+      // Save final artwork
-+      p.saveCanvas('Visionary_Dream','png');
-+    };
-+  });
-+}
+// Render Visionary_Dream fractal artwork using p5.js
+export default async function fractalArt(){
+  // Load p5 library if not already present
+  if(!window.p5){
+    try{
+      await import('../vendor/p5.min.js');
+    }catch{
+      await import('https://cdn.jsdelivr.net/npm/p5@1.9.0/lib/p5.min.js');
+    }
+  }
+
+  // Fetch case studies dataset
+  const res = await fetch('data/real_world_examples.json');
+  const cases = await res.json();
+
+  // Color palette inspired by Alex Grey & surrealism
+  const PALETTE = ['#0d3b66','#845ec2','#ff6f91','#ff9671','#ffc75f','#f9f871'];
+
+  // Canvas resolution
+  const WIDTH = 1920;
+  const HEIGHT = 1080;
+  const CENTER = { x: WIDTH/2, y: HEIGHT/2 };
+
+  new p5(p=>{
+    // Prepare prompts
+    const prompts = cases.map(c=>c.prompt);
+    // Simple shuffle
+    for(let i=prompts.length-1;i>0;i--){
+      const j=Math.floor(Math.random()*(i+1));
+      [prompts[i],prompts[j]]=[prompts[j],prompts[i]];
+    }
+
+    p.setup=()=>{
+      p.createCanvas(WIDTH,HEIGHT);
+      p.noLoop();
+      p.angleMode(p.RADIANS);
+      p.textFont('sans-serif');
+    };
+
+    // Draw layered gradient background
+    function drawBackground(){
+      for(let i=PALETTE.length-1;i>=0;i--){
+        p.noStroke();
+        p.fill(PALETTE[i]);
+        const r=Math.max(WIDTH,HEIGHT)*(i+1)/PALETTE.length;
+        p.ellipse(CENTER.x,CENTER.y,r,r);
+      }
+    }
+
+    // Draw spiral path
+    function drawSpiral(){
+      const turns=3.5;
+      const points=500;
+      const maxR=Math.min(WIDTH,HEIGHT)*0.45;
+      p.stroke(PALETTE[PALETTE.length-1]);
+      p.noFill();
+      p.beginShape();
+      for(let i=0;i<points;i++){
+        const t=i/points;
+        const angle=turns*2*Math.PI*t;
+        const r=maxR*t;
+        const x=CENTER.x+r*Math.cos(angle);
+        const y=CENTER.y+r*Math.sin(angle);
+        p.vertex(x,y);
+      }
+      p.endShape();
+      return maxR;
+    }
+
+    // Draw case study nodes around outer ring
+    function drawNodes(maxR){
+      const r=maxR*0.9;
+      cases.forEach((c,idx)=>{
+        const phi=idx*(2*Math.PI/cases.length);
+        const x=CENTER.x+r*Math.cos(phi);
+        const y=CENTER.y+r*Math.sin(phi);
+        p.fill(PALETTE[idx%PALETTE.length]);
+        p.noStroke();
+        p.circle(x,y,36);
+        p.fill(255);
+        p.textAlign(p.CENTER,p.BOTTOM);
+        p.text(c.title,x,y-24);
+      });
+    }
+
+    // Draw shuffled prompts near center
+    function drawPrompts(maxR){
+      const r=maxR*0.3;
+      p.fill(255);
+      p.textAlign(p.CENTER,p.CENTER);
+      prompts.forEach((txt,i)=>{
+        const angle=i*(2*Math.PI/prompts.length);
+        const x=CENTER.x+r*Math.cos(angle);
+        const y=CENTER.y+r*Math.sin(angle);
+        p.text(txt,x,y);
+      });
+    }
+
+    p.draw=()=>{
+      drawBackground();
+      const maxR=drawSpiral();
+      drawNodes(maxR);
+      drawPrompts(maxR);
+      // Save final artwork
+      p.saveCanvas('Visionary_Dream','png');
+    };
+  });
+}
=======
// Render Visionary_Dream fractal artwork using p5.js
export default async function fractalArt(){
  // Load p5 library if not already present
  if(!window.p5){
    try{
      await import('../vendor/p5.min.js');
    }catch{
      await import('https://cdn.jsdelivr.net/npm/p5@1.9.0/lib/p5.min.js');
    }
  }

  // Fetch case studies dataset
  const res = await fetch('data/real_world_examples.json');
  const cases = await res.json();

  // Color palette inspired by Alex Grey & surrealism
  const PALETTE = ['#0d3b66','#845ec2','#ff6f91','#ff9671','#ffc75f','#f9f871'];

  // Canvas resolution
  const WIDTH = 1920;
  const HEIGHT = 1080;
  const CENTER = { x: WIDTH/2, y: HEIGHT/2 };

  new p5(p=>{
    // Prepare prompts
    const prompts = cases.map(c=>c.prompt);
    // Simple shuffle
    for(let i=prompts.length-1;i>0;i--){
      const j=Math.floor(Math.random()*(i+1));
      [prompts[i],prompts[j]]=[prompts[j],prompts[i]];
    }

    p.setup=()=>{
      p.createCanvas(WIDTH,HEIGHT);
      p.noLoop();
      p.angleMode(p.RADIANS);
      p.textFont('sans-serif');
    };

    // Draw layered gradient background
    function drawBackground(){
      for(let i=PALETTE.length-1;i>=0;i--){
        p.noStroke();
        p.fill(PALETTE[i]);
        const r=Math.max(WIDTH,HEIGHT)*(i+1)/PALETTE.length;
        p.ellipse(CENTER.x,CENTER.y,r,r);
      }
    }

    // Draw spiral path
    function drawSpiral(){
      const turns=3.5;
      const points=500;
      const maxR=Math.min(WIDTH,HEIGHT)*0.45;
      p.stroke(PALETTE[PALETTE.length-1]);
      p.noFill();
      p.beginShape();
      for(let i=0;i<points;i++){
        const t=i/points;
        const angle=turns*2*Math.PI*t;
        const r=maxR*t;
        const x=CENTER.x+r*Math.cos(angle);
        const y=CENTER.y+r*Math.sin(angle);
        p.vertex(x,y);
      }
      p.endShape();
      return maxR;
    }

    // Draw case study nodes around outer ring
    function drawNodes(maxR){
      const r=maxR*0.9;
      cases.forEach((c,idx)=>{
        const phi=idx*(2*Math.PI/cases.length);
        const x=CENTER.x+r*Math.cos(phi);
        const y=CENTER.y+r*Math.sin(phi);
        p.fill(PALETTE[idx%PALETTE.length]);
        p.noStroke();
        p.circle(x,y,36);
        p.fill(255);
        p.textAlign(p.CENTER,p.BOTTOM);
        p.text(c.title,x,y-24);
      });
    }

    // Draw shuffled prompts near center
    function drawPrompts(maxR){
      const r=maxR*0.3;
      p.fill(255);
      p.textAlign(p.CENTER,p.CENTER);
      prompts.forEach((txt,i)=>{
        const angle=i*(2*Math.PI/prompts.length);
        const x=CENTER.x+r*Math.cos(angle);
        const y=CENTER.y+r*Math.sin(angle);
        p.text(txt,x,y);
      });
    }

    p.draw=()=>{
      drawBackground();
      const maxR=drawSpiral();
      drawNodes(maxR);
      drawPrompts(maxR);
      // Save final artwork
      p.saveCanvas('Visionary_Dream','png');
    };
  });
}
>>>>>>> 751cd495
<|MERGE_RESOLUTION|>--- conflicted
+++ resolved
@@ -1,4 +1,3 @@
-<<<<<<< HEAD
 -+// Render Visionary_Dream fractal artwork using p5.js
 -+export default async function(){
 -+  // Load p5 library if not already present
@@ -215,7 +214,6 @@
 +    };
 +  });
 +}
-=======
 // Render Visionary_Dream fractal artwork using p5.js
 export default async function fractalArt(){
   // Load p5 library if not already present
@@ -323,5 +321,4 @@
       p.saveCanvas('Visionary_Dream','png');
     };
   });
-}
->>>>>>> 751cd495
+}