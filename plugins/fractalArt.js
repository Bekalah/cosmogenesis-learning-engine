// Render Visionary_Dream fractal artwork using p5.js
<<<<<<< HEAD
export default async function fractalArt() {
  // Load p5 library if not already present
  if (!window.p5) {
    try {
      await import('../vendor/p5.min.js');
    } catch {
      await import('https://cdn.jsdelivr.net/npm/p5@1.9.0/lib/p5.min.js');
=======
export default {
  id: 'fractalArt',
  async activate() {
    if (!window.p5) {
      try {
        await import('../vendor/p5.min.js');
      } catch {
        await import('https://cdn.jsdelivr.net/npm/p5@1.9.0/lib/p5.min.js');
      }
>>>>>>> 36a6c29d
    }

    const res = await fetch('data/real_world_examples.json');
    const cases = await res.json();

    const PALETTE = ['#0d3b66', '#845ec2', '#ff6f91', '#ff9671', '#ffc75f', '#f9f871'];
    const WIDTH = 1920;
    const HEIGHT = 1080;
    const CENTER = { x: WIDTH / 2, y: HEIGHT / 2 };

<<<<<<< HEAD
  // Canvas resolution
  const WIDTH = 1920;
  const HEIGHT = 1080;
  const CENTER = { x: WIDTH / 2, y: HEIGHT / 2 };

  new p5(p => {
    // Prepare prompts
    const prompts = cases.map(c => c.prompt);
    // Simple shuffle
    for (let i = prompts.length - 1; i > 0; i--) {
      const j = Math.floor(Math.random() * (i + 1));
      [prompts[i], prompts[j]] = [prompts[j], prompts[i]];
    }

    p.setup = () => {
      p.createCanvas(WIDTH, HEIGHT);
      p.noLoop();
      p.angleMode(p.RADIANS);
      p.textFont('sans-serif');
    };

    // Draw layered gradient background
    function drawBackground() {
      for (let i = PALETTE.length - 1; i >= 0; i--) {
        p.noStroke();
        p.fill(PALETTE[i]);
        const r = Math.max(WIDTH, HEIGHT) * (i + 1) / PALETTE.length;
        p.ellipse(CENTER.x, CENTER.y, r, r);
=======
    new p5(p => {
      const prompts = cases.map(c => c.prompt);
      for (let i = prompts.length - 1; i > 0; i--) {
        const j = Math.floor(Math.random() * (i + 1));
        [prompts[i], prompts[j]] = [prompts[j], prompts[i]];
      }

      p.setup = () => {
        p.createCanvas(WIDTH, HEIGHT);
        p.noLoop();
        p.angleMode(p.RADIANS);
        p.textFont('sans-serif');
      };

      function drawBackground() {
        for (let i = PALETTE.length - 1; i >= 0; i--) {
          p.noStroke();
          p.fill(PALETTE[i]);
          const r = Math.max(WIDTH, HEIGHT) * (i + 1) / PALETTE.length;
          p.ellipse(CENTER.x, CENTER.y, r, r);
        }
      }

      function drawSpiral() {
        const turns = 3.5;
        const points = 500;
        const maxR = Math.min(WIDTH, HEIGHT) * 0.45;
        p.stroke(PALETTE[PALETTE.length - 1]);
        p.noFill();
        p.beginShape();
        for (let i = 0; i < points; i++) {
          const t = i / points;
          const angle = turns * 2 * Math.PI * t;
          const r = maxR * t;
          const x = CENTER.x + r * Math.cos(angle);
          const y = CENTER.y + r * Math.sin(angle);
          p.vertex(x, y);
        }
        p.endShape();
        return maxR;
>>>>>>> 36a6c29d
      }

<<<<<<< HEAD
    // Draw spiral path
    function drawSpiral() {
      const turns = 3.5;
      const points = 500;
      const maxR = Math.min(WIDTH, HEIGHT) * 0.45;
      p.stroke(PALETTE[PALETTE.length - 1]);
      p.noFill();
      p.beginShape();
      for (let i = 0; i < points; i++) {
        const t = i / points;
        const angle = turns * 2 * Math.PI * t;
        const r = maxR * t;
        const x = CENTER.x + r * Math.cos(angle);
        const y = CENTER.y + r * Math.sin(angle);
        p.vertex(x, y);
=======
      function drawNodes(maxR) {
        const r = maxR * 0.9;
        cases.forEach((c, idx) => {
          const phi = idx * (2 * Math.PI / cases.length);
          const x = CENTER.x + r * Math.cos(phi);
          const y = CENTER.y + r * Math.sin(phi);
          p.fill(PALETTE[idx % PALETTE.length]);
          p.noStroke();
          p.circle(x, y, 36);
          p.fill(255);
          p.textAlign(p.CENTER, p.BOTTOM);
          p.text(c.title, x, y - 24);
        });
>>>>>>> 36a6c29d
      }

<<<<<<< HEAD
    // Draw case study nodes around outer ring
    function drawNodes(maxR) {
      const r = maxR * 0.9;
      cases.forEach((c, idx) => {
        const phi = idx * (2 * Math.PI / cases.length);
        const x = CENTER.x + r * Math.cos(phi);
        const y = CENTER.y + r * Math.sin(phi);
        p.fill(PALETTE[idx % PALETTE.length]);
        p.noStroke();
        p.circle(x, y, 36);
        p.fill(255);
        p.textAlign(p.CENTER, p.BOTTOM);
        p.text(c.title, x, y - 24);
      });
    }

    // Draw shuffled prompts near center
    function drawPrompts(maxR) {
      const r = maxR * 0.3;
      p.fill(255);
      p.textAlign(p.CENTER, p.CENTER);
      prompts.forEach((txt, i) => {
        const angle = i * (2 * Math.PI / prompts.length);
        const x = CENTER.x + r * Math.cos(angle);
        const y = CENTER.y + r * Math.sin(angle);
        p.text(txt, x, y);
      });
    }

    p.draw = () => {
      drawBackground();
      const maxR = drawSpiral();
      drawNodes(maxR);
      drawPrompts(maxR);
      // Save final artwork
      p.saveCanvas('Visionary_Dream', 'png');
    };
  });
}
=======
      function drawPrompts(maxR) {
        const r = maxR * 0.3;
        p.fill(255);
        p.textAlign(p.CENTER, p.CENTER);
        prompts.forEach((txt, i) => {
          const angle = i * (2 * Math.PI / prompts.length);
          const x = CENTER.x + r * Math.cos(angle);
          const y = CENTER.y + r * Math.sin(angle);
          p.text(txt, x, y);
        });
      }

      p.draw = () => {
        drawBackground();
        const maxR = drawSpiral();
        drawNodes(maxR);
        drawPrompts(maxR);
        p.saveCanvas('Visionary_Dream', 'png');
      };
    });
  },
  deactivate() {
    document.querySelectorAll('canvas').forEach(c => c.remove());
  }
};
>>>>>>> 36a6c29d
<|MERGE_RESOLUTION|>--- conflicted
+++ resolved
@@ -1,5 +1,4 @@
 // Render Visionary_Dream fractal artwork using p5.js
-<<<<<<< HEAD
 export default async function fractalArt() {
   // Load p5 library if not already present
   if (!window.p5) {
@@ -7,7 +6,6 @@
       await import('../vendor/p5.min.js');
     } catch {
       await import('https://cdn.jsdelivr.net/npm/p5@1.9.0/lib/p5.min.js');
-=======
 export default {
   id: 'fractalArt',
   async activate() {
@@ -17,7 +15,6 @@
       } catch {
         await import('https://cdn.jsdelivr.net/npm/p5@1.9.0/lib/p5.min.js');
       }
->>>>>>> 36a6c29d
     }
 
     const res = await fetch('data/real_world_examples.json');
@@ -28,7 +25,6 @@
     const HEIGHT = 1080;
     const CENTER = { x: WIDTH / 2, y: HEIGHT / 2 };
 
-<<<<<<< HEAD
   // Canvas resolution
   const WIDTH = 1920;
   const HEIGHT = 1080;
@@ -57,7 +53,6 @@
         p.fill(PALETTE[i]);
         const r = Math.max(WIDTH, HEIGHT) * (i + 1) / PALETTE.length;
         p.ellipse(CENTER.x, CENTER.y, r, r);
-=======
     new p5(p => {
       const prompts = cases.map(c => c.prompt);
       for (let i = prompts.length - 1; i > 0; i--) {
@@ -98,10 +93,8 @@
         }
         p.endShape();
         return maxR;
->>>>>>> 36a6c29d
       }
 
-<<<<<<< HEAD
     // Draw spiral path
     function drawSpiral() {
       const turns = 3.5;
@@ -117,7 +110,6 @@
         const x = CENTER.x + r * Math.cos(angle);
         const y = CENTER.y + r * Math.sin(angle);
         p.vertex(x, y);
-=======
       function drawNodes(maxR) {
         const r = maxR * 0.9;
         cases.forEach((c, idx) => {
@@ -131,10 +123,8 @@
           p.textAlign(p.CENTER, p.BOTTOM);
           p.text(c.title, x, y - 24);
         });
->>>>>>> 36a6c29d
       }
 
-<<<<<<< HEAD
     // Draw case study nodes around outer ring
     function drawNodes(maxR) {
       const r = maxR * 0.9;
@@ -174,7 +164,6 @@
     };
   });
 }
-=======
       function drawPrompts(maxR) {
         const r = maxR * 0.3;
         p.fill(255);
@@ -199,5 +188,4 @@
   deactivate() {
     document.querySelectorAll('canvas').forEach(c => c.remove());
   }
-};
->>>>>>> 36a6c29d
+};