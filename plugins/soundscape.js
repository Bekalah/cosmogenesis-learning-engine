--- conflicted
+++ resolved
@@ -1,4 +1,3 @@
-<<<<<<< HEAD
 // Minimal soundscape plugin using the Web Audio API
 
 export function playSoundscape(theme = 'hypatia') {
@@ -20,6 +19,20 @@
   freqs.forEach((f) => {
     const osc = ctx.createOscillator();
     osc.frequency.value = f;
+// Simple binaural soundscape using the Web Audio API
+export default function soundscape(name) {
+  const settings = global.window?.COSMO_SETTINGS || {};
+  if (settings.muteAudio) return;
+
+  const AudioCtx = global.window.AudioContext || global.window.webkitAudioContext;
+  const ctx = new AudioCtx();
+  const gain = ctx.createGain();
+  gain.connect(ctx.destination);
+
+  const base = { hypatia: 220, tesla: 330 }[name] || 440;
+  [base, base * 2].forEach((freq) => {
+    const osc = ctx.createOscillator();
+    osc.frequency.value = freq;
     osc.connect(gain);
     osc.start();
     osc.stop(ctx.currentTime + 1);
@@ -74,24 +87,4 @@
 };
 
 export default soundscape;
-=======
-// Simple binaural soundscape using the Web Audio API
-export default function soundscape(name) {
-  const settings = global.window?.COSMO_SETTINGS || {};
-  if (settings.muteAudio) return;
-
-  const AudioCtx = global.window.AudioContext || global.window.webkitAudioContext;
-  const ctx = new AudioCtx();
-  const gain = ctx.createGain();
-  gain.connect(ctx.destination);
-
-  const base = { hypatia: 220, tesla: 330 }[name] || 440;
-  [base, base * 2].forEach((freq) => {
-    const osc = ctx.createOscillator();
-    osc.frequency.value = freq;
-    osc.connect(gain);
-    osc.start();
-    osc.stop(ctx.currentTime + 1);
-  });
-}
->>>>>>> 16ad3818
+}