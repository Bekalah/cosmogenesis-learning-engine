<<<<<<< HEAD
// Minimal soundscape plugin using the Web Audio API

export function playSoundscape(theme = 'hypatia') {
  const settings = globalThis.window?.COSMO_SETTINGS;
  if (settings?.muteAudio) return;

  const AudioCtx = globalThis.window?.AudioContext || globalThis.window?.webkitAudioContext;
  if (!AudioCtx) {
    globalThis.alert?.('Web Audio API not supported');
    return;
  }

  const ctx = new AudioCtx();
  const gain = ctx.createGain();
  gain.gain.value = 0.1;
  gain.connect(ctx.destination);

  const freqs = theme === 'tesla' ? [432, 864] : [220, 440];
  freqs.forEach((f) => {
    const osc = ctx.createOscillator();
    osc.frequency.value = f;
// Simple binaural soundscape using the Web Audio API
// Ambient soundscapes honoring realm archetypes
export default function soundscape(name) {
  const settings = global.window?.COSMO_SETTINGS || {};
  if (settings.muteAudio) return;

  const AudioCtx = global.window.AudioContext || global.window.webkitAudioContext;
  const ctx = new AudioCtx();
  const gain = ctx.createGain();
  gain.connect(ctx.destination);

  const base = { hypatia: 220, tesla: 330 }[name] || 440;
  [base, base * 2].forEach((freq) => {
    const osc = ctx.createOscillator();
    osc.frequency.value = freq;
    osc.connect(gain);
    osc.start();
    osc.stop(ctx.currentTime + 1);
  });

  ctx.close?.();
}

const soundscape = {
  id: 'soundscape',
  activate(_engine, theme) {
    playSoundscape(theme);
  },
  deactivate() {},
};

export default soundscape;

// Minimal binaural soundscape helper used by tests and examples
const soundscape = {
  id: 'soundscape',
  activate(_engine, theme = 'hypatia') {
    const settings = global.window?.COSMO_SETTINGS || {};
    if (settings.muteAudio) return;

    const AudioCtx = global.window.AudioContext || global.window.webkitAudioContext;
    const ctx = new AudioCtx();
=======
// Simple binaural soundscape using the Web Audio API
export default function soundscape(name) {
  const settings = global.window?.COSMO_SETTINGS || {};
  if (settings.muteAudio) return;

  const AudioCtx = global.window?.AudioContext || global.window?.webkitAudioContext;
  if (!AudioCtx) {
    console.warn('Web Audio API not supported');
    return;
  }

  const ctx = new AudioCtx();
  try {
>>>>>>> 62b49ce1
    const gain = ctx.createGain();
    gain.connect(ctx.destination);

<<<<<<< HEAD
    const freqs = theme === 'tesla' ? [432, 864] : [220, 440];
    this._osc = freqs.map((f) => {
      const osc = ctx.createOscillator();
      osc.frequency.value = f;
      osc.connect(gain);
      osc.start();
      return osc;
    });
    this._ctx = ctx;
  },
  deactivate() {
    this._osc?.forEach((o) => {
      try { o.stop(); } catch {}
    });
    this._osc = null;
    if (this._ctx) {
      this._ctx.close?.();
      this._ctx = null;
    }
  },
};

export default soundscape;

  const base = name === 'tesla' ? 330 : 220;
  [base, base * 2].forEach((freq) => {
    const osc = ctx.createOscillator();
    osc.frequency.value = freq;
    osc.connect(gain);
    osc.start();
    osc.stop(ctx.currentTime + 1);
  });
=======
    const base = { hypatia: 220, tesla: 330 }[name] || 440;
    [base, base * 2].forEach((freq) => {
      const osc = ctx.createOscillator();
      osc.frequency.value = freq;
      osc.connect(gain);
      osc.start();
      osc.stop(ctx.currentTime + 1);
    });
  } catch (err) {
    console.error('Failed to initialize soundscape', err);
  } finally {
    ctx.close?.();
  }
>>>>>>> 62b49ce1
}<|MERGE_RESOLUTION|>--- conflicted
+++ resolved
@@ -1,4 +1,3 @@
-<<<<<<< HEAD
 // Minimal soundscape plugin using the Web Audio API
 
 export function playSoundscape(theme = 'hypatia') {
@@ -62,7 +61,6 @@
 
     const AudioCtx = global.window.AudioContext || global.window.webkitAudioContext;
     const ctx = new AudioCtx();
-=======
 // Simple binaural soundscape using the Web Audio API
 export default function soundscape(name) {
   const settings = global.window?.COSMO_SETTINGS || {};
@@ -76,11 +74,9 @@
 
   const ctx = new AudioCtx();
   try {
->>>>>>> 62b49ce1
     const gain = ctx.createGain();
     gain.connect(ctx.destination);
 
-<<<<<<< HEAD
     const freqs = theme === 'tesla' ? [432, 864] : [220, 440];
     this._osc = freqs.map((f) => {
       const osc = ctx.createOscillator();
@@ -113,7 +109,6 @@
     osc.start();
     osc.stop(ctx.currentTime + 1);
   });
-=======
     const base = { hypatia: 220, tesla: 330 }[name] || 440;
     [base, base * 2].forEach((freq) => {
       const osc = ctx.createOscillator();
@@ -127,5 +122,4 @@
   } finally {
     ctx.close?.();
   }
->>>>>>> 62b49ce1
 }