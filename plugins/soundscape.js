--- conflicted
+++ resolved
@@ -1,11 +1,8 @@
-<<<<<<< HEAD
 // Ambient soundscape plugin using the Web Audio API
 // Respectful of mute settings for neurodivergent-friendly quiet
 
 // Minimal binaural soundscape helper used by tests and examples
-=======
 // Minimal binaural soundscape helper used by tests and demos
->>>>>>> 92985ed4
 const soundscape = {
   id: 'soundscape',
 
@@ -41,7 +38,6 @@
     }
   },
 };
-<<<<<<< HEAD
 
 export default soundscape;
 // Minimal soundscape generator respecting global mute settings
@@ -65,8 +61,4 @@
     osc.start();
     osc.stop(ctx.currentTime + 1);
   });
-}
-=======
-
-export default soundscape;
->>>>>>> 92985ed4
+}