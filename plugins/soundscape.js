// Minimal soundscape plugin with optional binaural beats
export default {
  id: 'soundscape',
  activate(_engine, opts = {}) {
    if (typeof opts === 'string') opts = { theme: opts };
    const { theme = 'hypatia', binaural = false } = opts;
    if (global.window?.COSMO_SETTINGS?.muteAudio) return;
    const AudioCtx = global.window?.AudioContext;
    if (!AudioCtx) {
      global.window?.alert?.('Web Audio API not supported');
      return;
    }
// Minimal soundscape plugin using the Web Audio API

export function playSoundscape(theme = 'hypatia') {
  const settings = globalThis.window?.COSMO_SETTINGS;
  if (settings?.muteAudio) return;

  const AudioCtx = globalThis.window?.AudioContext || globalThis.window?.webkitAudioContext;
  if (!AudioCtx) {
    globalThis.alert?.('Web Audio API not supported');
// Simple binaural soundscape using the Web Audio API
export function soundscape(name) {
  const settings = global.window?.COSMO_SETTINGS || {};
  if (settings.muteAudio) return;

  const AudioCtx = global.window?.AudioContext || global.window?.webkitAudioContext;
  if (!AudioCtx) {
    console.warn('Web Audio API not supported');
    return;
  }

  const ctx = new AudioCtx();
  const gain = ctx.createGain();
  gain.gain.value = 0.1;
  gain.connect(ctx.destination);

  const freqs = theme === 'tesla' ? [432, 864] : [220, 440];
  freqs.forEach((f) => {
    const osc = ctx.createOscillator();
    osc.frequency.value = f;
// Simple binaural soundscape using the Web Audio API
// Ambient soundscapes honoring realm archetypes
export default function soundscape(name) {
  const settings = global.window?.COSMO_SETTINGS || {};
  if (settings.muteAudio) return;

export default function soundscape(name) {
  const settings = global.window?.COSMO_SETTINGS || {};
  if (settings.muteAudio) return;
  const AudioCtx = global.window.AudioContext || global.window.webkitAudioContext;
  const ctx = new AudioCtx();
  const gain = ctx.createGain();
  gain.connect(ctx.destination);

  const base = { hypatia: 220, tesla: 330 }[name] || 440;
  [base, base * 2].forEach((freq) => {
    const osc = ctx.createOscillator();
    osc.frequency.value = freq;
    osc.connect(gain);
    osc.start();
    osc.stop(ctx.currentTime + 1);
  });

  ctx.close?.();
}

const soundscape = {
  id: 'soundscape',
  activate(_engine, theme) {
    playSoundscape(theme);
  },
  deactivate() {},
};

export default soundscape;

// Minimal binaural soundscape helper used by tests and examples
const soundscape = {
  id: 'soundscape',
  activate(_engine, theme = 'hypatia') {
    const settings = global.window?.COSMO_SETTINGS || {};
    if (settings.muteAudio) return;

    const AudioCtx = global.window.AudioContext || global.window.webkitAudioContext;
    const ctx = new AudioCtx();
// Simple binaural soundscape using the Web Audio API
export default function soundscape(name) {
  const settings = global.window?.COSMO_SETTINGS || {};
  if (settings.muteAudio) return;

  const AudioCtx = global.window?.AudioContext || global.window?.webkitAudioContext;
  if (!AudioCtx) {
    console.warn('Web Audio API not supported');
    return;
  }

  const ctx = new AudioCtx();
  try {
    const gain = ctx.createGain();
    gain.connect(ctx.destination);
    const base = theme === 'tesla' ? 432 : 220;
    const freqs = binaural ? [base, base * 2] : [base];
    this._osc = freqs.map(f => {

    const freqs = theme === 'tesla' ? [432, 864] : [220, 440];
    this._osc = freqs.map((f) => {
      const osc = ctx.createOscillator();
      osc.frequency.value = f;
      osc.connect(gain);
      osc.start();
      return osc;
    });
    this._ctx = ctx;
  },
  deactivate() {
    this._osc?.forEach(o => {
    this._osc?.forEach((o) => {
      try { o.stop(); } catch {}
    });
    this._osc = null;
    if (this._ctx) {
      this._ctx.close?.();
      this._ctx = null;
    }
  },
};

export default soundscape;

  const base = name === 'tesla' ? 330 : 220;
  const base = { hypatia: 196, tesla: 329.63, agrippa: 261.63 }[name] || 220;

  const base = { hypatia: 220, tesla: 330 }[name] || 440;
  [base, base * 2].forEach((freq) => {
    const osc = ctx.createOscillator();
    osc.frequency.value = freq;
    osc.connect(gain);
    osc.start();
    osc.stop(ctx.currentTime + 1);
  });
<<<<<<< HEAD

  ctx.close?.();
}

const soundscape = {
  id: 'soundscape',
  activate(_engine, theme) {
    playSoundscape(theme);
  },
  deactivate() {},
};

export default soundscape;

// Minimal binaural soundscape helper used by tests and examples
const soundscape = {
  id: 'soundscape',
  activate(_engine, theme = 'hypatia') {
    const settings = global.window?.COSMO_SETTINGS || {};
    if (settings.muteAudio) return;

    const AudioCtx = global.window.AudioContext || global.window.webkitAudioContext;
// Minimal soundscape plugin with optional binaural beats
export default {
  id: 'soundscape',
  activate(_engine, opts = {}) {
    if (typeof opts === 'string') opts = { theme: opts };
    const { theme = 'hypatia', binaural = false } = opts;
    if (global.window?.COSMO_SETTINGS?.muteAudio) return;
    const AudioCtx = global.window?.AudioContext;
    if (!AudioCtx) {
      global.window?.alert?.('Web Audio API not supported');
      return;
    }
    const ctx = new AudioCtx();
// Simple binaural soundscape using the Web Audio API
export default function soundscape(name) {
  const settings = global.window?.COSMO_SETTINGS || {};
  if (settings.muteAudio) return;

  const AudioCtx = global.window?.AudioContext || global.window?.webkitAudioContext;
  if (!AudioCtx) {
    console.warn('Web Audio API not supported');
    return;
  }

  const ctx = new AudioCtx();
  try {
    const gain = ctx.createGain();
    gain.connect(ctx.destination);

    const freqs = theme === 'tesla' ? [432, 864] : [220, 440];
    this._osc = freqs.map((f) => {
    const base = theme === 'tesla' ? 432 : 220;
    const freqs = binaural ? [base, base * 2] : [base];
    this._osc = freqs.map(f => {
    const base = theme === 'tesla' ? 432 : 220;
    const freqs = binaural ? [base, base * 2] : [base];
    this._osc = freqs.map(f => {

    const freqs = theme === 'tesla' ? [432, 864] : [220, 440];
    this._osc = freqs.map((f) => {
      const osc = ctx.createOscillator();
      osc.frequency.value = f;
      osc.connect(gain);
      osc.start();
      return osc;
    });
    this._ctx = ctx;
  },
  deactivate() {
    this._osc?.forEach((o) => {
    this._osc?.forEach(o => {
    this._osc?.forEach(o => {
    this._osc?.forEach((o) => {
      try { o.stop(); } catch {}
    });
    this._osc = null;
    if (this._ctx) {
      this._ctx.close?.();
      this._ctx = null;
    }
  },
};

export default soundscape;

  const base = name === 'tesla' ? 330 : 220;
  [base, base * 2].forEach((freq) => {
    const osc = ctx.createOscillator();
    osc.frequency.value = freq;
    osc.connect(gain);
    osc.start();
    osc.stop(ctx.currentTime + 1);
  });
=======
>>>>>>> ff05f547
    const base = { hypatia: 220, tesla: 330 }[name] || 440;
    [base, base * 2].forEach((freq) => {
      const osc = ctx.createOscillator();
      osc.frequency.value = freq;
      osc.connect(gain);
      osc.start();
      osc.stop(ctx.currentTime + 1);
    });
    const base = { hypatia: 220, tesla: 330 }[name] || 440;
    [base, base * 2].forEach((freq) => {
      const osc = ctx.createOscillator();
      osc.frequency.value = freq;
      osc.connect(gain);
      osc.start();
      osc.stop(ctx.currentTime + 1);
    });
    const base = { hypatia: 220, tesla: 330 }[name] || 440;
    [base, base * 2].forEach((freq) => {
      const osc = ctx.createOscillator();
      osc.frequency.value = freq;
      osc.connect(gain);
      osc.start();
      osc.stop(ctx.currentTime + 1);
    });
  } catch (err) {
    console.error('Failed to initialize soundscape', err);
  } finally {
    ctx.close?.();
  }
}

export default {
  id: 'soundscape',
  activate(_, theme) {
    soundscape(theme);
  },
  deactivate() {}
};
soundscape.activate = function (_engine, theme = 'hypatia') {
  if (global.window?.COSMO_SETTINGS?.muteAudio) return;
  const AudioCtx = global.window.AudioContext || global.window.webkitAudioContext;
  const ctx = new AudioCtx();
  const gain = ctx.createGain();
  gain.gain.value = 0.1;
  gain.connect(ctx.destination);
  const freqs = theme === 'tesla' ? [432, 864] : [220, 440];
  soundscape._osc = freqs.map((f) => {
    const osc = ctx.createOscillator();
    osc.frequency.value = f;
    osc.connect(gain);
    osc.start();
    return osc;
  });
  soundscape._ctx = ctx;
};

soundscape.deactivate = function () {
  soundscape._osc?.forEach((o) => {
    try {
      o.stop();
    } catch {}
  });
  soundscape._osc = null;
  if (soundscape._ctx) {
    soundscape._ctx.close?.();
    soundscape._ctx = null;
  }
};
<|MERGE_RESOLUTION|>--- conflicted
+++ resolved
@@ -20,6 +20,9 @@
   if (!AudioCtx) {
     globalThis.alert?.('Web Audio API not supported');
 // Simple binaural soundscape using the Web Audio API
+export default function soundscape(name) {
+  const settings = global.window?.COSMO_SETTINGS || {};
+  if (settings.muteAudio) return;
 export function soundscape(name) {
   const settings = global.window?.COSMO_SETTINGS || {};
   if (settings.muteAudio) return;
@@ -52,6 +55,7 @@
   const ctx = new AudioCtx();
   const gain = ctx.createGain();
   gain.connect(ctx.destination);
+  const base = { hypatia: 196, tesla: 329.63, agrippa: 261.63 }[name] || 220;
 
   const base = { hypatia: 220, tesla: 330 }[name] || 440;
   [base, base * 2].forEach((freq) => {
@@ -61,85 +65,6 @@
     osc.start();
     osc.stop(ctx.currentTime + 1);
   });
-
-  ctx.close?.();
-}
-
-const soundscape = {
-  id: 'soundscape',
-  activate(_engine, theme) {
-    playSoundscape(theme);
-  },
-  deactivate() {},
-};
-
-export default soundscape;
-
-// Minimal binaural soundscape helper used by tests and examples
-const soundscape = {
-  id: 'soundscape',
-  activate(_engine, theme = 'hypatia') {
-    const settings = global.window?.COSMO_SETTINGS || {};
-    if (settings.muteAudio) return;
-
-    const AudioCtx = global.window.AudioContext || global.window.webkitAudioContext;
-    const ctx = new AudioCtx();
-// Simple binaural soundscape using the Web Audio API
-export default function soundscape(name) {
-  const settings = global.window?.COSMO_SETTINGS || {};
-  if (settings.muteAudio) return;
-
-  const AudioCtx = global.window?.AudioContext || global.window?.webkitAudioContext;
-  if (!AudioCtx) {
-    console.warn('Web Audio API not supported');
-    return;
-  }
-
-  const ctx = new AudioCtx();
-  try {
-    const gain = ctx.createGain();
-    gain.connect(ctx.destination);
-    const base = theme === 'tesla' ? 432 : 220;
-    const freqs = binaural ? [base, base * 2] : [base];
-    this._osc = freqs.map(f => {
-
-    const freqs = theme === 'tesla' ? [432, 864] : [220, 440];
-    this._osc = freqs.map((f) => {
-      const osc = ctx.createOscillator();
-      osc.frequency.value = f;
-      osc.connect(gain);
-      osc.start();
-      return osc;
-    });
-    this._ctx = ctx;
-  },
-  deactivate() {
-    this._osc?.forEach(o => {
-    this._osc?.forEach((o) => {
-      try { o.stop(); } catch {}
-    });
-    this._osc = null;
-    if (this._ctx) {
-      this._ctx.close?.();
-      this._ctx = null;
-    }
-  },
-};
-
-export default soundscape;
-
-  const base = name === 'tesla' ? 330 : 220;
-  const base = { hypatia: 196, tesla: 329.63, agrippa: 261.63 }[name] || 220;
-
-  const base = { hypatia: 220, tesla: 330 }[name] || 440;
-  [base, base * 2].forEach((freq) => {
-    const osc = ctx.createOscillator();
-    osc.frequency.value = freq;
-    osc.connect(gain);
-    osc.start();
-    osc.stop(ctx.currentTime + 1);
-  });
-<<<<<<< HEAD
 
   ctx.close?.();
 }
@@ -228,6 +153,7 @@
 export default soundscape;
 
   const base = name === 'tesla' ? 330 : 220;
+  const base = { hypatia: 196, tesla: 329.63, agrippa: 261.63 }[name] || 220;
   [base, base * 2].forEach((freq) => {
     const osc = ctx.createOscillator();
     osc.frequency.value = freq;
@@ -235,8 +161,6 @@
     osc.start();
     osc.stop(ctx.currentTime + 1);
   });
-=======
->>>>>>> ff05f547
     const base = { hypatia: 220, tesla: 330 }[name] || 440;
     [base, base * 2].forEach((freq) => {
       const osc = ctx.createOscillator();
