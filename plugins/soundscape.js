--- conflicted
+++ resolved
@@ -20,8 +20,6 @@
   if (!AudioCtx) {
     globalThis.alert?.('Web Audio API not supported');
 // Simple binaural soundscape using the Web Audio API
-<<<<<<< HEAD
-=======
 export function soundscape(name) {
   const settings = global.window?.COSMO_SETTINGS || {};
   if (settings.muteAudio) return;
@@ -47,14 +45,11 @@
   const settings = global.window?.COSMO_SETTINGS || {};
   if (settings.muteAudio) return;
 
->>>>>>> a7e76fd8
 export default function soundscape(name) {
   const settings = global.window?.COSMO_SETTINGS || {};
   if (settings.muteAudio) return;
   const AudioCtx = global.window.AudioContext || global.window.webkitAudioContext;
   const ctx = new AudioCtx();
-<<<<<<< HEAD
-=======
   const gain = ctx.createGain();
   gain.connect(ctx.destination);
   const base = { hypatia: 196, tesla: 329.63, agrippa: 261.63 }[name] || 220;
@@ -205,30 +200,6 @@
   if (global.window?.COSMO_SETTINGS?.muteAudio) return;
   const AudioCtx = global.window.AudioContext || global.window.webkitAudioContext;
   const ctx = new AudioCtx();
->>>>>>> a7e76fd8
-  const gain = ctx.createGain();
-  gain.gain.value = 0.1;
-  gain.connect(ctx.destination);
-<<<<<<< HEAD
-  const base = { hypatia: 196, tesla: 329.63, agrippa: 261.63 }[name] || 220;
-  [base, base * 2].forEach((freq) => {
-=======
-  const freqs = theme === 'tesla' ? [432, 864] : [220, 440];
-  soundscape._osc = freqs.map((f) => {
->>>>>>> a7e76fd8
-    const osc = ctx.createOscillator();
-    osc.frequency.value = f;
-    osc.connect(gain);
-    osc.start();
-    return osc;
-  });
-<<<<<<< HEAD
-}
-
-soundscape.activate = function (_engine, theme = 'hypatia') {
-  if (global.window?.COSMO_SETTINGS?.muteAudio) return;
-  const AudioCtx = global.window.AudioContext || global.window.webkitAudioContext;
-  const ctx = new AudioCtx();
   const gain = ctx.createGain();
   gain.gain.value = 0.1;
   gain.connect(ctx.destination);
@@ -240,8 +211,6 @@
     osc.start();
     return osc;
   });
-=======
->>>>>>> a7e76fd8
   soundscape._ctx = ctx;
 };
 
