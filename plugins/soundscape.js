<<<<<<< HEAD
// Ambient soundscape plugin using the Web Audio API
// Respectful of mute settings for neurodivergent-friendly quiet

const soundscape = {
  id: 'soundscape',

  activate(_engine, theme = 'hypatia') {
    if (window.COSMO_SETTINGS?.muteAudio) return;
    const AudioCtx = window.AudioContext || window.webkitAudioContext;
    const ctx = new AudioCtx();
    const gain = ctx.createGain();
    gain.gain.value = 0.1;
    gain.connect(ctx.destination);

    const freqs = theme === 'tesla' ? [432, 864] : [220, 440];
    this._osc = freqs.map((f) => {
      const osc = ctx.createOscillator();
      osc.frequency.value = f;
      osc.connect(gain);
      osc.start();
      return osc;
    });
    this._ctx = ctx;
  },

  deactivate() {
    this._osc?.forEach((o) => {
      try { o.stop(); } catch {}
    });
    this._osc = null;
    if (this._ctx) {
      this._ctx.close?.();
      this._ctx = null;
    }
  },
};

export default soundscape;
=======
// Minimal soundscape generator respecting global mute settings
export default function soundscape(name) {
  const settings = global.window?.COSMO_SETTINGS || {};
  if (settings.muteAudio) return;

  const AudioCtx =
    global.window?.AudioContext || global.window?.webkitAudioContext;
  if (!AudioCtx) return;

  const ctx = new AudioCtx();
  const gain = ctx.createGain();
  gain.connect(ctx.destination);

  const base = { hypatia: 220, tesla: 330 }[name] || 440;
  [base, base * 2].forEach((freq) => {
    const osc = ctx.createOscillator();
    osc.frequency.value = freq;
    osc.connect(gain);
    osc.start();
    osc.stop(ctx.currentTime + 1);
  });
}
>>>>>>> 2f4969b0
<|MERGE_RESOLUTION|>--- conflicted
+++ resolved
@@ -1,4 +1,3 @@
-<<<<<<< HEAD
 // Ambient soundscape plugin using the Web Audio API
 // Respectful of mute settings for neurodivergent-friendly quiet
 
@@ -37,7 +36,6 @@
 };
 
 export default soundscape;
-=======
 // Minimal soundscape generator respecting global mute settings
 export default function soundscape(name) {
   const settings = global.window?.COSMO_SETTINGS || {};
@@ -59,5 +57,4 @@
     osc.start();
     osc.stop(ctx.currentTime + 1);
   });
-}
->>>>>>> 2f4969b0
+}