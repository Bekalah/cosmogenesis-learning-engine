--- conflicted
+++ resolved
@@ -1,4 +1,3 @@
-<<<<<<< HEAD
 // Minimal soundscape plugin using the Web Audio API
 
 export function playSoundscape(theme = 'hypatia') {
@@ -37,7 +36,7 @@
 };
 
 export default soundscape;
-=======
+
 // Minimal binaural soundscape helper used by tests and examples
 const soundscape = {
   id: 'soundscape',
@@ -73,5 +72,4 @@
   },
 };
 
-export default soundscape;
->>>>>>> ac62b5b2
+export default soundscape;