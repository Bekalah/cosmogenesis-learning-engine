--- conflicted
+++ resolved
@@ -1,4 +1,3 @@
-<<<<<<< HEAD
 // Minimal soundscape plugin using the Web Audio API
 
 export function playSoundscape(theme = 'hypatia') {
@@ -69,7 +68,6 @@
     if (settings.muteAudio) return;
 
     const AudioCtx = global.window.AudioContext || global.window.webkitAudioContext;
-=======
 // Minimal soundscape plugin with optional binaural beats
 export default {
   id: 'soundscape',
@@ -82,7 +80,6 @@
       global.window?.alert?.('Web Audio API not supported');
       return;
     }
->>>>>>> 02c411c4
     const ctx = new AudioCtx();
 // Simple binaural soundscape using the Web Audio API
 export default function soundscape(name) {
@@ -99,15 +96,12 @@
   try {
     const gain = ctx.createGain();
     gain.connect(ctx.destination);
-<<<<<<< HEAD
 
     const freqs = theme === 'tesla' ? [432, 864] : [220, 440];
     this._osc = freqs.map((f) => {
-=======
     const base = theme === 'tesla' ? 432 : 220;
     const freqs = binaural ? [base, base * 2] : [base];
     this._osc = freqs.map(f => {
->>>>>>> 02c411c4
       const osc = ctx.createOscillator();
       osc.frequency.value = f;
       osc.connect(gain);
@@ -117,11 +111,8 @@
     this._ctx = ctx;
   },
   deactivate() {
-<<<<<<< HEAD
     this._osc?.forEach((o) => {
-=======
     this._osc?.forEach(o => {
->>>>>>> 02c411c4
       try { o.stop(); } catch {}
     });
     this._osc = null;
@@ -129,7 +120,6 @@
       this._ctx.close?.();
       this._ctx = null;
     }
-<<<<<<< HEAD
   },
 };
 
@@ -180,7 +170,4 @@
     soundscape(theme);
   },
   deactivate() {}
-=======
-  }
->>>>>>> 02c411c4
 };