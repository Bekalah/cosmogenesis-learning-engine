// Minimal soundscape plugin with optional binaural beats
export default {
  id: 'soundscape',
  activate(_engine, opts = {}) {
    if (typeof opts === 'string') opts = { theme: opts };
    const { theme = 'hypatia', binaural = false } = opts;
    if (global.window?.COSMO_SETTINGS?.muteAudio) return;
    const AudioCtx = global.window?.AudioContext;
    if (!AudioCtx) {
      global.window?.alert?.('Web Audio API not supported');
      return;
    }
// Minimal soundscape plugin using the Web Audio API

export function playSoundscape(theme = 'hypatia') {
  const settings = globalThis.window?.COSMO_SETTINGS;
  if (settings?.muteAudio) return;

  const AudioCtx = globalThis.window?.AudioContext || globalThis.window?.webkitAudioContext;
  if (!AudioCtx) {
    globalThis.alert?.('Web Audio API not supported');
// Simple binaural soundscape using the Web Audio API
<<<<<<< HEAD
=======
export default function soundscape(name) {
  const settings = global.window?.COSMO_SETTINGS || {};
  if (settings.muteAudio) return;
>>>>>>> 338c9a70
export function soundscape(name) {
  const settings = global.window?.COSMO_SETTINGS || {};
  if (settings.muteAudio) return;

  const AudioCtx = global.window?.AudioContext || global.window?.webkitAudioContext;
  if (!AudioCtx) {
    console.warn('Web Audio API not supported');
    return;
  }

  const ctx = new AudioCtx();
  const gain = ctx.createGain();
  gain.gain.value = 0.1;
  gain.connect(ctx.destination);

  const freqs = theme === 'tesla' ? [432, 864] : [220, 440];
  freqs.forEach((f) => {
    const osc = ctx.createOscillator();
    osc.frequency.value = f;
// Simple binaural soundscape using the Web Audio API
// Ambient soundscapes honoring realm archetypes
export default function soundscape(name) {
  const settings = global.window?.COSMO_SETTINGS || {};
  if (settings.muteAudio) return;

export default function soundscape(name) {
  const settings = global.window?.COSMO_SETTINGS || {};
  if (settings.muteAudio) return;
  const AudioCtx = global.window.AudioContext || global.window.webkitAudioContext;
  const ctx = new AudioCtx();
  const gain = ctx.createGain();
  gain.connect(ctx.destination);
  const base = { hypatia: 196, tesla: 329.63, agrippa: 261.63 }[name] || 220;

  const base = { hypatia: 220, tesla: 330 }[name] || 440;
  [base, base * 2].forEach((freq) => {
    const osc = ctx.createOscillator();
    osc.frequency.value = freq;
    osc.connect(gain);
    osc.start();
    osc.stop(ctx.currentTime + 1);
  });

  ctx.close?.();
}

const soundscape = {
  id: 'soundscape',
  activate(_engine, theme) {
    playSoundscape(theme);
  },
  deactivate() {},
};

export default soundscape;

// Minimal binaural soundscape helper used by tests and examples
const soundscape = {
  id: 'soundscape',
  activate(_engine, theme = 'hypatia') {
    const settings = global.window?.COSMO_SETTINGS || {};
    if (settings.muteAudio) return;

    const AudioCtx = global.window.AudioContext || global.window.webkitAudioContext;
// Minimal soundscape plugin with optional binaural beats
export default {
  id: 'soundscape',
  activate(_engine, opts = {}) {
    if (typeof opts === 'string') opts = { theme: opts };
    const { theme = 'hypatia', binaural = false } = opts;
    if (global.window?.COSMO_SETTINGS?.muteAudio) return;
    const AudioCtx = global.window?.AudioContext;
    if (!AudioCtx) {
      global.window?.alert?.('Web Audio API not supported');
      return;
    }
    const ctx = new AudioCtx();
// Simple binaural soundscape using the Web Audio API
export default function soundscape(name) {
  const settings = global.window?.COSMO_SETTINGS || {};
  if (settings.muteAudio) return;

  const AudioCtx = global.window?.AudioContext || global.window?.webkitAudioContext;
  if (!AudioCtx) {
    console.warn('Web Audio API not supported');
    return;
  }

  const ctx = new AudioCtx();
  try {
    const gain = ctx.createGain();
    gain.connect(ctx.destination);

    const freqs = theme === 'tesla' ? [432, 864] : [220, 440];
    this._osc = freqs.map((f) => {
    const base = theme === 'tesla' ? 432 : 220;
    const freqs = binaural ? [base, base * 2] : [base];
    this._osc = freqs.map(f => {
<<<<<<< HEAD
=======
    const base = theme === 'tesla' ? 432 : 220;
    const freqs = binaural ? [base, base * 2] : [base];
    this._osc = freqs.map(f => {

    const freqs = theme === 'tesla' ? [432, 864] : [220, 440];
    this._osc = freqs.map((f) => {
>>>>>>> 338c9a70
      const osc = ctx.createOscillator();
      osc.frequency.value = f;
      osc.connect(gain);
      osc.start();
      return osc;
    });
    this._ctx = ctx;
  },
  deactivate() {
    this._osc?.forEach((o) => {
    this._osc?.forEach(o => {
<<<<<<< HEAD
=======
    this._osc?.forEach(o => {
    this._osc?.forEach((o) => {
>>>>>>> 338c9a70
      try { o.stop(); } catch {}
    });
    this._osc = null;
    if (this._ctx) {
      this._ctx.close?.();
      this._ctx = null;
    }
  },
};

export default soundscape;

  const base = name === 'tesla' ? 330 : 220;
  const base = { hypatia: 196, tesla: 329.63, agrippa: 261.63 }[name] || 220;
  [base, base * 2].forEach((freq) => {
    const osc = ctx.createOscillator();
    osc.frequency.value = freq;
    osc.connect(gain);
    osc.start();
    osc.stop(ctx.currentTime + 1);
  });
    const base = { hypatia: 220, tesla: 330 }[name] || 440;
    [base, base * 2].forEach((freq) => {
      const osc = ctx.createOscillator();
      osc.frequency.value = freq;
      osc.connect(gain);
      osc.start();
      osc.stop(ctx.currentTime + 1);
    });
    const base = { hypatia: 220, tesla: 330 }[name] || 440;
    [base, base * 2].forEach((freq) => {
      const osc = ctx.createOscillator();
      osc.frequency.value = freq;
      osc.connect(gain);
      osc.start();
      osc.stop(ctx.currentTime + 1);
    });
    const base = { hypatia: 220, tesla: 330 }[name] || 440;
    [base, base * 2].forEach((freq) => {
      const osc = ctx.createOscillator();
      osc.frequency.value = freq;
      osc.connect(gain);
      osc.start();
      osc.stop(ctx.currentTime + 1);
    });
  } catch (err) {
    console.error('Failed to initialize soundscape', err);
  } finally {
    ctx.close?.();
  }
}

export default {
  id: 'soundscape',
  activate(_, theme) {
    soundscape(theme);
  },
  deactivate() {}
<<<<<<< HEAD
};
=======
};
soundscape.activate = function (_engine, theme = 'hypatia') {
  if (global.window?.COSMO_SETTINGS?.muteAudio) return;
  const AudioCtx = global.window.AudioContext || global.window.webkitAudioContext;
  const ctx = new AudioCtx();
  const gain = ctx.createGain();
  gain.gain.value = 0.1;
  gain.connect(ctx.destination);
  const freqs = theme === 'tesla' ? [432, 864] : [220, 440];
  soundscape._osc = freqs.map((f) => {
    const osc = ctx.createOscillator();
    osc.frequency.value = f;
    osc.connect(gain);
    osc.start();
    return osc;
  });
  soundscape._ctx = ctx;
};

soundscape.deactivate = function () {
  soundscape._osc?.forEach((o) => {
    try {
      o.stop();
    } catch {}
  });
  soundscape._osc = null;
  if (soundscape._ctx) {
    soundscape._ctx.close?.();
    soundscape._ctx = null;
  }
};
>>>>>>> 338c9a70
<|MERGE_RESOLUTION|>--- conflicted
+++ resolved
@@ -20,12 +20,9 @@
   if (!AudioCtx) {
     globalThis.alert?.('Web Audio API not supported');
 // Simple binaural soundscape using the Web Audio API
-<<<<<<< HEAD
-=======
-export default function soundscape(name) {
-  const settings = global.window?.COSMO_SETTINGS || {};
-  if (settings.muteAudio) return;
->>>>>>> 338c9a70
+export default function soundscape(name) {
+  const settings = global.window?.COSMO_SETTINGS || {};
+  if (settings.muteAudio) return;
 export function soundscape(name) {
   const settings = global.window?.COSMO_SETTINGS || {};
   if (settings.muteAudio) return;
@@ -124,15 +121,12 @@
     const base = theme === 'tesla' ? 432 : 220;
     const freqs = binaural ? [base, base * 2] : [base];
     this._osc = freqs.map(f => {
-<<<<<<< HEAD
-=======
     const base = theme === 'tesla' ? 432 : 220;
     const freqs = binaural ? [base, base * 2] : [base];
     this._osc = freqs.map(f => {
 
     const freqs = theme === 'tesla' ? [432, 864] : [220, 440];
     this._osc = freqs.map((f) => {
->>>>>>> 338c9a70
       const osc = ctx.createOscillator();
       osc.frequency.value = f;
       osc.connect(gain);
@@ -144,11 +138,8 @@
   deactivate() {
     this._osc?.forEach((o) => {
     this._osc?.forEach(o => {
-<<<<<<< HEAD
-=======
     this._osc?.forEach(o => {
     this._osc?.forEach((o) => {
->>>>>>> 338c9a70
       try { o.stop(); } catch {}
     });
     this._osc = null;
@@ -207,9 +198,6 @@
     soundscape(theme);
   },
   deactivate() {}
-<<<<<<< HEAD
-};
-=======
 };
 soundscape.activate = function (_engine, theme = 'hypatia') {
   if (global.window?.COSMO_SETTINGS?.muteAudio) return;
@@ -241,4 +229,3 @@
     soundscape._ctx = null;
   }
 };
->>>>>>> 338c9a70
