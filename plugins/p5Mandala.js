<<<<<<< HEAD
export default async function p5Mandala(){
  if(!window.p5){
    try{
      await import('../vendor/p5.min.js');
    }catch{
      await import('https://cdn.jsdelivr.net/npm/p5@1.9.0/lib/p5.min.js');
    }
  }
  new p5(p=>{
    p.setup = ()=>{ p.createCanvas(320,320); p.angleMode(p.DEGREES); p.noFill(); };
    p.draw = ()=>{
      p.background(0,0,0,10);
      p.translate(p.width/2,p.height/2);
      for(let i=0;i<12;i++){
        p.push();
        p.rotate((p.frameCount/2)+i*30);
        p.stroke(255,150);
        p.ellipse(0,40,20,20);
        p.pop();
      }
    };
  });
}
=======
export default {
  id: 'p5Mandala',
  async activate() {
    if (!window.p5) {
      try {
        await import('../vendor/p5.min.js');
      } catch {
        await import('https://cdn.jsdelivr.net/npm/p5@1.9.0/lib/p5.min.js');
      }
    }
    new p5(p => {
      p.setup = () => { p.createCanvas(320, 320); p.angleMode(p.DEGREES); p.noFill(); };
      p.draw = () => {
        p.background(0, 0, 0, 10);
        p.translate(p.width / 2, p.height / 2);
        for (let i = 0; i < 12; i++) {
          p.push();
          p.rotate((p.frameCount / 2) + i * 30);
          p.stroke(255, 150);
          p.ellipse(0, 40, 20, 20);
          p.pop();
        }
      };
    });
  },
  deactivate() {
    const canvases = document.querySelectorAll('canvas');
    canvases.forEach(c => c.remove());
  }
};
>>>>>>> d48f95f9
<|MERGE_RESOLUTION|>--- conflicted
+++ resolved
@@ -1,4 +1,3 @@
-<<<<<<< HEAD
 export default async function p5Mandala(){
   if(!window.p5){
     try{
@@ -22,7 +21,6 @@
     };
   });
 }
-=======
 export default {
   id: 'p5Mandala',
   async activate() {
@@ -52,5 +50,4 @@
     const canvases = document.querySelectorAll('canvas');
     canvases.forEach(c => c.remove());
   }
-};
->>>>>>> d48f95f9
+};