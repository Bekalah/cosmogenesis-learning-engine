# Cosmic Helix Renderer

Static, offline-first canvas capsule tuned to the luminous cathedral canon. The renderer paints four still layers (vesica field, Tree-of-Life scaffold, Fibonacci curve, and a static double-helix lattice) using numerology anchors {3, 7, 9, 11, 22, 33, 99, 144}. Comments in the module explain why each choice keeps ND safety intact (no motion, soft contrast, layered depth).

## Files
<<<<<<< HEAD

- `index.html` - offline entry point that loads the optional palette, seeds numerology constants, and invokes the renderer while reporting layer stats in the header.
- `js/helix-renderer.mjs` - pure ES module of drawing helpers. Each function documents how the ND-safe order preserves depth.

- `index.html` - offline entry point that loads the optional palette, syncs the resolved colours with the shell chrome, seeds numerology constants, gathers the render summary, and stays calm if a 2D context is denied.
- `js/helix-renderer.mjs` - pure ES module of drawing helpers. Each function documents why the ND-safe order matters and references the covenant numbers.

- `data/palette.json` - optional colour override. If missing the renderer applies its sealed fallback, posts a status message, and paints a canvas notice.
- `data/cosmic-nodes.json` - optional registry of arcana, sephirot, and paths. Labels and helix markers draw from this list; when absent the defaults embedded in `index.html` keep the canvas layered and annotated.
=======
- `index.html` — offline entry point. Loads the optional palette JSON, applies chrome colours, seeds the numerology constants, and reports render status without animation.
- `js/helix-renderer.mjs` — pure ES module of drawing helpers. Each function is small, well-commented, and preserves the layered order.
- `data/palette.json` — optional override palette. If absent or blocked the renderer falls back to sealed colours and displays a calm notice.
- `README_RENDERER.md` — this guide.
>>>>>>> 13381b97

## Usage
1. Download or clone the repository.
2. Double-click `index.html`. No build step or server is required; the module runs offline.
3. If the palette JSON is blocked (common on hardened `file://` contexts) the fallback palette activates automatically, the header notes the change, and the canvas prints "Palette fallback active" near the base for reassurance.

## Layer order (back to front)
1. **Vesica field** — seven by three grid of intersecting vesica pairs with a mandorla halo and central axis. Soft alpha keeps the base calm while preserving depth.
2. **Tree-of-Life scaffold** — sephirot nodes, 22 paths, vaulted arch, and central column. Positions rely on the covenant ladder so each descent honours {33, 99, 144} spans.
3. **Fibonacci curve** — static logarithmic spiral built from Fibonacci numbers up to 144, rendered once with rounded joints and pearl markers.
4. **Double-helix lattice** — two phase-shifted rails with alternating rungs, base walkway, and diamond anchors. Everything is static; no animation or flashing.

<<<<<<< HEAD

## Layer order (back to front)
1. **Vesica field** - seven by three grid of intersecting circles, softened alpha to avoid glare.
2. **Tree-of-Life scaffold** - ten sephirot nodes tied by twenty-two calm paths. Horizontal pillar spacing and vertical placement both use combinations of {3, 7, 9, 11, 22, 33, 99, 144} so the descent honours the numerology covenant.
3. If either JSON file is blocked by `file://` rules, the sealed fallbacks activate automatically, the page chrome updates to the safe defaults, and a notice appears on the canvas footer.

## Layer order (back to front)
1. **Vesica field** - seven by three grid of intersecting circles, softened alpha to avoid glare.
2. **Tree-of-Life scaffold** - ten sephirot nodes tied by twenty-two calm paths. Vertical placement uses combinations of {3, 7, 9, 11, 22, 33, 99, 144} so the descent honours the numerology covenant, and each node receives a registry-driven label plus optional lab subtitle.
3. **Fibonacci curve** - static logarithmic spiral sampled from Fibonacci numbers up to 144.
4. **Double-helix lattice** - two phase-shifted strands with alternating rungs; entirely static. Arcana markers ride the rails, numbered by their numerology, with lab entries encircled for quick orientation.


All routines stay parameterised by `{3, 7, 9, 11, 22, 33, 99, 144}` to honour the cosmology canon while keeping the numerology adjustable.

### Numerology grounding cheatsheet
- **Tree columns** shift by 33 of the 144 horizontal units so each pillar leans on the covenant pair (33, 144).
- **Supernal triad** rests on 33 divided by 3, placing Chokmah and Binah 11 steps below Kether.
- **Hidden gate** (Daath) descends by 22 + 7 units, bridging the upper triad with the ethical triad.
- **Middle triad** aligns to 33 + 9 (Chesed/Geburah) and 33 + 22 (Tiphareth) to keep balance between mercy, strength, and heart.
- **Lower triad** drops to 99 - 3 for Netzach/Hod and 144 - 3 for Yesod, keeping the emotional/intellectual pair and the foundation within the harmonic ladder.
- **Malkuth** completes the run at 144, mirroring the full descent mapped across the canvas height.

## Accessibility & ND-safe rationale
- No animation, autoplay, or async loops. Rendering happens once per load.

- Calm palette defaults with clear status messaging when fallbacks are in play.
- Layered drawing order maintains geometric depth without flattening into a single outline, matching the reference architecture without motion.

- Calm palette defaults with clear status messaging when fallbacks are in play, including an inline canvas caption for assurance.
- Layered drawing order maintains geometric depth without flattening into a single outline.

- ASCII quotes, UTF-8, LF newlines, and small pure functions keep the module portable offline.

## Customisation
- Adjust colours by editing `data/palette.json`. Provide `bg`, `ink`, and a six colour `layers` array.
- Adjust labels and helix markers by editing `data/cosmic-nodes.json`. Each record may carry `name`, `numerology`, and an optional `lab` tag for emphasis.
- Override numerology constants in `index.html` before calling `renderHelix` if alternate ratios are desired.
- Compose new layers by duplicating the helper pattern in `js/helix-renderer.mjs`. Keep additions static and well-commented to preserve ND safety.
- On `file://` origins the loader prefers JSON module imports to keep everything offline-first. If JSON modules are unavailable the fetch path takes over, and if that also fails the bundled palette and notice keep rendering safe.
=======
## Numerology grounding
- Vertical placement maps the 144-step ladder so Malkuth rests at 144 units and pillar offsets use 33-unit shifts.
- Supernal descent seats Chokmah/Binah 11 units below Kether (33 ÷ 3), Daath bridges the triads at 22 + 7, and the middle triad steps through 33 + 9 and 33 + 22.
- Lower triad uses 99 − 3 for Netzach/Hod, 144 − 3 for Yesod, and closes at 144 for Malkuth.
- Fibonacci sampling stops at 144 while helix rails step through 22 stations with a phase offset governed by 3 and 11.

## Accessibility & ND-safe rationale
- No animation, autoplay, or async redraw loops; rendering happens once per load.
- Calm palette defaults with clear status messaging when fallbacks are active (header text plus optional canvas notice).
- Layered drawing order preserves depth without flattening geometry into a single outline.
- Pure functions, ASCII quotes, UTF-8, and LF newlines keep the module portable for offline review.

## Palette override
Update `data/palette.json` with your preferred colours:

```json
{
  "bg": "#101018",
  "ink": "#f0e6d2",
  "layers": ["#6ca0ff", "#6cd7d8", "#9ce69a", "#ffd28c", "#f8a3ff", "#d7d7f0"]
}
```

Missing or malformed palettes never stop rendering; the fallback palette maintains ND safety and emits a calm notice.
>>>>>>> 13381b97
<|MERGE_RESOLUTION|>--- conflicted
+++ resolved
@@ -3,7 +3,6 @@
 Static, offline-first canvas capsule tuned to the luminous cathedral canon. The renderer paints four still layers (vesica field, Tree-of-Life scaffold, Fibonacci curve, and a static double-helix lattice) using numerology anchors {3, 7, 9, 11, 22, 33, 99, 144}. Comments in the module explain why each choice keeps ND safety intact (no motion, soft contrast, layered depth).
 
 ## Files
-<<<<<<< HEAD
 
 - `index.html` - offline entry point that loads the optional palette, seeds numerology constants, and invokes the renderer while reporting layer stats in the header.
 - `js/helix-renderer.mjs` - pure ES module of drawing helpers. Each function documents how the ND-safe order preserves depth.
@@ -13,12 +12,10 @@
 
 - `data/palette.json` - optional colour override. If missing the renderer applies its sealed fallback, posts a status message, and paints a canvas notice.
 - `data/cosmic-nodes.json` - optional registry of arcana, sephirot, and paths. Labels and helix markers draw from this list; when absent the defaults embedded in `index.html` keep the canvas layered and annotated.
-=======
 - `index.html` — offline entry point. Loads the optional palette JSON, applies chrome colours, seeds the numerology constants, and reports render status without animation.
 - `js/helix-renderer.mjs` — pure ES module of drawing helpers. Each function is small, well-commented, and preserves the layered order.
 - `data/palette.json` — optional override palette. If absent or blocked the renderer falls back to sealed colours and displays a calm notice.
 - `README_RENDERER.md` — this guide.
->>>>>>> 13381b97
 
 ## Usage
 1. Download or clone the repository.
@@ -31,7 +28,6 @@
 3. **Fibonacci curve** — static logarithmic spiral built from Fibonacci numbers up to 144, rendered once with rounded joints and pearl markers.
 4. **Double-helix lattice** — two phase-shifted rails with alternating rungs, base walkway, and diamond anchors. Everything is static; no animation or flashing.
 
-<<<<<<< HEAD
 
 ## Layer order (back to front)
 1. **Vesica field** - seven by three grid of intersecting circles, softened alpha to avoid glare.
@@ -72,7 +68,6 @@
 - Override numerology constants in `index.html` before calling `renderHelix` if alternate ratios are desired.
 - Compose new layers by duplicating the helper pattern in `js/helix-renderer.mjs`. Keep additions static and well-commented to preserve ND safety.
 - On `file://` origins the loader prefers JSON module imports to keep everything offline-first. If JSON modules are unavailable the fetch path takes over, and if that also fails the bundled palette and notice keep rendering safe.
-=======
 ## Numerology grounding
 - Vertical placement maps the 144-step ladder so Malkuth rests at 144 units and pillar offsets use 33-unit shifts.
 - Supernal descent seats Chokmah/Binah 11 units below Kether (33 ÷ 3), Daath bridges the triads at 22 + 7, and the middle triad steps through 33 + 9 and 33 + 22.
@@ -96,5 +91,4 @@
 }
 ```
 
-Missing or malformed palettes never stop rendering; the fallback palette maintains ND safety and emits a calm notice.
->>>>>>> 13381b97
+Missing or malformed palettes never stop rendering; the fallback palette maintains ND safety and emits a calm notice.