# Cosmic Helix Renderer (Offline, ND-safe)

<<<<<<< HEAD
Static, offline-first canvas renderer that layers Vesica geometry, the Tree-of-Life scaffold, a Fibonacci-inspired curve, and a static double-helix lattice. Designed for ND-safe review: calm palette, no motion, generous spacing, and inline comments that explain the numerology-driven proportions.

## Files

- `index.html` - entry point. Open directly in any modern browser (double-click). Loads palette data when available and falls back safely if the JSON cannot be read.
- `js/helix-renderer.mjs` - pure ES module with the drawing routines. Accepts a canvas 2D context plus palette and numerology constants.
- `data/palette.json` - optional local palette override. Edit colors to suit the atelier; the renderer falls back to built-in hues if this file is missing or blocked by the browser.

## Usage

1. Download or clone the repository.
2. Double-click `index.html` (no server, no build step).
3. If you edit `data/palette.json`, refresh the page. Browsers that restrict `fetch` over the `file://` protocol automatically use the fallback palette and display a notice in the header.

## Layer order

1. **Vesica field** - seven by three lattice of intersecting circles, softened alpha to avoid visual overload.
2. **Tree-of-Life scaffold** - ten sephirot nodes with twenty-two paths mapped to numerology constants.
3. **Fibonacci curve** - static polyline grown from Fibonacci numbers up to 144, preserving a harmonic spiral without motion.
4. **Double-helix lattice** - two offset strands with lattice rungs rendered at regular intervals; no animation.

Each routine uses the constants {3, 7, 9, 11, 22, 33, 99, 144} so the geometry remains parameterised by the numerology canon.

## Accessibility & ND-safe rationale

- No animation or flashing elements.
- High-contrast typography and background colors with calm tones.
- Layered drawing order keeps geometry legible without flattening depth into a single outline.
- All code is pure ES modules using ASCII quotes and LF newlines.

## Customisation

- Change the palette by editing `data/palette.json` (hex strings). All colors cascade through the four layers.
- Adjust numerology constants in `index.html` before calling `renderHelix` if alternative sacred ratios are needed.
- Geometry logic is modular; duplicate and adapt the helper functions in `js/helix-renderer.mjs` to compose new scenes while keeping layers discrete.
=======
Static HTML + Canvas capsule that renders the layered cosmology without motion. Double-click `index.html` to paint a 1440x900 canvas with four calm layers: the vesica field, Tree-of-Life scaffold, Fibonacci curve, and a static double-helix lattice. No build step, no dependencies, and no network access required.

## Files
- `index.html` — offline entry point that loads the optional palette, seeds numerology constants, and invokes the renderer.
- `js/helix-renderer.mjs` — pure ES module of drawing helpers. Each function documents why the ND-safe order matters.
- `data/palette.json` — optional colour override. If missing, the renderer keeps a sealed fallback and posts a gentle notice.

## Usage
1. Open `cosmic-helix/index.html` directly in any modern browser (double-click is fine).
2. The header status reports whether `data/palette.json` loaded. When file access is blocked (e.g. strict `file://` rules) the fallback palette activates and the canvas prints a notice.
3. The geometry draws once using numerology constants `{3, 7, 9, 11, 22, 33, 99, 144}`. There are no loops, timers, or animation frames after the initial paint.

## Layer order (back to front)
1. **Vesica field** — intersecting circle lattice spaced with 9x11 divisions for the womb-of-forms motif.
2. **Tree-of-Life scaffold** — ten sephirot nodes linked by twenty-two calm paths with labels offset for readability.
3. **Fibonacci curve** — static logarithmic spiral sampled over 144 points and scaled by the golden ratio.
4. **Double-helix lattice** — two phase-shifted strands with thirty-three cross ties; everything remains motionless.

## ND-safe and trauma-informed choices
- No animation, autoplay, or timers. The renderer runs once per load.
- Calm palette defaults with explicit status messaging so fallbacks never surprise the visitor.
- Layered drawing order keeps sacred geometry from flattening into a single outline.
- ASCII quotes, UTF-8, and LF newlines keep the module portable across offline systems.

## Customising safely
- Edit `data/palette.json` to change colours. Keys remain `bg`, `ink`, `muted`, and `layers` (array of six hex strings).
- Pass an optional `geometry` object to `renderHelix` for deeper tuning; the module validates numbers and preserves ND-safe bounds.
- When adding new layers, compose additional pure helpers in `js/helix-renderer.mjs` and call them from `renderHelix` without introducing motion or external libraries.
>>>>>>> 17df74b6
<|MERGE_RESOLUTION|>--- conflicted
+++ resolved
@@ -1,6 +1,5 @@
 # Cosmic Helix Renderer (Offline, ND-safe)
 
-<<<<<<< HEAD
 Static, offline-first canvas renderer that layers Vesica geometry, the Tree-of-Life scaffold, a Fibonacci-inspired curve, and a static double-helix lattice. Designed for ND-safe review: calm palette, no motion, generous spacing, and inline comments that explain the numerology-driven proportions.
 
 ## Files
@@ -36,7 +35,6 @@
 - Change the palette by editing `data/palette.json` (hex strings). All colors cascade through the four layers.
 - Adjust numerology constants in `index.html` before calling `renderHelix` if alternative sacred ratios are needed.
 - Geometry logic is modular; duplicate and adapt the helper functions in `js/helix-renderer.mjs` to compose new scenes while keeping layers discrete.
-=======
 Static HTML + Canvas capsule that renders the layered cosmology without motion. Double-click `index.html` to paint a 1440x900 canvas with four calm layers: the vesica field, Tree-of-Life scaffold, Fibonacci curve, and a static double-helix lattice. No build step, no dependencies, and no network access required.
 
 ## Files
@@ -64,5 +62,4 @@
 ## Customising safely
 - Edit `data/palette.json` to change colours. Keys remain `bg`, `ink`, `muted`, and `layers` (array of six hex strings).
 - Pass an optional `geometry` object to `renderHelix` for deeper tuning; the module validates numbers and preserves ND-safe bounds.
-- When adding new layers, compose additional pure helpers in `js/helix-renderer.mjs` and call them from `renderHelix` without introducing motion or external libraries.
->>>>>>> 17df74b6
+- When adding new layers, compose additional pure helpers in `js/helix-renderer.mjs` and call them from `renderHelix` without introducing motion or external libraries.