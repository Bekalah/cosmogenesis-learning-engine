# -————————
# Core ignores
# -————————
node_modules/
.env
*.log
npm-debug.log*
yarn-debug.log*
yarn-error.log*
pnpm-debug.log*
package-lock.json

# -————————
# Python + virtual environments
# -————————
__pycache__/
*.py[cod]
*.so
.venv/
venv/
env/
Pipfile.lock
poetry.lock

# -————————
# OS-generated files
# -————————
.DS_Store
.DS_Store?
._*
.Spotlight-V100
.Trashes
ehthumbs.db
Thumbs.db

# -————————
# Build artifacts
# -————————
dist/
build/
.cache/
coverage/
*.egg-info/
.eggs/

# -————————
# VSCode / IDE / Editor
# -————————
.vscode/
.idea/
*.swp
*.swo

# -————————
# Audio / Video (keep assets/)
# -————————
# Ignore giant raw files but keep curated assets in assets/
*.wav
*.aiff
*.flac
*.mp4
*.mov
*.avi

# DO NOT ignore compressed, curated sound assets
!assets/**/*.mp3
!assets/**/*.ogg

# -————————
# Images (keep curated artwork)
# -————————
*.psd
*.xcf
*.tiff
*.bmp
*.raw

# DO NOT ignore curated images
!assets/**/*.png
!assets/**/*.jpg
!assets/**/*.jpeg
!assets/**/*.gif
!assets/**/*.svg
!assets/**/*.webp

# -————————
# Local configs / secrets
# -————————
*.secret
*.pem
*.key
*.crt
*.p12
config.local.json

# -————————
# GitHub Actions / CI
# -————————
.github/workflows/*.log
.github/workflows/*.tmp

# -————————
# Archive + backup
# -————————
*.zip
*.tar
*.gz
*.7z
*.bak
*.old
*.orig

# -————————
# Custom project structure
# -————————
# Keep engines, app code, docs, and data in version control
!app/**
!data/**
!docs/**
!experiences/**
!plugins/**
!scripts/**
!src/**
!styles/**
!assets/**

<<<<<<< HEAD
*.png filter=lfs diff=lfs merge=lfs -text
=======
*.png filter=lfs diff=lfs merge=lfs -text
# Node dependencies
node_modules/

# Python artifacts
__pycache__/
*.pyc

# Generated images and logs
Visionary_Dream.png
*.log

# OS files
.DS_Store
/data/correspondences-2.json
>>>>>>> a5247a5e
<|MERGE_RESOLUTION|>--- conflicted
+++ resolved
@@ -124,9 +124,6 @@
 !styles/**
 !assets/**
 
-<<<<<<< HEAD
-*.png filter=lfs diff=lfs merge=lfs -text
-=======
 *.png filter=lfs diff=lfs merge=lfs -text
 # Node dependencies
 node_modules/
@@ -141,5 +138,4 @@
 
 # OS files
 .DS_Store
-/data/correspondences-2.json
->>>>>>> a5247a5e
+/data/correspondences-2.json