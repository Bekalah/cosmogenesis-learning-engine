--- conflicted
+++ resolved
@@ -1,11 +1,9 @@
-<<<<<<< HEAD
 *Seal Motto: Per Texturas Numerorum, Spira Loquitur.*
 
 Offline, ND-safe canvas sketch for layered sacred geometry.
 
 ## Usage
 1. Open `index.html` in any modern browser (no server needed).
-=======
 # Cosmic Helix Renderer
 *Per Texturas Numerorum, Spira Loquitur.*
 
@@ -48,13 +46,11 @@
 - [ ] Keep all additions ND-safe: no motion, calm contrast, pure functions.
 1. Open `index.html` in any modern browser (no server needed).
 1. Double-click `index.html` in any modern browser; no server or network required.
->>>>>>> 70876cb4
 2. A 1440×900 canvas renders four static layers:
    - **Vesica field** — intersecting circles forming a calm grid.
    - **Tree-of-Life scaffold** — ten sephirot linked by twenty-two paths.
    - **Fibonacci curve** — golden spiral polyline anchored to centre.
    - **Double-helix lattice** — two phase-shifted sine tracks.
-<<<<<<< HEAD
 3. Palette can be customised in `data/palette.json`. If the file is missing, a gentle fallback palette loads and a notice appears.
 
 ## ND-safe notes
@@ -69,7 +65,6 @@
 
 ## Extending
 Add new layers by extending `renderHelix` while preserving the calm visual hierarchy.
-=======
 3. Palette colours live in `data/palette.json`. Missing file triggers a gentle notice and safe defaults.
 
 ## ND-safe notes
@@ -191,5 +186,4 @@
 - ASCII quotes, UTF-8, LF newlines.
 
 ## Extending
-Add new draw functions to `js/helix-renderer.mjs` while preserving ND-safe layer order.
->>>>>>> 70876cb4
+Add new draw functions to `js/helix-renderer.mjs` while preserving ND-safe layer order.