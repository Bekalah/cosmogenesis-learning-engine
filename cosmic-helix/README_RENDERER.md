# Cosmic Helix Renderer

<<<<<<< HEAD
_Per Texturas Numerorum, Spira Loquitur._

Offline, ND-safe canvas sketch for layered sacred geometry. This rewrite resolves old merge debris while preserving the ritual motto and the original four layer brief (why: the lore anchors remain intact).

## Usage
1. Double-click `index.html` in any modern browser. No server or network needed.
2. A 1440x900 canvas renders four static layers:
   - **Vesica field** - intersecting circles forming a calm grid.
   - **Tree-of-Life scaffold** - ten sephirot linked by twenty-two paths.
   - **Fibonacci curve** - golden spiral polyline anchored to centre.
   - **Double-helix lattice** - two phase-shifted sine tracks.
3. Palette colours live in `data/palette.json`. If the file is absent, the top status line and a small canvas caption note the safe fallback.

## ND-safe notes
- Static drawing only; no animation, autoplay, or motion scripting.
- Muted contrast palette and generous spacing reduce sensory strain.
- Layer order clarifies depth without flashing, sustaining the requested layered geometry.
- Geometry routines lean on numerology constants 3, 7, 9, 11, 22, 33, 99, and 144 to keep symbolism explicit.

## Design notes
- Pure ES module (`js/helix-renderer.mjs`) with small, well-commented functions; this keeps offline maintenance simple.
- ASCII quotes and UTF-8 files honour the ND-safe code rule-set.
- Numerology constants live in `index.html` for quick ritual tuning.

## Extending
Add new draw helpers to `js/helix-renderer.mjs` while preserving the calm visual hierarchy and ND-safe palette logic. Remember to explain any lore additions in comments so future stewards see why choices were made.

## Related lore
For broader cosmological context, consult [`docs/tesseract_spiritual.md`](../docs/tesseract_spiritual.md).

*Seal Motto: Per Texturas Numerorum, Spira Loquitur.*
=======
Static offline renderer that draws four calm layers of sacred geometry on a 1440x900 canvas. The module follows ND-safe guidelines: no motion, soft contrast, predictable layout, and clear comments that explain every safety choice.

## Files
- `index.html` -- entry point that wires the canvas and loads the palette if present.
- `js/helix-renderer.mjs` -- pure ES module with small drawing functions.
- `data/palette.json` -- optional palette override. Safe defaults load when the file is missing.

## How to use
1. Double-click `index.html` in any modern browser. No server or network access is required.
2. The status line will report whether the palette file was found. If it is missing, a fallback palette loads and the scene still renders.
3. A single render pass draws four layers:
   - Layer 1: Vesica field made from overlapping circles that suggest repeating lenses.
   - Layer 2: Tree-of-Life scaffold with ten sephirot and twenty-two linking paths.
   - Layer 3: Fibonacci curve as a golden polyline anchored at the centre.
   - Layer 4: Static double-helix lattice with cross ties for depth.

## ND-safe design choices
- Static drawing only: there is no animation, autoplay, flashing, or audio.
- Gentle contrast palette with generous whitespace and status copy for reassurance.
- Layer order is consistent so depth is readable without motion.
- Inline comments explain the ND-safe rationale to future maintainers.

## Numerology guidance
Geometry proportions reference the requested constants 3, 7, 9, 11, 22, 33, 99, and 144. The constants steer spacing (vesica grid), line widths (tree paths), Fibonacci segment count, and helix sampling density.

## Custom palette
Edit `data/palette.json` to change colors. The keys are:
- `bg` -- canvas background.
- `ink` -- reserved for future UI elements.
- `layers` -- array of six layer colors in base-to-foreground order.

If the JSON file is removed or malformed, `index.html` shows a notice and uses a bundled fallback palette so the render never fails.

## Extending safely
- Add new geometry by introducing additional pure helper functions inside `helix-renderer.mjs` and calling them after the existing layers.
- Keep new code ASCII-only with LF newlines and plain quotes.
- Preserve the static rendering contract and document any sensory considerations in comments.
>>>>>>> 6a7a8bbd
<|MERGE_RESOLUTION|>--- conflicted
+++ resolved
@@ -1,6 +1,5 @@
 # Cosmic Helix Renderer
 
-<<<<<<< HEAD
 _Per Texturas Numerorum, Spira Loquitur._
 
 Offline, ND-safe canvas sketch for layered sacred geometry. This rewrite resolves old merge debris while preserving the ritual motto and the original four layer brief (why: the lore anchors remain intact).
@@ -32,7 +31,6 @@
 For broader cosmological context, consult [`docs/tesseract_spiritual.md`](../docs/tesseract_spiritual.md).
 
 *Seal Motto: Per Texturas Numerorum, Spira Loquitur.*
-=======
 Static offline renderer that draws four calm layers of sacred geometry on a 1440x900 canvas. The module follows ND-safe guidelines: no motion, soft contrast, predictable layout, and clear comments that explain every safety choice.
 
 ## Files
@@ -69,5 +67,4 @@
 ## Extending safely
 - Add new geometry by introducing additional pure helper functions inside `helix-renderer.mjs` and calling them after the existing layers.
 - Keep new code ASCII-only with LF newlines and plain quotes.
-- Preserve the static rendering contract and document any sensory considerations in comments.
->>>>>>> 6a7a8bbd
+- Preserve the static rendering contract and document any sensory considerations in comments.