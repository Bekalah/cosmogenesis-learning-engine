# Cosmic Helix Renderer (Offline, ND-safe)

<<<<<<< HEAD
Static offline renderer that draws the requested four-layer cosmology on a 1440x900 canvas. The module stays inside `cosmic-helix/` so the main project index keeps its lore focus (why: preserves the existing entry point while adding this research tool).

## Files
- `index.html` – entry point that loads the palette (with fallback) and invokes the renderer.
- `js/helix-renderer.mjs` – pure drawing routines for the four calm layers.
- `data/palette.json` – optional colour overrides. Missing data triggers a safe fallback.

## Usage
1. Double-click `index.html` in any modern browser. No server or network requests are required.
2. The status line reports whether the palette file loaded or if the fallback colours were applied.
3. The canvas renders these static layers in order:
   - **L1 Vesica field** – intersecting circles arranged with 3/7/9/11 spacing to evoke the vesica womb.
   - **L2 Tree-of-Life scaffold** – ten sephirot linked by twenty-two paths, sized from 99/144 ratios for readability.
   - **L3 Fibonacci curve** – a golden spiral polyline sampled across 144 points for smooth calm arcs.
   - **L4 Double-helix lattice** – two phase-shifted sine strands with thirty-three cross ties.

## ND-safe design notes
- Single render pass only; there is no animation, autoplay, or flashing.
- Muted palette with readable contrast and transparent strokes reduces sensory strain.
- Inline comments explain how numerology constants guide spacing so future stewards understand the symbolism.
- If the palette file is absent, both the header and the canvas receive a gentle notice instead of failing silently.

## Customising colour
Edit `data/palette.json` to tune colours. Keep the keys:
- `bg` – background colour for both page and canvas.
- `ink` – text colour used for notices.
- `muted` – optional accent used by the status line.
- `layers` – array of six hex values applied to the four geometry layers plus helix rungs.

If the JSON is missing or malformed, the renderer loads bundled safe colours and reports the fallback.

## Extending safely
Add new geometry by composing additional pure helper functions inside `js/helix-renderer.mjs`. Maintain the ND-safe covenant: static rendering, layered depth (never flattened into a single outline), calm palette, ASCII quotes, UTF-8, and detailed comments on why choices were made.
Static HTML + Canvas renderer that draws four calm geometry layers: Vesica field, Tree-of-Life scaffold, Fibonacci spiral, and a static double-helix lattice. Everything runs by double-clicking `index.html`; no build tools, no motion.

## Why this sits in `cosmic-helix/`
Keeping the renderer inside this folder protects the root `index.html` lore while fulfilling the layered cosmology brief. Comments in the HTML and module explain that decision for future stewards.

## Files
- `index.html` – entry point with status line, numerology constants, and palette loading.
- `js/helix-renderer.mjs` – pure ES module of small drawing functions (one per layer plus helpers).
- `data/palette.json` – optional colour overrides; removal triggers a gentle fallback notice.

## Usage (offline)
1. Open `index.html` directly in a modern browser (no server required).
2. The header status reports whether the palette JSON was loaded or if the safe fallback colours were used.
3. A 1440×900 canvas renders the four layers in order:
   - **Layer 1** Vesica field – intersecting lenses spaced with 3/7/11 numerology.
   - **Layer 2** Tree-of-Life – ten sephirot and twenty-two linking paths.
   - **Layer 3** Fibonacci spiral – golden-ratio polyline sampling 33 segments.
   - **Layer 4** Double-helix lattice – two sine strands with 22 static cross ties.
4. If the palette file cannot be fetched (common under `file://`), the canvas draws a small notice in the corner and keeps the default colours.

## ND-safe design choices
- One render pass, no animation, no autoplay, no flashing.
- Muted palette and soft line widths protect sensory comfort.
- Comments in code describe each safety decision for transparency.
- Geometry proportions lean on the requested numerology constants: 3, 7, 9, 11, 22, 33, 99, and 144.

## Customising safely
- Adjust colours in `data/palette.json`; the file expects keys `bg`, `ink`, `muted`, and a six-entry `layers` array.
- Add new geometry by creating additional pure helper functions in `js/helix-renderer.mjs` and calling them after the existing layers.
- Keep new work static, ASCII-only, and well commented so the ND-safe covenant remains intact.
Static, offline HTML + Canvas renderer that draws four calm layers of sacred geometry for the Cosmogenesis Learning Engine. The code is ND-safe: no animation, soft contrast, and every helper is a small pure function with comments explaining the safety choices.

## Files
- `index.html` — entry point. Double-click to render the canvas with no server or network access.
- `js/helix-renderer.mjs` — ES module with layered drawing helpers.
- `data/palette.json` — optional palette override; the renderer falls back gracefully when the file is absent.

## Usage
1. Open `index.html` directly in any modern browser.
2. A 1440×900 canvas renders four ordered layers once: Vesica field, Tree-of-Life scaffold, Fibonacci curve, and a double-helix lattice.
3. The header status text reports whether the palette file loaded or if the safe fallback is active. When the palette is missing, a quiet note also appears on the canvas itself.

## ND-safe design choices
- **No motion:** every layer draws in a single pass; no animation hooks or timers.
- **Calm contrast:** muted defaults and palette validation prevent harsh colour spikes.
- **Layered depth:** each layer draws in order so the geometry reads with depth without relying on motion.
- **Commented intent:** in-code comments explain why each safety choice exists for future stewards.

## Geometry & numerology
- Vesica field spacing references constants 3, 7, 9, 11, 22, and 33 to echo the requested ratios.
- Tree-of-Life layout uses the canonical ten sephirot with twenty-two connecting paths.
- Fibonacci curve is a static golden spiral polyline sampled with 99 points.
- Double-helix lattice samples 144 points across three sine cycles to keep the numerology visible.

## Custom palette
Edit `data/palette.json` to supply your own colours. Required keys:

```json
{
  "bg": "#0b0b12",
  "ink": "#e8e8f0",
  "muted": "#a6a6c1",
  "layers": ["#b1c7ff", "#89f7fe", "#a0ffa1", "#ffd27f", "#f5a3ff", "#d0d0e6"]
}
```

If the file is missing or malformed, the renderer keeps drawing with the bundled palette, records the fallback in the status line, and prints a small note on the canvas.

## Extension guidance
Add new geometry by introducing additional pure helper functions in `js/helix-renderer.mjs` and calling them after the existing layers. Maintain ASCII quotes, UTF-8 encoding, LF newlines, and explain any lore additions with comments so ND-safe intent stays intact.
Static, offline HTML + Canvas renderer that layers vesica field, Tree-of-Life scaffold, Fibonacci curve, and a fixed double-helix lattice. Designed for ND-safe viewing with calm contrast and zero motion.

## Files
- `index.html` - entry point; double-click to run offline.
- `js/helix-renderer.mjs` - pure drawing routines composed as ES module.
- `data/palette.json` - optional palette override; a fallback palette is bundled.

## Usage
1. Open `index.html` in any modern browser (no server required).
2. A 1440x900 canvas renders four static layers:
   - Layer 1: Vesica field
   - Layer 2: Tree-of-Life nodes and paths
   - Layer 3: Fibonacci curve
   - Layer 4: Double-helix lattice
3. The header status reports whether the palette file was loaded or the fallback was used.

## ND-safe choices
- Static rendering only; no animation, autoplay, or flashing.
- Muted contrast palette and generous spacing reduce sensory strain.
- Layer order conveys depth without relying on motion cues.
- Inline comments explain safety choices for future maintainers.

## Numerology guidance
Geometry proportions reference the requested constants 3, 7, 9, 11, 22, 33, 99, and 144. The constants steer grid spacing, path thickness, spiral turn count, and helix sample density.

## Custom palette
Edit `data/palette.json` to change colours. Expected keys:
- `bg` - page and canvas background.
- `ink` - caption and notice colour.
- `muted` - optional chrome accent.
- `layers` - array of six layer colours in back-to-front order.

If the JSON file is missing or malformed, `index.html` displays a gentle notice and uses the bundled fallback palette so the render never fails.

## Extending safely
Add new geometry by composing additional pure draw functions inside `js/helix-renderer.mjs`. Keep the ND-safe covenant: static rendering, calm colours, progressive layering, and commentary that explains any lore additions.

Seal motto: *Per Texturas Numerorum, Spira Loquitur.*
Static, offline HTML + Canvas renderer honouring the layered geometry brief for Codex 144:99 (c99). The module draws four calm layers with no motion, no autoplay, and no external dependencies.

## Files
- `index.html` — entry point; loads the palette (if present) and renders the canvas.
- `js/helix-renderer.mjs` — pure ES module with small drawing functions for each layer.
- `data/palette.json` — optional palette override; missing data triggers a gentle fallback notice.

## Usage
1. Double-click `index.html` in any modern browser (no server or network required).
2. A fixed 1440×900 canvas renders the layers in order:
   - **Layer 1 — Vesica field:** intersecting circle lattice spaced by numerology constants.
   - **Layer 2 — Tree-of-Life scaffold:** ten sephirot nodes linked by twenty-two calm paths.
   - **Layer 3 — Fibonacci curve:** golden spiral polyline sampled across 144 points.
   - **Layer 4 — Double-helix lattice:** two phase-shifted strands with static rungs.
3. The status line reports whether the optional palette file was loaded or if the fallback palette is in use.

## ND-safe + trauma-informed choices
- One render pass only; no animation, flashing, audio, or autoplay.
- Soft contrast palette with readable typography and clear status messaging.
- Layer order communicates depth without motion; comments in code explain why.
- Geometry is parameterised with 3, 7, 9, 11, 22, 33, 99, and 144 to keep numerology explicit.

## Customising
- Edit `data/palette.json` to change colours (keys: `bg`, `ink`, `muted`, and six `layers` entries).
- Extend `js/helix-renderer.mjs` by adding new pure draw helpers after the existing layers. Document any lore or safety rationale directly in comments.

## Troubleshooting
- **Palette warning:** Browsers may block `fetch` over `file://`. The renderer already handles this, falls back to the bundled palette, and notes the change in the header and canvas.
- **Blank canvas:** If a 2D context is unavailable, the header reports the issue. Try a current Firefox, Safari, or Chromium build.
- **Overbright edits:** Keep hues mid-range and respect the ND-safe covenant when adjusting palettes or geometry.

*Seal motto: Per Texturas Numerorum, Spira Loquitur.*
=======
Static, offline canvas scene that layers Vesica, Tree-of-Life, Fibonacci, and a static double-helix lattice. The renderer lives inside `cosmic-helix/` so the wider cathedral entry point remains untouched — lore boundaries stay intact.

## Files
- `index.html` — entry point; double-click to run.
- `js/helix-renderer.mjs` — pure drawing routines for the four layers.
- `data/palette.json` — optional palette override; safe defaults cover missing files.

## Usage
1. Open `index.html` directly in a modern browser (no server or network required).
2. A 1440x900 canvas renders four ordered layers:
   - **Layer 1: Vesica field** — intersecting circle lenses arranged with 3/7/9/11 spacing.
   - **Layer 2: Tree-of-Life scaffold** — ten sephirot linked by twenty-two paths.
   - **Layer 3: Fibonacci curve** — calm golden spiral polyline.
   - **Layer 4: Double-helix lattice** — two static strands with gentle cross ties.
3. The header status reports whether the palette loaded or if the fallback palette was used.

## ND-safe choices
- Single render pass; no animation, autoplay, or flashing elements.
- Soft contrast palette, generous margins, and inline notices to reduce sensory load.
- Layer order preserves depth without requiring motion.
- Comments inside the code explain each safety decision for future stewards.

## Numerology alignment
The geometry functions weave the requested constants (3, 7, 9, 11, 22, 33, 99, 144) into spacing, stroke widths, spiral turns, and helix sampling counts to keep the cosmology coherent.

## Palette and fallback
`data/palette.json` may override colours. When the JSON file is missing or blocked by the browser, the renderer applies bundled defaults, prints a status message, and paints a small notice in the canvas corner so the experience remains calm and predictable.

## Extending safely
Add new layers by composing additional pure helper functions in `js/helix-renderer.mjs`. Maintain the ND-safe covenant: static rendering, calm colours, ASCII quotes, LF newlines, and clear comments describing why new geometry supports the canon.

_Per Texturas Numerorum, Spira Loquitur._
>>>>>>> f7014e8c
<|MERGE_RESOLUTION|>--- conflicted
+++ resolved
@@ -1,6 +1,5 @@
 # Cosmic Helix Renderer (Offline, ND-safe)
 
-<<<<<<< HEAD
 Static offline renderer that draws the requested four-layer cosmology on a 1440x900 canvas. The module stays inside `cosmic-helix/` so the main project index keeps its lore focus (why: preserves the existing entry point while adding this research tool).
 
 ## Files
@@ -174,7 +173,6 @@
 - **Overbright edits:** Keep hues mid-range and respect the ND-safe covenant when adjusting palettes or geometry.
 
 *Seal motto: Per Texturas Numerorum, Spira Loquitur.*
-=======
 Static, offline canvas scene that layers Vesica, Tree-of-Life, Fibonacci, and a static double-helix lattice. The renderer lives inside `cosmic-helix/` so the wider cathedral entry point remains untouched — lore boundaries stay intact.
 
 ## Files
@@ -206,5 +204,4 @@
 ## Extending safely
 Add new layers by composing additional pure helper functions in `js/helix-renderer.mjs`. Maintain the ND-safe covenant: static rendering, calm colours, ASCII quotes, LF newlines, and clear comments describing why new geometry supports the canon.
 
-_Per Texturas Numerorum, Spira Loquitur._
->>>>>>> f7014e8c
+_Per Texturas Numerorum, Spira Loquitur._