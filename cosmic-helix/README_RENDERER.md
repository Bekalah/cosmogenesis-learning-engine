--- conflicted
+++ resolved
@@ -28,11 +28,8 @@
 ## Customising safely
 - Adjust `data/palette.json` to supply custom colours. Provide `bg`, `ink`, `muted`, and a six colour `layers` array.
 - Tune spacing by editing `data/geometry.json` or by passing a `geometry` object to `renderHelix`. The module validates every override to keep ND-safe bounds.
-<<<<<<< HEAD
 - Compose new layers by following the pure helper pattern inside `js/helix-renderer.mjs`. Keep additions static and well-commented to honour the covenant.
-=======
-- Compose new layers by following the pure helper pattern inside `js/helix-renderer.mjs`. Keep additions static and well-commented to honour the covenant.
-=======
+
 Static HTML + Canvas capsule that renders the layered cosmology with no motion. Double-clicking `index.html` paints a
 1440x900 canvas in four calm passes: vesica field, Tree-of-Life scaffold, Fibonacci curve, and the static double helix.
 Everything runs offline with zero dependencies so the lore remains portable.
@@ -76,4 +73,3 @@
 If the file is absent or malformed, the renderer keeps the sealed palette, updates the header status, and prints the gentle
 notice in the canvas so nothing fails silently. Geometry overrides can be passed to `renderHelix` when embedding the module,
 but keep the covenant: static rendering, ND-safe palettes, and comments explaining every change.
->>>>>>> fa70a28a
