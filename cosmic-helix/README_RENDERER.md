--- conflicted
+++ resolved
@@ -1,25 +1,18 @@
 # Cosmic Helix Renderer
 
-<<<<<<< HEAD
 *Per Texturas Numerorum, Spira Loquitur.*
-=======
->>>>>>> f6ee305f
 Per Texturas Numerorum, Spira Loquitur.
 
 Offline, ND-safe canvas sketch for layered sacred geometry.
 
 ## Usage
-<<<<<<< HEAD
 1. Open `index.html` in any modern browser (no server needed).
-=======
 1. Double-click `index.html` in any modern browser; no server or network required.
->>>>>>> f6ee305f
 2. A 1440×900 canvas renders four static layers:
    - **Vesica field** — intersecting circles forming a calm grid.
    - **Tree-of-Life scaffold** — ten sephirot linked by twenty-two paths.
    - **Fibonacci curve** — golden spiral polyline anchored to centre.
    - **Double-helix lattice** — two phase-shifted sine tracks.
-<<<<<<< HEAD
 3. Palette colours live in `data/palette.json`. If the file is missing, the renderer falls back to a safe default and shows a gentle notice.
 
 ## ND-safe notes
@@ -65,7 +58,7 @@
 
 ## Extending
 Add new draw functions in `js/helix-renderer.mjs` while preserving the calm layer order.
-=======
+
 3. Palette colours live in `data/palette.json`. Missing data triggers a gentle notice and safe defaults.
 
 ## ND-safe notes
@@ -80,5 +73,4 @@
 - Everything works offline by double-clicking `index.html`.
 
 ## Extending
-Add new draw functions in `js/helix-renderer.mjs` while keeping the calm visual hierarchy and ND-safe choices.
->>>>>>> f6ee305f
+Add new draw functions in `js/helix-renderer.mjs` while keeping the calm visual hierarchy and ND-safe choices.