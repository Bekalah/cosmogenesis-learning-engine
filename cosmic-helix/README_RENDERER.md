--- conflicted
+++ resolved
@@ -48,14 +48,12 @@
 extending `renderHelix` with new draw functions while preserving the calm visual
 hierarchy.
 
-<<<<<<< HEAD
 ## Task List
 - [ ] Weave cathedral-scale vesica grids to frame expansive worlds.
 - [ ] Map Tree-of-Life nodes to sanctuaries like Avalon and mountain temples.
 - [ ] Layer Fibonacci paths through oceans, rivers, and volcanic corridors.
 - [ ] Cross-link double-helix lattices with rune, tarot, and reiki lore.
 - [ ] Keep all additions ND-safe: no motion, high contrast, pure functions.
-=======
+
 ## Related Lore
 For a meditation on the tesseract as symbol of higher consciousness and non-linear learning, see [docs/tesseract_spiritual.md](../docs/tesseract_spiritual.md). This companion note situates the helix within a wider cosmological frame.
->>>>>>> cad12189
