# Cosmic Helix Renderer

<<<<<<< HEAD
_Per Texturas Numerorum, Spira Loquitur._

Offline, ND-safe canvas sketch for layered sacred geometry. This rewrite resolves old merge debris while preserving the ritual motto and the original four layer brief (why: the lore anchors remain intact).

## Usage
1. Double-click `index.html` in any modern browser. No server or network needed.
2. A 1440x900 canvas renders four static layers:
   - **Vesica field** - intersecting circles forming a calm grid.
   - **Tree-of-Life scaffold** - ten sephirot linked by twenty-two paths.
   - **Fibonacci curve** - golden spiral polyline anchored to centre.
   - **Double-helix lattice** - two phase-shifted sine tracks.
3. Palette colours live in `data/palette.json`. If the file is absent, the top status line and a small canvas caption note the safe fallback.

## ND-safe notes
- Static drawing only; no animation, autoplay, or motion scripting.
- Muted contrast palette and generous spacing reduce sensory strain.
- Layer order clarifies depth without flashing, sustaining the requested layered geometry.
- Geometry routines lean on numerology constants 3, 7, 9, 11, 22, 33, 99, and 144 to keep symbolism explicit.

## Design notes
- Pure ES module (`js/helix-renderer.mjs`) with small, well-commented functions; this keeps offline maintenance simple.
- ASCII quotes and UTF-8 files honour the ND-safe code rule-set.
- Numerology constants live in `index.html` for quick ritual tuning.

## Extending
Add new draw helpers to `js/helix-renderer.mjs` while preserving the calm visual hierarchy and ND-safe palette logic. Remember to explain any lore additions in comments so future stewards see why choices were made.

## Related lore
For broader cosmological context, consult [`docs/tesseract_spiritual.md`](../docs/tesseract_spiritual.md).

*Seal Motto: Per Texturas Numerorum, Spira Loquitur.*
Static offline renderer that draws four calm layers of sacred geometry on a 1440x900 canvas. The module follows ND-safe guidelines: no motion, soft contrast, predictable layout, and clear comments that explain every safety choice.

## Files
- `index.html` -- entry point that wires the canvas and loads the palette if present.
- `js/helix-renderer.mjs` -- pure ES module with small drawing functions.
- `data/palette.json` -- optional palette override. Safe defaults load when the file is missing.

## How to use
1. Double-click `index.html` in any modern browser. No server or network access is required.
2. The status line will report whether the palette file was found. If it is missing, a fallback palette loads and the scene still renders.
3. A single render pass draws four layers:
   - Layer 1: Vesica field made from overlapping circles that suggest repeating lenses.
   - Layer 2: Tree-of-Life scaffold with ten sephirot and twenty-two linking paths.
   - Layer 3: Fibonacci curve as a golden polyline anchored at the centre.
   - Layer 4: Static double-helix lattice with cross ties for depth.

## ND-safe design choices
- Static drawing only: there is no animation, autoplay, flashing, or audio.
- Gentle contrast palette with generous whitespace and status copy for reassurance.
- Layer order is consistent so depth is readable without motion.
- Inline comments explain the ND-safe rationale to future maintainers.

## Numerology guidance
Geometry proportions reference the requested constants 3, 7, 9, 11, 22, 33, 99, and 144. The constants steer spacing (vesica grid), line widths (tree paths), Fibonacci segment count, and helix sampling density.

## Custom palette
Edit `data/palette.json` to change colors. The keys are:
- `bg` -- canvas background.
- `ink` -- reserved for future UI elements.
- `layers` -- array of six layer colors in base-to-foreground order.

If the JSON file is removed or malformed, `index.html` shows a notice and uses a bundled fallback palette so the render never fails.

## Extending safely
- Add new geometry by introducing additional pure helper functions inside `helix-renderer.mjs` and calling them after the existing layers.
- Keep new code ASCII-only with LF newlines and plain quotes.
- Preserve the static rendering contract and document any sensory considerations in comments.
Offline, ND-safe canvas sketch for layered sacred geometry inside the Cosmogenesis Learning Engine canon. The renderer works entirely by opening `index.html` and draws four calm layers with no motion or autoplay.

## Quickstart
1. Double-click `index.html` in any modern browser. No server or network is required.
2. A 1440x900 canvas appears with status text in the header. If `data/palette.json` is missing or blocked, the status reports the fallback palette and rendering still completes.
3. Study the four static layers, then edit `data/palette.json` to tune colours or fork the draw functions for new overlays.

## Layer overview
- **L1 Vesica field** - Intersecting circle lenses arranged with 3/7/9/11 spacing to evoke the womb of forms without overwhelming repetition.
- **L2 Tree-of-Life scaffold** - Ten sephirot nodes with twenty-two connecting paths, scaled to the canvas proportions so the structure remains readable at 1440x900.
- **L3 Fibonacci curve** - A golden-ratio logarithmic spiral drawn as a single polyline; it arcs through the centre to harmonise the other geometries.
- **L4 Double-helix lattice** - Two phase-shifted sine strands with gentle rungs, forming a static lattice that nods to DNA without introducing motion.

## Palette and customisation
- Colours live in `data/palette.json` with keys `bg`, `ink`, `muted`, and a `layers` array of six hex values (one per draw layer).
- When the JSON cannot be loaded (for example when running from the `file://` protocol), `index.html` falls back to a safe palette and updates the status line so you know which path was taken.
- The HTML page applies the palette colours to CSS custom properties (`--bg`, `--ink`, `--muted`) before drawing so the chrome and canvas stay in sync.

## Numerology alignment
Geometry parameters are tied to the requested constants: 3, 7, 9, 11, 22, 33, 99, and 144. Examples include the vesica grid counts (11 columns x 9 rows), Fibonacci arc quarter-turns (7), Tree-of-Life stroke widths (22/11), helix rotations (33/11), and helix sample density (144 steps). This keeps the visual language coherent with Codex 144:99.

## ND-safe design choices
- No animation, flashing, or autoplay; each layer renders once on load.
- Muted contrast palette with generous spacing reduces sensory strain.
- Thin strokes and rounded joins avoid harsh edges while preserving clarity.
- Canvas size is fixed at 1440x900 for predictable composition when opened offline.

## File structure
```
index.html               # Entry point; loads palette, sets constants, calls renderer.
js/helix-renderer.mjs    # Pure drawing functions for the four layers.
data/palette.json        # Editable colour palette; safe defaults bundled.
```

## Extending safely
Add new layers by composing pure draw functions in `js/helix-renderer.mjs`. Keep the ND-safe covenant: static rendering, calm colours, and respectful pacing. Document any new numerological correspondences so future collaborators understand the symbolism.

## Troubleshooting
- **Status reports fallback palette** - Browsers often block `fetch` over `file://`; the renderer already handles this and still draws with bundled colours.
- **Blank canvas** - Older browsers may not provide a 2D context. The header status will mention this; try a current Firefox, Safari, or Chromium build.
- **Harsh colours after editing** - Use softer, mid-range hues and keep contrast gentle to honour the trauma-informed design goal.
Offline-only canvas demo encoding a four-layer cosmology without motion.

## Usage
1. Double-click `index.html` in this folder (no server required).
2. A 1440×900 canvas renders four static layers:
   - **Vesica field** – intersecting circle grid.
   - **Tree-of-Life scaffold** – ten sephirot linked by twenty-two paths.
   - **Fibonacci curve** – golden spiral polyline.
   - **Double-helix lattice** – two phase-shifted sine tracks.
3. Palette colours live in `data/palette.json`. Missing data triggers a gentle notice and safe defaults.

## ND-safe choices
- Static drawing; no animation, audio, or network requests.
- Calm contrast palette and generous spacing for readability.
- Layer order clarifies depth without flashing.
- Geometry parameters use numerology constants 3, 7, 9, 11, 22, 33, 99, 144.

## Development
The renderer has no build step and no dependencies.

Files:
- `index.html`
- `js/helix-renderer.mjs`
- `data/palette.json`

Modify `palette.json` to adjust colours. All code uses ASCII quotes, UTF-8, LF newlines, and small pure functions.
```text
0101010101010101010101010101010101010101
\\    COSMIC HELIX RENDERER MATRIX     //
0101010101010101010101010101010101010101
        /\        /\        /\
       /  \      /  \      /  \
      / /\ \    / /\ \    / /\ \
     /_/  \_\  /_/  \_\  /_/  \_\
      \ \  / /  \ \  / /  \ \  / /
       \ \/ /    \ \/ /    \ \/ /
        \  /      \  /      \  /
         \/        \/        \/
```

Offline, ND-safe canvas sketch for layered sacred geometry.

## Usage
1. Double-click `index.html` in any modern browser; no server or network required.
2. A 1440×900 canvas renders four static layers:
   - **Vesica field** — intersecting circles forming a calm grid.
   - **Tree-of-Life scaffold** — ten sephirot linked by twenty-two paths.
   - **Fibonacci curve** — golden spiral polyline anchored to centre.
   - **Double-helix lattice** — two phase-shifted sine tracks.
3. Palette colours live in `data/palette.json`. Missing file triggers a gentle notice and safe fallback.

## ND-safe notes
- Static drawing; no animation or autoplay.
- Soft contrast palette and generous spacing improve readability.
- Layer order clarifies depth without motion.
- Geometry parameters reference numerology constants 3, 7, 9, 11, 22, 33, 99, 144.

## Design notes
- Pure ES module `js/helix-renderer.mjs` with small, well-commented functions.
- ASCII quotes only; UTF-8, LF newlines.
- Works entirely offline by double-clicking `index.html`.
=======
Static, offline canvas renderer for layered sacred geometry.

## Usage
1. Open `index.html` in any modern browser (double-click, no server needed).
2. A 1440×900 canvas draws four static layers:
   - **Vesica field** – intersecting circle grid.
   - **Tree-of-Life scaffold** – ten sephirot linked by twenty-two paths.
   - **Fibonacci curve** – golden spiral polyline anchored to centre.
   - **Double-helix lattice** – two phase-shifted sine tracks.
3. Palette colours live in `data/palette.json`. Missing data triggers a gentle notice and safe defaults.

## ND-safe design
- Static drawing; no animation, autoplay, or flashing.
- Soft contrast palette and generous spacing reduce sensory load.
- Layer order clarifies depth without motion.
- Geometry parameters reference numerology constants 3, 7, 9, 11, 22, 33, 99, 144.

## Code notes
- Pure ES module `js/helix-renderer.mjs` with small, well-commented functions.
- ASCII quotes only, UTF-8 encoding, LF newlines.
- Works fully offline; no network requests or external libraries.
>>>>>>> caac2e64

## Extending
Add new draw functions in `js/helix-renderer.mjs` while preserving the calm visual hierarchy and ND-safe choices.<|MERGE_RESOLUTION|>--- conflicted
+++ resolved
@@ -1,6 +1,5 @@
 # Cosmic Helix Renderer
 
-<<<<<<< HEAD
 _Per Texturas Numerorum, Spira Loquitur._
 
 Offline, ND-safe canvas sketch for layered sacred geometry. This rewrite resolves old merge debris while preserving the ritual motto and the original four layer brief (why: the lore anchors remain intact).
@@ -171,7 +170,6 @@
 - Pure ES module `js/helix-renderer.mjs` with small, well-commented functions.
 - ASCII quotes only; UTF-8, LF newlines.
 - Works entirely offline by double-clicking `index.html`.
-=======
 Static, offline canvas renderer for layered sacred geometry.
 
 ## Usage
@@ -193,7 +191,6 @@
 - Pure ES module `js/helix-renderer.mjs` with small, well-commented functions.
 - ASCII quotes only, UTF-8 encoding, LF newlines.
 - Works fully offline; no network requests or external libraries.
->>>>>>> caac2e64
 
 ## Extending
 Add new draw functions in `js/helix-renderer.mjs` while preserving the calm visual hierarchy and ND-safe choices.