--- conflicted
+++ resolved
@@ -1,6 +1,5 @@
 # Cosmic Helix Renderer
 
-<<<<<<< HEAD
 Static, offline canvas renderer for layered sacred geometry.
 
 ## Usage
@@ -12,7 +11,6 @@
    - **Double-helix lattice** – two phase-shifted sine tracks.
 3. Palette colours live in `data/palette.json`. Missing data triggers a gentle notice and safe defaults.
 
-=======
 _Per Texturas Numerorum, Spira Loquitur._
 
 Offline, ND-safe canvas sketch for layered sacred geometry. This rewrite resolves old merge debris while preserving the ritual motto and the original four layer brief (why: the lore anchors remain intact).
@@ -194,7 +192,6 @@
    - **Double-helix lattice** – two phase-shifted sine tracks.
 3. Palette colours live in `data/palette.json`. Missing data triggers a gentle notice and safe defaults.
 
->>>>>>> e2eb55ed
 ## ND-safe design
 - Static drawing; no animation, autoplay, or flashing.
 - Soft contrast palette and generous spacing reduce sensory load.
