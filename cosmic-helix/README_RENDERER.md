# Cosmic Helix Renderer (Offline, ND-safe)

<<<<<<< HEAD
Static offline renderer that draws the requested four-layer cosmology on a 1440x900 canvas. The module stays inside `cosmic-helix/` so the main project index keeps its lore focus (why: preserves the existing entry point while adding this research tool).

## Files
- `index.html` – entry point that loads the palette (with fallback) and invokes the renderer.
- `js/helix-renderer.mjs` – pure drawing routines for the four calm layers.
- `data/palette.json` – optional colour overrides. Missing data triggers a safe fallback.

## Usage
1. Double-click `index.html` in any modern browser. No server or network requests are required.
2. The status line reports whether the palette file loaded or if the fallback colours were applied.
3. The canvas renders these static layers in order:
   - **L1 Vesica field** – intersecting circles arranged with 3/7/9/11 spacing to evoke the vesica womb.
   - **L2 Tree-of-Life scaffold** – ten sephirot linked by twenty-two paths, sized from 99/144 ratios for readability.
   - **L3 Fibonacci curve** – a golden spiral polyline sampled across 144 points for smooth calm arcs.
   - **L4 Double-helix lattice** – two phase-shifted sine strands with thirty-three cross ties.

## ND-safe design notes
- Single render pass only; there is no animation, autoplay, or flashing.
- Muted palette with readable contrast and transparent strokes reduces sensory strain.
- Inline comments explain how numerology constants guide spacing so future stewards understand the symbolism.
- If the palette file is absent, both the header and the canvas receive a gentle notice instead of failing silently.

## Customising colour
Edit `data/palette.json` to tune colours. Keep the keys:
- `bg` – background colour for both page and canvas.
- `ink` – text colour used for notices.
- `muted` – optional accent used by the status line.
- `layers` – array of six hex values applied to the four geometry layers plus helix rungs.

If the JSON is missing or malformed, the renderer loads bundled safe colours and reports the fallback.

## Extending safely
Add new geometry by composing additional pure helper functions inside `js/helix-renderer.mjs`. Maintain the ND-safe covenant: static rendering, layered depth (never flattened into a single outline), calm palette, ASCII quotes, UTF-8, and detailed comments on why choices were made.
Static HTML + Canvas renderer that draws four calm geometry layers: Vesica field, Tree-of-Life scaffold, Fibonacci spiral, and a static double-helix lattice. Everything runs by double-clicking `index.html`; no build tools, no motion.

## Why this sits in `cosmic-helix/`
Keeping the renderer inside this folder protects the root `index.html` lore while fulfilling the layered cosmology brief. Comments in the HTML and module explain that decision for future stewards.

## Files
- `index.html` – entry point with status line, numerology constants, and palette loading.
- `js/helix-renderer.mjs` – pure ES module of small drawing functions (one per layer plus helpers).
- `data/palette.json` – optional colour overrides; removal triggers a gentle fallback notice.

## Usage (offline)
1. Open `index.html` directly in a modern browser (no server required).
2. The header status reports whether the palette JSON was loaded or if the safe fallback colours were used.
3. A 1440×900 canvas renders the four layers in order:
   - **Layer 1** Vesica field – intersecting lenses spaced with 3/7/11 numerology.
   - **Layer 2** Tree-of-Life – ten sephirot and twenty-two linking paths.
   - **Layer 3** Fibonacci spiral – golden-ratio polyline sampling 33 segments.
   - **Layer 4** Double-helix lattice – two sine strands with 22 static cross ties.
4. If the palette file cannot be fetched (common under `file://`), the canvas draws a small notice in the corner and keeps the default colours.

## ND-safe design choices
- One render pass, no animation, no autoplay, no flashing.
- Muted palette and soft line widths protect sensory comfort.
- Comments in code describe each safety decision for transparency.
- Geometry proportions lean on the requested numerology constants: 3, 7, 9, 11, 22, 33, 99, and 144.

## Customising safely
- Adjust colours in `data/palette.json`; the file expects keys `bg`, `ink`, `muted`, and a six-entry `layers` array.
- Add new geometry by creating additional pure helper functions in `js/helix-renderer.mjs` and calling them after the existing layers.
- Keep new work static, ASCII-only, and well commented so the ND-safe covenant remains intact.
=======
Static, offline HTML + Canvas renderer that draws four calm layers of sacred geometry for the Cosmogenesis Learning Engine. The code is ND-safe: no animation, soft contrast, and every helper is a small pure function with comments explaining the safety choices.

## Files
- `index.html` — entry point. Double-click to render the canvas with no server or network access.
- `js/helix-renderer.mjs` — ES module with layered drawing helpers.
- `data/palette.json` — optional palette override; the renderer falls back gracefully when the file is absent.

## Usage
1. Open `index.html` directly in any modern browser.
2. A 1440×900 canvas renders four ordered layers once: Vesica field, Tree-of-Life scaffold, Fibonacci curve, and a double-helix lattice.
3. The header status text reports whether the palette file loaded or if the safe fallback is active. When the palette is missing, a quiet note also appears on the canvas itself.

## ND-safe design choices
- **No motion:** every layer draws in a single pass; no animation hooks or timers.
- **Calm contrast:** muted defaults and palette validation prevent harsh colour spikes.
- **Layered depth:** each layer draws in order so the geometry reads with depth without relying on motion.
- **Commented intent:** in-code comments explain why each safety choice exists for future stewards.

## Geometry & numerology
- Vesica field spacing references constants 3, 7, 9, 11, 22, and 33 to echo the requested ratios.
- Tree-of-Life layout uses the canonical ten sephirot with twenty-two connecting paths.
- Fibonacci curve is a static golden spiral polyline sampled with 99 points.
- Double-helix lattice samples 144 points across three sine cycles to keep the numerology visible.

## Custom palette
Edit `data/palette.json` to supply your own colours. Required keys:

```json
{
  "bg": "#0b0b12",
  "ink": "#e8e8f0",
  "muted": "#a6a6c1",
  "layers": ["#b1c7ff", "#89f7fe", "#a0ffa1", "#ffd27f", "#f5a3ff", "#d0d0e6"]
}
```

If the file is missing or malformed, the renderer keeps drawing with the bundled palette, records the fallback in the status line, and prints a small note on the canvas.

## Extension guidance
Add new geometry by introducing additional pure helper functions in `js/helix-renderer.mjs` and calling them after the existing layers. Maintain ASCII quotes, UTF-8 encoding, LF newlines, and explain any lore additions with comments so ND-safe intent stays intact.
>>>>>>> 196e311a
<|MERGE_RESOLUTION|>--- conflicted
+++ resolved
@@ -1,6 +1,5 @@
 # Cosmic Helix Renderer (Offline, ND-safe)
 
-<<<<<<< HEAD
 Static offline renderer that draws the requested four-layer cosmology on a 1440x900 canvas. The module stays inside `cosmic-helix/` so the main project index keeps its lore focus (why: preserves the existing entry point while adding this research tool).
 
 ## Files
@@ -64,7 +63,6 @@
 - Adjust colours in `data/palette.json`; the file expects keys `bg`, `ink`, `muted`, and a six-entry `layers` array.
 - Add new geometry by creating additional pure helper functions in `js/helix-renderer.mjs` and calling them after the existing layers.
 - Keep new work static, ASCII-only, and well commented so the ND-safe covenant remains intact.
-=======
 Static, offline HTML + Canvas renderer that draws four calm layers of sacred geometry for the Cosmogenesis Learning Engine. The code is ND-safe: no animation, soft contrast, and every helper is a small pure function with comments explaining the safety choices.
 
 ## Files
@@ -104,5 +102,4 @@
 If the file is missing or malformed, the renderer keeps drawing with the bundled palette, records the fallback in the status line, and prints a small note on the canvas.
 
 ## Extension guidance
-Add new geometry by introducing additional pure helper functions in `js/helix-renderer.mjs` and calling them after the existing layers. Maintain ASCII quotes, UTF-8 encoding, LF newlines, and explain any lore additions with comments so ND-safe intent stays intact.
->>>>>>> 196e311a
+Add new geometry by introducing additional pure helper functions in `js/helix-renderer.mjs` and calling them after the existing layers. Maintain ASCII quotes, UTF-8 encoding, LF newlines, and explain any lore additions with comments so ND-safe intent stays intact.