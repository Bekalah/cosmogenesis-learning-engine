# Cosmic Helix Renderer

<<<<<<< HEAD
=======
*Per Texturas Numerorum, Spira Loquitur.*
>>>>>>> fb058cc6
Per Texturas Numerorum, Spira Loquitur.

Offline, ND-safe canvas sketch for layered sacred geometry.

## Usage
<<<<<<< HEAD
1. Double-click `index.html` in any modern browser (no server needed).
2. A 1440×900 canvas renders four static layers:
   - **Vesica field** – intersecting circles forming a calm grid.
   - **Tree-of-Life scaffold** – ten sephirot linked by twenty-two paths.
   - **Fibonacci curve** – golden spiral polyline anchored to centre.
   - **Double-helix lattice** – two phase-shifted sine tracks.
=======
1. Open `index.html` in any modern browser (no server needed).
1. Double-click `index.html` in any modern browser; no server or network required.
2. A 1440×900 canvas renders four static layers:
   - **Vesica field** — intersecting circles forming a calm grid.
   - **Tree-of-Life scaffold** — ten sephirot linked by twenty-two paths.
   - **Fibonacci curve** — golden spiral polyline anchored to centre.
   - **Double-helix lattice** — two phase-shifted sine tracks.
3. Palette colours live in `data/palette.json`. If the file is missing, the renderer falls back to a safe default and shows a gentle notice.

## ND-safe notes
- Static drawing only; no animation or autoplay.
- Soft contrast palette reduces sensory strain.
- Layer order clarifies depth without flashing.
- Geometry routines lean on constants 3, 7, 9, 11, 22, 33, 99, 144.

## Design notes
- Pure ES module in `js/helix-renderer.mjs` with small, well-commented functions.
- ASCII quotes only, UTF-8 encoding, LF newlines.
   - **Vesica field** — intersecting circle grid.
   - **Tree-of-Life scaffold** — ten sephirot with twenty-two paths.
   - **Fibonacci curve** — golden spiral polyline.
   - **Double-helix lattice** — two phase-shifted sine tracks.

## Customizing
- Colors live in `data/palette.json`. If the file is missing, a status note appears and safe defaults load.

## ND-safe notes
- Static render; no animation or audio.
- Soft contrast palette and generous spacing reduce sensory load.
- Geometry parameters reference numerology constants 3, 7, 9, 11, 22, 33, 99, 144.

## Design notes
- Pure ES module in `js/helix-renderer.mjs` with small functions and ASCII quotes.
- Works offline; no network requests or external libraries.
   - Vesica field — intersecting circles forming a calm grid.
   - Tree-of-Life scaffold — ten sephirot with twenty-two paths.
   - Fibonacci curve — golden spiral polyline anchored to centre.
   - Double-helix lattice — two phase-shifted sine tracks.
3. Palette colours live in `data/palette.json`. If the file is missing, the renderer falls back to a safe default and shows a notice.

## ND-safe notes
- Static drawing; no animation or autoplay.
- Muted contrast palette reduces sensory strain.
- Layer order clarifies depth without flashing.
- Geometry routines use numerology constants 3, 7, 9, 11, 22, 33, 99, 144.

## Design notes
- Pure ES module `js/helix-renderer.mjs` with small, well-commented functions.
- ASCII quotes only, UTF-8, LF newlines.

## Extending
Add new draw functions in `js/helix-renderer.mjs` while preserving the calm layer order.

>>>>>>> fb058cc6
3. Palette colours live in `data/palette.json`. Missing data triggers a gentle notice and safe defaults.

## ND-safe notes
- Static drawing; no animation, autoplay, or flashing.
- Soft contrast palette and generous spacing improve readability.
- Layer order clarifies depth without motion.
- Geometry routines lean on numerology constants 3, 7, 9, 11, 22, 33, 99, 144.

## Design notes
<<<<<<< HEAD
- Pure ES module (`js/helix-renderer.mjs`) with small, well-commented functions.
- ASCII quotes only, UTF-8, LF newlines.
- Everything works offline by double-clicking `index.html`.

## Extending
Add new draw functions in `js/helix-renderer.mjs` while preserving the calm visual hierarchy and ND-safe choices.
=======
- Pure ES modules with ASCII quotes and UTF-8 LF newlines.
- Code lives in `js/helix-renderer.mjs`; geometry functions are small and well commented.
- Everything works offline by double-clicking `index.html`.

## Extending
Add new draw functions in `js/helix-renderer.mjs` while keeping the calm visual hierarchy and ND-safe choices.
>>>>>>> fb058cc6
<|MERGE_RESOLUTION|>--- conflicted
+++ resolved
@@ -1,22 +1,18 @@
 # Cosmic Helix Renderer
 
-<<<<<<< HEAD
-=======
 *Per Texturas Numerorum, Spira Loquitur.*
->>>>>>> fb058cc6
 Per Texturas Numerorum, Spira Loquitur.
+*Per Texturas Numerorum, Spira Loquitur.*
 
 Offline, ND-safe canvas sketch for layered sacred geometry.
 
 ## Usage
-<<<<<<< HEAD
 1. Double-click `index.html` in any modern browser (no server needed).
 2. A 1440×900 canvas renders four static layers:
    - **Vesica field** – intersecting circles forming a calm grid.
    - **Tree-of-Life scaffold** – ten sephirot linked by twenty-two paths.
    - **Fibonacci curve** – golden spiral polyline anchored to centre.
    - **Double-helix lattice** – two phase-shifted sine tracks.
-=======
 1. Open `index.html` in any modern browser (no server needed).
 1. Double-click `index.html` in any modern browser; no server or network required.
 2. A 1440×900 canvas renders four static layers:
@@ -70,7 +66,6 @@
 ## Extending
 Add new draw functions in `js/helix-renderer.mjs` while preserving the calm layer order.
 
->>>>>>> fb058cc6
 3. Palette colours live in `data/palette.json`. Missing data triggers a gentle notice and safe defaults.
 
 ## ND-safe notes
@@ -80,18 +75,43 @@
 - Geometry routines lean on numerology constants 3, 7, 9, 11, 22, 33, 99, 144.
 
 ## Design notes
-<<<<<<< HEAD
 - Pure ES module (`js/helix-renderer.mjs`) with small, well-commented functions.
 - ASCII quotes only, UTF-8, LF newlines.
 - Everything works offline by double-clicking `index.html`.
 
 ## Extending
 Add new draw functions in `js/helix-renderer.mjs` while preserving the calm visual hierarchy and ND-safe choices.
-=======
 - Pure ES modules with ASCII quotes and UTF-8 LF newlines.
 - Code lives in `js/helix-renderer.mjs`; geometry functions are small and well commented.
 - Everything works offline by double-clicking `index.html`.
 
 ## Extending
 Add new draw functions in `js/helix-renderer.mjs` while keeping the calm visual hierarchy and ND-safe choices.
->>>>>>> fb058cc6
+1. Double-click `index.html` in any modern browser (no server needed).
+2. A 1440×900 canvas renders four static layers:
+   - **Vesica field** — intersecting circles forming the womb of forms.
+   - **Tree-of-Life scaffold** — ten sephirot with twenty-two paths.
+   - **Fibonacci curve** — golden spiral polyline anchored to centre.
+   - **Double-helix lattice** — two phase-shifted sine tracks.
+3. Palette colours live in `data/palette.json`. Missing data triggers a gentle notice and safe defaults.
+
+## ND-safe notes
+- Static drawing; no animation or autoplay.
+- Calm contrast palette reduces sensory strain.
+- Layer order clarifies depth without flashing.
+- Geometry parameters lean on numerology constants 3, 7, 9, 11, 22, 33, 99, 144.
+
+## Design notes
+- Static HTML and Canvas keep rendering local and deterministic.
+- Geometry routines live in `js/helix-renderer.mjs` with small pure functions and ASCII quotes only.
+- Numerology constants live in `index.html` so symbolic values stay explicit and easy to tweak.
+
+## Extending
+The renderer is intentionally minimal. Future layers or overlays can extend `renderHelix` while preserving the calm visual hierarchy.
+
+## Task List
+- [ ] Weave cathedral-scale vesica grids to frame expansive worlds.
+- [ ] Map Tree-of-Life nodes to sanctuaries like Avalon and mountain temples.
+- [ ] Layer Fibonacci paths through oceans, rivers, and volcanic corridors.
+- [ ] Cross-link double-helix lattices with rune, tarot, and reiki lore.
+- [ ] Keep all additions ND-safe: no motion, calm contrast, pure functions.