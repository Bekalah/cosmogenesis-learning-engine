--- conflicted
+++ resolved
@@ -1,6 +1,5 @@
 # Cosmic Helix Renderer (Offline, ND-safe)
 
-<<<<<<< HEAD
 Static offline renderer that draws the requested four-layer cosmology on a 1440x900 canvas. The module stays inside `cosmic-helix/` so the main project index keeps its lore focus (why: preserves the existing entry point while adding this research tool).
 
 ## Files
@@ -34,7 +33,6 @@
 
 ## Extending safely
 Add new geometry by composing additional pure helper functions inside `js/helix-renderer.mjs`. Maintain the ND-safe covenant: static rendering, layered depth (never flattened into a single outline), calm palette, ASCII quotes, UTF-8, and detailed comments on why choices were made.
-=======
 Static HTML + Canvas renderer that draws four calm geometry layers: Vesica field, Tree-of-Life scaffold, Fibonacci spiral, and a static double-helix lattice. Everything runs by double-clicking `index.html`; no build tools, no motion.
 
 ## Why this sits in `cosmic-helix/`
@@ -64,5 +62,4 @@
 ## Customising safely
 - Adjust colours in `data/palette.json`; the file expects keys `bg`, `ink`, `muted`, and a six-entry `layers` array.
 - Add new geometry by creating additional pure helper functions in `js/helix-renderer.mjs` and calling them after the existing layers.
-- Keep new work static, ASCII-only, and well commented so the ND-safe covenant remains intact.
->>>>>>> 12f45f14
+- Keep new work static, ASCII-only, and well commented so the ND-safe covenant remains intact.