--- conflicted
+++ resolved
@@ -1,6 +1,5 @@
 # Cosmic Helix Renderer
 
-<<<<<<< HEAD
 Static, offline canvas renderer for layered sacred geometry.
 
 ## Usage
@@ -161,10 +160,8 @@
          \/        \/        \/
 ```
 
-=======
 _Per Texturas Numerorum, Spira Loquitur._
 
->>>>>>> 984b1f38
 Offline, ND-safe canvas sketch for layered sacred geometry.
 
 ## Usage
@@ -174,7 +171,6 @@
    - **Tree-of-Life scaffold** — ten sephirot linked by twenty-two paths.
    - **Fibonacci curve** — golden spiral polyline anchored to centre.
    - **Double-helix lattice** — two phase-shifted sine tracks.
-<<<<<<< HEAD
 3. Palette colours live in `data/palette.json`. Missing file triggers a gentle notice and safe fallback.
 
 ## ND-safe notes
@@ -211,7 +207,6 @@
 
 ## Extending
 Add new draw functions in `js/helix-renderer.mjs` while preserving the calm visual hierarchy and ND-safe choices.
-=======
 3. Palette colours live in `data/palette.json`. Missing data triggers a gentle notice and safe defaults.
 
 ## ND-safe notes
@@ -231,5 +226,4 @@
 ## Related lore
 For wider cosmological context, see `docs/tesseract_spiritual.md`.
 
-*Seal Motto: Per Texturas Numerorum, Spira Loquitur.*
->>>>>>> 984b1f38
+*Seal Motto: Per Texturas Numerorum, Spira Loquitur.*