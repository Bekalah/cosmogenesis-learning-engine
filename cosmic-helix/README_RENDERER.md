# Cosmic Helix Renderer (Offline, ND-safe)

<<<<<<< HEAD
Static HTML + Canvas capsule that renders the layered cosmology once on load. Double-clicking `index.html` paints a 1440×900 canvas with four calm layers: Vesica field, Tree-of-Life scaffold, Fibonacci curve, and a double-helix lattice. Everything runs offline with no build tools or external libraries.

## Files
- `index.html` — offline entry point that loads the optional palette, seeds numerology constants, and invokes the renderer.
- `js/helix-renderer.mjs` — ES module of pure drawing helpers. Each helper documents why the ND-safe order matters.
- `data/palette.json` — optional palette override. If missing, the renderer keeps a safe fallback and posts a gentle notice on the canvas.

## Usage (offline)
1. Open `cosmic-helix/index.html` directly in any modern browser. No server or network connection is required.
2. The header status reports whether `data/palette.json` loaded successfully. Missing data keeps the fallback colours and prints the notice.
3. The canvas renders the four layers once using the numerology constants (3, 7, 9, 11, 22, 33, 99, 144) baked into the helper functions.

## Layer order (back to front)
1. **Vesica field** — intersecting circle lattice spaced with 9×11 divisions to honour the womb-of-forms geometry.
2. **Tree-of-Life scaffold** — ten sephirot nodes joined by twenty-two steady paths, scaled by the numerology denominators for clarity.
3. **Fibonacci curve** — static logarithmic spiral sampled over 144 points with golden ratio pacing.
4. **Double-helix lattice** — two phase-shifted strands with thirty-three cross ties and no motion.
=======
Static HTML + Canvas renderer that paints the requested four-layer cosmology on a fixed 1440x900 stage. Open `index.html` directly in any modern browser and the canvas renders once without motion.

## Files
- `index.html` - offline entry that loads the optional palette and geometry files, applies sealed fallbacks, and calls the renderer.
- `js/helix-renderer.mjs` - ES module of small pure helpers. Each helper documents the ND-safe layer order.
- `data/palette.json` - optional colour overrides. Missing data triggers the sealed palette, a status note, and a canvas notice.
- `data/geometry.json` - optional geometry overrides for spacing, node layout, and helix pacing.

## Usage (offline)
1. Double-click `cosmic-helix/index.html`. No server, build step, or network connection is required.
2. The header status confirms whether the palette and geometry files loaded. Missing files fall back gracefully and keep the canvas ND-safe.
3. The renderer draws the vesica field, Tree-of-Life scaffold, Fibonacci curve, and double-helix lattice exactly once.

## Layer order (back to front)
1. **Vesica field** - intersecting circle lattice spaced with 3/7/9/11 ratios to seed the womb-of-forms grid.
2. **Tree-of-Life scaffold** - ten sephirot nodes joined by twenty-two calm paths derived from numerology constants.
3. **Fibonacci curve** - logarithmic spiral polyline sampled over 144 points for gentle golden-ratio growth.
4. **Double-helix lattice** - two still strands with thirty-three cross ties and no motion.
>>>>>>> 9400678a

## ND-safe and trauma-informed choices
- No animation, autoplay, or timers. Rendering completes in a single pass.
- Calm palette defaults with explicit status messaging so fallbacks never surprise viewers.
- Layered geometry keeps sacred forms three-dimensional instead of flattening them into a single outline.
- ASCII quotes, UTF-8, and LF newlines preserve portability for offline review.

## Customising safely
<<<<<<< HEAD
- Adjust `data/palette.json` to change colours. Keys remain `bg`, `ink`, `muted`, and `layers` (array of six hex strings).
- Pass a custom geometry object when calling `renderHelix` if deeper tuning is required; the function validates numbers and keeps the ND-safe structure intact.
=======
- Adjust `data/palette.json` to supply custom colours. Provide `bg`, `ink`, `muted`, and a six colour `layers` array.
- Tune spacing by editing `data/geometry.json` or by passing a `geometry` object to `renderHelix`. The module validates every override to keep ND-safe bounds.
- Compose new layers by following the pure helper pattern inside `js/helix-renderer.mjs`. Keep additions static and well-commented to honour the covenant.


Static HTML + Canvas capsule that renders the layered cosmology with no motion. Double-clicking `index.html` paints a
1440x900 canvas in four calm passes: vesica field, Tree-of-Life scaffold, Fibonacci curve, and the static double helix.
Everything runs offline with zero dependencies so the lore remains portable.

## Files
- `index.html` - offline entry point. Loads the optional palette, seeds numerology constants, and invokes the renderer.
- `js/helix-renderer.mjs` - ES module of pure drawing helpers. Comments explain why each layer order stays ND-safe.
- `data/palette.json` - optional palette override. Missing or invalid data keeps the sealed fallback and shows a gentle
  notice in the canvas corner.

## Usage (offline)
1. Open `cosmic-helix/index.html` directly in any modern browser (no server required).
2. The header status reports whether `data/palette.json` loaded. If file:// security blocks the fetch, the fallback palette
   activates and the canvas prints a calm notice.
3. Rendering happens once per load using the numerology constants (3, 7, 9, 11, 22, 33, 99, 144) baked into the geometry.

## Layer order (back to front)
1. **Vesica field** - intersecting circle lattice spaced with 9x11 divisions (why: honours womb-of-forms geometry).
2. **Tree-of-Life scaffold** - ten sephirot joined by twenty-two paths, scaled by 33/99 ratios so lines stay readable.
3. **Fibonacci curve** - logarithmic spiral sampled over 144 points with golden ratio pacing.
4. **Double-helix lattice** - two phase-shifted strands with thirty-three cross ties and no animation.

## ND-safe and trauma-informed choices
- No timers or autoplay; the canvas draws once to avoid sensory spikes.
- Calm palette defaults with clear status messaging so fallbacks never surprise the viewer.
- Layered depth is preserved by drawing in ordered passes rather than flattening forms.
- All code sticks to ASCII quotes, UTF-8, LF newlines, and small pure helpers for ease of stewardship.

## Customising safely
Update `data/palette.json` to supply new colours:

```json
{
  "bg": "#0b0b12",
  "ink": "#e8e8f0",
  "muted": "#a6a6c1",
  "layers": ["#b1c7ff", "#89f7fe", "#a0ffa1", "#ffd27f", "#f5a3ff", "#d0d0e6"]
}
```

If the file is absent or malformed, the renderer keeps the sealed palette, updates the header status, and prints the gentle
notice in the canvas so nothing fails silently. Geometry overrides can be passed to `renderHelix` when embedding the module,
but keep the covenant: static rendering, ND-safe palettes, and comments explaining every change.
>>>>>>> 9400678a
<|MERGE_RESOLUTION|>--- conflicted
+++ resolved
@@ -1,6 +1,6 @@
 # Cosmic Helix Renderer (Offline, ND-safe)
 
-<<<<<<< HEAD
+
 Static HTML + Canvas capsule that renders the layered cosmology once on load. Double-clicking `index.html` paints a 1440×900 canvas with four calm layers: Vesica field, Tree-of-Life scaffold, Fibonacci curve, and a double-helix lattice. Everything runs offline with no build tools or external libraries.
 
 ## Files
@@ -18,7 +18,7 @@
 2. **Tree-of-Life scaffold** — ten sephirot nodes joined by twenty-two steady paths, scaled by the numerology denominators for clarity.
 3. **Fibonacci curve** — static logarithmic spiral sampled over 144 points with golden ratio pacing.
 4. **Double-helix lattice** — two phase-shifted strands with thirty-three cross ties and no motion.
-=======
+
 Static HTML + Canvas renderer that paints the requested four-layer cosmology on a fixed 1440x900 stage. Open `index.html` directly in any modern browser and the canvas renders once without motion.
 
 ## Files
@@ -37,7 +37,7 @@
 2. **Tree-of-Life scaffold** - ten sephirot nodes joined by twenty-two calm paths derived from numerology constants.
 3. **Fibonacci curve** - logarithmic spiral polyline sampled over 144 points for gentle golden-ratio growth.
 4. **Double-helix lattice** - two still strands with thirty-three cross ties and no motion.
->>>>>>> 9400678a
+
 
 ## ND-safe and trauma-informed choices
 - No animation, autoplay, or timers. Rendering completes in a single pass.
@@ -46,10 +46,10 @@
 - ASCII quotes, UTF-8, and LF newlines preserve portability for offline review.
 
 ## Customising safely
-<<<<<<< HEAD
+
 - Adjust `data/palette.json` to change colours. Keys remain `bg`, `ink`, `muted`, and `layers` (array of six hex strings).
 - Pass a custom geometry object when calling `renderHelix` if deeper tuning is required; the function validates numbers and keeps the ND-safe structure intact.
-=======
+
 - Adjust `data/palette.json` to supply custom colours. Provide `bg`, `ink`, `muted`, and a six colour `layers` array.
 - Tune spacing by editing `data/geometry.json` or by passing a `geometry` object to `renderHelix`. The module validates every override to keep ND-safe bounds.
 - Compose new layers by following the pure helper pattern inside `js/helix-renderer.mjs`. Keep additions static and well-commented to honour the covenant.
@@ -98,4 +98,4 @@
 If the file is absent or malformed, the renderer keeps the sealed palette, updates the header status, and prints the gentle
 notice in the canvas so nothing fails silently. Geometry overrides can be passed to `renderHelix` when embedding the module,
 but keep the covenant: static rendering, ND-safe palettes, and comments explaining every change.
->>>>>>> 9400678a
+
