--- conflicted
+++ resolved
@@ -1,17 +1,13 @@
 # Cosmic Helix Renderer
-<<<<<<< HEAD
 *Per Texturas Numerorum, Spira Loquitur.*
 
 *Per Texturas Numerorum, Spira Loquitur.*
-=======
->>>>>>> 63972347
 
 Per Texturas Numerorum, Spira Loquitur.
 
 Offline, ND-safe canvas sketch for layered sacred geometry.
 
 ## Usage
-<<<<<<< HEAD
 1. Open `index.html` in any modern browser (no server needed).
 1. Double-click `index.html` in any modern browser (no server needed).
 2. A 1440×900 canvas renders four static layers:
@@ -135,7 +131,6 @@
 
 ## Extending
 Add new draw functions in `js/helix-renderer.mjs` while preserving the calm visual hierarchy and ND-safe choices.
-=======
 1. Open `index.html` in any modern browser (no server or network needed).
 2. A 1440x900 canvas renders four static layers:
    - Vesica field — intersecting circles forming a calm grid.
@@ -155,5 +150,4 @@
 - ASCII quotes, UTF-8, LF newlines.
 
 ## Extending
-Add new draw functions to `js/helix-renderer.mjs` while preserving ND-safe layer order.
->>>>>>> 63972347
+Add new draw functions to `js/helix-renderer.mjs` while preserving ND-safe layer order.