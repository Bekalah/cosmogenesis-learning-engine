--- conflicted
+++ resolved
@@ -6,11 +6,8 @@
 1. Open `index.html` in any modern browser (no server needed).
 2. A 1440×900 canvas renders four static layers:
    - **Vesica field** — intersecting circles forming the womb of forms.
-<<<<<<< HEAD
    - **Tree-of-Life scaffold** — ten sephirot with twenty-two straight paths.
-=======
    - **Tree-of-Life scaffold** — ten sephirot with twenty-two paths.
->>>>>>> 0aa05885
    - **Fibonacci curve** — golden spiral polyline anchored to centre.
    - **Double-helix lattice** — two phase-shifted sine tracks.
 3. Palette can be customized in `data/palette.json`. Missing data triggers a gentle inline notice with safe defaults.
@@ -27,18 +24,15 @@
 - Layer order clarifies depth without flashing.
 - Geometry parameters lean on numerology constants 3, 7, 9, 11, 22, 33, 99, 144.
 
-<<<<<<< HEAD
 ## Design notes
 - Static HTML and Canvas keep rendering local and deterministic.
 - Geometry routines live in `js/helix-renderer.mjs` with small pure functions and ASCII quotes.
 - Numerology constants live in `index.html` so symbolic values remain explicit.
-=======
 ## Design Notes
 - No animation, autoplay, or flashing; a single render call ensures ND safety.
 - Muted colors and generous spacing improve readability in dark and light modes.
 - Geometry routines use numerology constants; values are passed via `index.html` so they remain explicit and easy to tweak.
 - Code is modular ES module (`js/helix-renderer.mjs`) with pure functions and ASCII quotes only.
->>>>>>> 0aa05885
 
 ## Extending
 The renderer is intentionally minimal. Future layers or overlays can extend `renderHelix` while preserving the calm visual hierarchy.
@@ -60,7 +54,6 @@
 - [ ] Map Tree-of-Life nodes to sanctuaries like Avalon and mountain temples.
 - [ ] Layer Fibonacci paths through oceans, rivers, and volcanic corridors.
 - [ ] Cross-link double-helix lattices with rune, tarot, and reiki lore.
-<<<<<<< HEAD
 - [ ] Keep all additions ND-safe: no motion, high contrast, pure functions.
 
 
@@ -77,6 +70,3 @@
 ## Related lore
 For a meditation on the tesseract as symbol of higher consciousness and non-linear learning, see [../docs/tesseract_spiritual.md](../docs/tesseract_spiritual.md). This companion note situates the helix within a wider cosmological frame.
 
-=======
-- [ ] Keep all additions ND-safe: no motion, high contrast, pure functions.
->>>>>>> 0aa05885
