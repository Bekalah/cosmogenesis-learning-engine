--- conflicted
+++ resolved
@@ -6,11 +6,9 @@
   <meta name="viewport" content="width=device-width,initial-scale=1,viewport-fit=cover">
   <meta name="color-scheme" content="light dark">
   <style>
-<<<<<<< HEAD
+
     /* ND-safe chrome: calm contrast, no motion, layered geometry preserved. */
-=======
-
->>>>>>> cfabfec3
+
     :root {
       --bg: #0b0b12;
       --ink: #e8e8f0;
@@ -34,9 +32,9 @@
     }
 
     header strong {
-<<<<<<< HEAD
+
       letter-spacing: 0.05em;
-=======
+
 
       letter-spacing: 0.05em;
 
@@ -47,7 +45,7 @@
       letter-spacing: 0.06em;
 
 
->>>>>>> cfabfec3
+
     }
 
     .status {
@@ -61,18 +59,15 @@
       width: 1440px;
       height: 900px;
       margin: 16px auto;
-<<<<<<< HEAD
-=======
-
->>>>>>> cfabfec3
+
       width: 1440px;
       height: 900px;
       max-width: calc(100vw - 32px);
       max-height: calc(100vh - 160px);
-<<<<<<< HEAD
+
       background: var(--bg);
       box-shadow: 0 0 0 1px var(--outline);
-=======
+
     
       background: var(--bg);
       box-shadow: 0 0 0 1px var(--outline);
@@ -85,7 +80,7 @@
       max-width: calc(100vw - 32px);
       max-height: calc(100vh - 160px);
 
->>>>>>> cfabfec3
+
     }
 
     canvas {
@@ -115,9 +110,9 @@
   </header>
 
   <canvas id="stage" width="1440" height="900" aria-label="Layered sacred geometry canvas"></canvas>
-<<<<<<< HEAD
+
   <p class="note">Static renderer encoding the vesica field, Tree-of-Life scaffold, Fibonacci curve, and a double-helix lattice. Open this file directly; no build tools, no animation, ND-safe palette only.</p>
-=======
+
 
   <p class="note">Static renderer encoding the vesica field, Tree-of-Life scaffold, Fibonacci curve, and a double-helix lattice. Open this file directly; no build tools, no animation, ND-safe palette only.</p>
 
@@ -127,14 +122,14 @@
   <p class="note">This static renderer encodes the vesica field, Tree-of-Life scaffold, Fibonacci curve, and static double helix. Open
 
     this file directly - no build tools, no animation, ND-safe palette.</p>
->>>>>>> cfabfec3
+
 
   <script type="module">
     import { renderHelix } from "./js/helix-renderer.mjs";
 
     const statusEl = document.getElementById("status");
     const canvas = document.getElementById("stage");
-<<<<<<< HEAD
+
     const ctx = canvas.getContext("2d");
 
     const DEFAULTS = {
@@ -148,7 +143,7 @@
 
     const NUM = { THREE: 3, SEVEN: 7, NINE: 9, ELEVEN: 11, TWENTYTWO: 22, THIRTYTHREE: 33, NINETYNINE: 99, ONEFORTYFOUR: 144 };
 
-=======
+
 
 
     const DEFAULTS = {
@@ -162,7 +157,7 @@
 
     const NUM = { THREE: 3, SEVEN: 7, NINE: 9, ELEVEN: 11, TWENTYTWO: 22, THIRTYTHREE: 33, NINETYNINE: 99, ONEFORTYFOUR: 144 };
 
->>>>>>> cfabfec3
+
     async function loadJSON(path) {
       try {
         const response = await fetch(path, { cache: "no-store" });
@@ -181,9 +176,6 @@
       root.style.setProperty("--ink", palette.ink);
       root.style.setProperty("--muted", palette.muted || palette.ink);
     }
-<<<<<<< HEAD
-
-=======
 
 
     const ctx = canvas.getContext("2d");
@@ -248,7 +240,7 @@
     }
 
 
->>>>>>> cfabfec3
+
     if (!ctx) {
       statusEl.textContent = "Canvas unavailable in this browser.";
     } else {
@@ -256,11 +248,11 @@
       const geometryData = await loadJSON("./data/geometry.json");
       const palette = paletteData || DEFAULTS.palette;
       applyTheme(palette);
-<<<<<<< HEAD
+
 
       const notice = paletteData ? "" : "Palette fallback active.";
       const result = renderHelix(ctx, {
-=======
+
 
 
       const notice = paletteData ? "" : "Palette fallback active.";
@@ -281,7 +273,7 @@
       const result = renderHelix(context, {
 
 
->>>>>>> cfabfec3
+
         width: canvas.width,
         height: canvas.height,
         palette,
@@ -289,10 +281,10 @@
         NUM,
         notice
       });
-<<<<<<< HEAD
+
 
       if (result.ok) {
-=======
+
 
 
       if (result.ok) {
@@ -300,21 +292,20 @@
       if (result.ok) {
 
 
->>>>>>> cfabfec3
+
         const paletteMessage = paletteData ? "Palette loaded." : "Palette missing; using sealed fallback.";
         const geometryMessage = geometryData ? " Geometry loaded." : " Geometry fallback in use.";
         statusEl.textContent = paletteMessage + geometryMessage;
       } else {
         statusEl.textContent = "Renderer error: " + (result.reason || "unknown");
-<<<<<<< HEAD
-=======
+
 
         updateStatus(palette ? "Palette loaded." : "Palette missing; fallback active.");
       } else {
         updateStatus(`Render failed: ${result.reason}`);
 
 
->>>>>>> cfabfec3
+
       }
     }
   </script>
