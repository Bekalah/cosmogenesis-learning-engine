--- conflicted
+++ resolved
@@ -35,7 +35,6 @@
     const canvas = document.getElementById("stage");
     const ctx = canvas.getContext("2d");
 
-<<<<<<< HEAD
     // Local fetch helper: works offline and returns null on errors so we can fall back calmly.
     async function loadJSON(path) {
       try {
@@ -43,7 +42,6 @@
         if (!response.ok) throw new Error(String(response.status));
         return await response.json();
       } catch (error) {
-=======
     const defaults = {
       palette: {
         bg: "#0b0b12",
@@ -58,12 +56,10 @@
         if (!res.ok) return null;
         return await res.json();
       } catch (err) {
->>>>>>> faeb3617
         return null;
       }
     }
 
-<<<<<<< HEAD
     // Apply palette values to CSS custom properties so the chrome matches the canvas.
     function applyPaletteColors(palette) {
       const root = document.documentElement.style;
@@ -78,7 +74,6 @@
         ink: "#e8e8f0",
         muted: "#a6a6c1",
         layers: ["#b1c7ff", "#89f7fe", "#a0ffa1", "#ffd27f", "#f5a3ff", "#d0d0e6"]
-=======
     function loadJSONViaFrame(path) {
       return new Promise(resolve => {
         const frame = document.createElement("iframe");
@@ -113,10 +108,8 @@
       if (viaFetch) {
         elStatus.textContent = "Palette loaded.";
         return viaFetch;
->>>>>>> faeb3617
       }
 
-<<<<<<< HEAD
     // Local fetch; no network requests. Missing data triggers a gentle notice and safe defaults.
     const palette = await loadJSON("./data/palette.json");
     const active = palette || defaults.palette;
@@ -131,7 +124,6 @@
     // Numerology constants wired into the geometry routines.
     const activePalette = palette || defaults.palette;
     applyPaletteColors(activePalette);
-=======
       // Offline safeguard: iframe reader avoids file:// fetch restrictions.
       const viaFrame = await loadJSONViaFrame(path);
       if (viaFrame) {
@@ -145,7 +137,6 @@
 
     const palette = await loadPalette("./data/palette.json");
     const active = palette || defaults.palette;
->>>>>>> faeb3617
 
     const paletteMessage = palette
       ? "Palette loaded."
@@ -163,7 +154,6 @@
       ONEFORTYFOUR: 144
     };
 
-<<<<<<< HEAD
     // ND-safe rationale: no motion, high readability, soft colors, layered order
     renderHelix(ctx, {
       width: canvas.width,
@@ -184,10 +174,8 @@
       renderHelix(ctx, { width: canvas.width, height: canvas.height, palette: activePalette, NUM });
       statusEl.textContent = paletteMessage + " Geometry rendered.";
     }
-=======
     // ND-safe rationale: no motion, high readability, soft colours, layered order.
     renderHelix(ctx, { width: canvas.width, height: canvas.height, palette: active, NUM });
->>>>>>> faeb3617
   </script>
 </body>
 </html>