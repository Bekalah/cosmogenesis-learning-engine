--- conflicted
+++ resolved
@@ -6,13 +6,12 @@
   <meta name="viewport" content="width=device-width,initial-scale=1,viewport-fit=cover">
   <meta name="color-scheme" content="light dark">
   <style>
-<<<<<<< HEAD
+
     /* ND-safe chrome: calm contrast, no motion, layered depth preserved (why: reduces sensory load). */
-=======
+
 
     /* ND-safe chrome: calm contrast, no motion, layered geometry preserved. */
 
->>>>>>> 9400678a
     :root {
       --bg: #0b0b12;
       --ink: #e8e8f0;
@@ -47,12 +46,7 @@
 
       font-weight: 600;
       letter-spacing: 0.06em;
-<<<<<<< HEAD
-=======
-
-
-
->>>>>>> 9400678a
+
     }
 
     .status {
@@ -66,16 +60,12 @@
       width: 1440px;
       height: 900px;
       margin: 16px auto;
-<<<<<<< HEAD
-=======
-
->>>>>>> 9400678a
+
       width: 1440px;
       height: 900px;
       max-width: calc(100vw - 32px);
       max-height: calc(100vh - 160px);
-<<<<<<< HEAD
-=======
+
 
       background: var(--bg);
       box-shadow: 0 0 0 1px var(--outline);
@@ -87,7 +77,7 @@
       background: var(--bg);
       box-shadow: 0 0 0 1px var(--outline);
 
->>>>>>> 9400678a
+
       box-shadow: 0 0 0 1px var(--outline);
       background: var(--bg);
       max-width: calc(100vw - 32px);
@@ -124,14 +114,14 @@
 </head>
 <body>
   <header>
-<<<<<<< HEAD
+
     <div><strong>Cosmic Helix Renderer</strong> — layered sacred geometry (offline, ND-safe)</div>
     <div class="status" id="status">Loading palette…</div>
   </header>
 
   <canvas id="stage" width="1440" height="900" aria-label="Layered sacred geometry canvas"></canvas>
   <p class="note">Static renderer for Vesica field, Tree-of-Life scaffold, Fibonacci curve, and a double-helix lattice. Open this file directly (no server, no animation, ND-safe palette).</p>
-=======
+
     <div><strong>Cosmic Helix Renderer</strong> - layered sacred geometry (offline, ND-safe)</div>
     <div class="status" id="status">Loading palette...</div>
   </header>
@@ -142,11 +132,7 @@
 
 
   <p class="note">Static renderer encoding the vesica field, Tree-of-Life scaffold, Fibonacci curve, and a double-helix lattice. Open this file directly; no build tools, no animation, ND-safe palette only.</p>
->>>>>>> 9400678a
-
-
-<<<<<<< HEAD
-=======
+
   <p class="note">Static renderer encoding the vesica field, Tree-of-Life scaffold, Fibonacci curve, and a double-helix lattice. Open this file directly; no build tools, no animation, ND-safe palette only.</p>
 
   <p class="note">This static renderer encodes the vesica field, Tree-of-Life scaffold, Fibonacci curve, and static double helix. Open
@@ -157,14 +143,13 @@
   <script type="module">
     import { renderHelix } from "./js/helix-renderer.mjs";
 
->>>>>>> 9400678a
+
     const statusEl = document.getElementById("status");
     const canvas = document.getElementById("stage");
 
     const ctx = canvas.getContext("2d");
 
-<<<<<<< HEAD
-=======
+
     const DEFAULTS = {
       palette: {
         bg: "#0b0b12",
@@ -191,7 +176,7 @@
     const NUM = { THREE: 3, SEVEN: 7, NINE: 9, ELEVEN: 11, TWENTYTWO: 22, THIRTYTHREE: 33, NINETYNINE: 99, ONEFORTYFOUR: 144 };
 
 
->>>>>>> 9400678a
+
     async function loadJSON(path) {
       try {
         const response = await fetch(path, { cache: "no-store" });
@@ -239,7 +224,6 @@
       ONEFORTYFOUR: 144
     });
 
-<<<<<<< HEAD
     (async () => {
       const palette = await loadJSON("./data/palette.json");
       const activePalette = palette || defaults.palette;
@@ -248,7 +232,7 @@
       if (!ctx) {
         statusEl.textContent = "Canvas unavailable in this browser.";
         return;
-=======
+
     const FALLBACK = Object.freeze({
       palette: {
         bg: "#0b0b12",
@@ -272,7 +256,7 @@
         return await response.json();
       } catch (error) {
         return null;
->>>>>>> 9400678a
+
       }
     }
 
@@ -319,12 +303,10 @@
 
 
 
-<<<<<<< HEAD
       statusEl.textContent = palette ? "Palette loaded." : "Palette missing; fallback in use.";
 
       renderHelix(ctx, {
-=======
->>>>>>> 9400678a
+
         width: canvas.width,
         height: canvas.height,
         palette,
@@ -332,9 +314,9 @@
         NUM,
         notice
       });
-<<<<<<< HEAD
+
     })();
-=======
+
 
 
       if (result.ok) {
@@ -362,7 +344,7 @@
 
       }
     }
->>>>>>> 9400678a
+
   </script>
 </body>
 </html>