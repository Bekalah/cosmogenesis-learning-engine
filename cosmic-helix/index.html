<!-- Per Texturas Numerorum, Spira Loquitur.  // -->
<!doctype html>
<<<<<<< HEAD
<!-- Per Texturas Numerorum, Spira Loquitur. // -->
=======
>>>>>>> bc7397e7

<html lang="en">
<head>
  <meta charset="utf-8">
  <title>Cosmic Helix Renderer (ND-safe, Offline)</title>
  <meta name="viewport" content="width=device-width,initial-scale=1,viewport-fit=cover">
  <meta name="color-scheme" content="light dark">
  <style>
    /* ND-safe: calm contrast, no motion, generous spacing */
    :root { --bg:#0b0b12; --ink:#e8e8f0; --muted:#a6a6c1; }
    html,body { margin:0; padding:0; background:var(--bg); color:var(--ink); font:14px/1.4 system-ui, -apple-system, Segoe UI, Roboto, sans-serif; }
    header { padding:12px 16px; border-bottom:1px solid #1d1d2a; }
    .status { color:var(--muted); font-size:12px; }
    #stage { display:block; margin:16px auto; box-shadow:0 0 0 1px #1d1d2a; }
    .note { max-width:900px; margin:0 auto 16px; color:var(--muted); }
    code { background:#11111a; padding:2px 4px; border-radius:3px; }
  </style>
</head>
<body>
  <header>
    <div><strong>Cosmic Helix Renderer</strong> — layered sacred geometry (offline, ND-safe)</div>
    <div class="status" id="status">Loading palette…</div>
  </header>

  <canvas id="stage" width="1440" height="900" aria-label="Layered sacred geometry canvas"></canvas>
  <p class="note">This static renderer encodes Vesica, Tree-of-Life, Fibonacci, and a static double-helix lattice. No animation, no autoplay, no external libs. Open this file directly.</p>

  <script type="module">
    import { renderHelix } from "./js/helix-renderer.mjs";

    const elStatus = document.getElementById("status");
    const canvas = document.getElementById("stage");
    const ctx = canvas.getContext("2d");

    async function loadJSON(path) {
      try {
        const res = await fetch(path, { cache: "no-store" });
        if (!res.ok) throw new Error(String(res.status));
        return await res.json();
      } catch (err) {
        return null;
      }
    }

    const defaults = {
      palette: {
        bg: "#0b0b12",
        ink: "#e8e8f0",
        layers: ["#b1c7ff", "#89f7fe", "#a0ffa1", "#ffd27f", "#f5a3ff", "#d0d0e6"]
      }
    };

    const palette = await loadJSON("./data/palette.json");
    const active = palette || defaults.palette;
    elStatus.textContent = palette ? "Palette loaded." : "Palette missing; using safe fallback.";

    // Numerology constants used by geometry routines
    const NUM = {
      THREE: 3,
      SEVEN: 7,
      NINE: 9,
      ELEVEN: 11,
      TWENTYTWO: 22,
      THIRTYTHREE: 33,
      NINETYNINE: 99,
      ONEFORTYFOUR: 144
    };

    // ND-safe rationale: no motion, high readability, soft colors, layered order
    renderHelix(ctx, { width: canvas.width, height: canvas.height, palette: active, NUM });
  </script>
</body>
</html><|MERGE_RESOLUTION|>--- conflicted
+++ resolved
@@ -1,9 +1,6 @@
 <!-- Per Texturas Numerorum, Spira Loquitur.  // -->
 <!doctype html>
-<<<<<<< HEAD
 <!-- Per Texturas Numerorum, Spira Loquitur. // -->
-=======
->>>>>>> bc7397e7
 
 <html lang="en">
 <head>
