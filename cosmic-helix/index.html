--- conflicted
+++ resolved
@@ -5,23 +5,17 @@
   <title>Cosmic Helix Renderer (ND-safe, Offline)</title>
   <meta name="viewport" content="width=device-width,initial-scale=1,viewport-fit=cover">
   <meta name="color-scheme" content="light dark">
-<<<<<<< HEAD
   <!-- Integration note: renderer lives in cosmic-helix/ so the primary index.html stays intact (why: preserves existing lore entry point). -->
-=======
   <!-- Integration note: this renderer stays inside cosmic-helix/ so the primary index.html lore remains intact. -->
->>>>>>> 12f45f14
   <style>
     /* ND-safe: calm contrast, no motion, generous breathing room */
     :root { --bg:#0b0b12; --ink:#e8e8f0; --muted:#a6a6c1; }
-<<<<<<< HEAD
     html, body { margin:0; padding:0; background:var(--bg); color:var(--ink); font:14px/1.4 system-ui,-apple-system,Segoe UI,Roboto,sans-serif; }
     header { padding:12px 16px; border-bottom:1px solid #1d1d2a; background:linear-gradient(180deg,#10101a,#0000); }
     .status { color:var(--muted); font-size:12px; margin-top:4px; }
-=======
     html,body { margin:0; padding:0; background:var(--bg); color:var(--ink); font:14px/1.4 system-ui,-apple-system,Segoe UI,Roboto,sans-serif; }
     header { padding:12px 16px; border-bottom:1px solid #1d1d2a; }
     .status { color:var(--muted); font-size:12px; }
->>>>>>> 12f45f14
     #stage { display:block; margin:16px auto; box-shadow:0 0 0 1px #1d1d2a; background:var(--bg); }
     .note { max-width:900px; margin:0 auto 16px; color:var(--muted); }
     code { background:#11111a; padding:2px 4px; border-radius:3px; }
@@ -30,19 +24,16 @@
 <body>
   <header>
     <div><strong>Cosmic Helix Renderer</strong> — layered sacred geometry (offline, ND-safe)</div>
-<<<<<<< HEAD
     <div class="status" id="status" role="status" aria-live="polite">Loading palette...</div>
   </header>
 
   <canvas id="stage" width="1440" height="900" aria-label="Layered sacred geometry canvas"></canvas>
   <p class="note">Static rendering only: Vesica field, Tree-of-Life scaffold, Fibonacci curve, and a static double-helix lattice. No animation, no autoplay, no external libraries. Open this file directly.</p>
-=======
     <div class="status" id="status" role="status" aria-live="polite">Loading palette…</div>
   </header>
 
   <canvas id="stage" width="1440" height="900" aria-label="Layered sacred geometry canvas"></canvas>
   <p class="note">Static Vesica, Tree-of-Life, Fibonacci, and double-helix layers. No animation, no autoplay, no external libraries. Open this file directly.</p>
->>>>>>> 12f45f14
 
   <script type="module">
     import { renderHelix } from "./js/helix-renderer.mjs";
@@ -51,7 +42,6 @@
     const canvas = document.getElementById("stage");
     const ctx = canvas.getContext("2d");
 
-<<<<<<< HEAD
     if (!ctx) {
       statusEl.textContent = "Canvas context unavailable; try a newer browser.";
     }
@@ -73,7 +63,6 @@
     }
 
     // Local-only fetch keeps the renderer offline; errors fall back silently.
-=======
     const fallbackPalette = {
       bg: "#0b0b12",
       ink: "#e8e8f0",
@@ -88,14 +77,12 @@
       root.setProperty("--muted", palette.muted || fallbackPalette.muted || fallbackPalette.ink);
     }
 
->>>>>>> 12f45f14
     async function loadPalette(path) {
       try {
         const response = await fetch(path, { cache: "no-store" });
         if (!response.ok) return null;
         return await response.json();
       } catch (error) {
-<<<<<<< HEAD
         return null;
       }
     }
@@ -108,7 +95,6 @@
     statusEl.textContent = paletteNotice;
 
     if (ctx) {
-=======
         return null; // Offline-first: browsers often block fetch under file://.
       }
     }
@@ -130,7 +116,6 @@
       applyChromePalette(activePalette);
       statusEl.textContent = palette ? "Palette loaded." : "Palette unavailable; using safe fallback palette.";
 
->>>>>>> 12f45f14
       const NUM = {
         THREE: 3,
         SEVEN: 7,
@@ -142,10 +127,7 @@
         ONEFORTYFOUR: 144
       };
 
-<<<<<<< HEAD
       const notice = paletteData ? null : "Palette missing; safe fallback applied.";
-=======
->>>>>>> 12f45f14
       renderHelix(ctx, {
         width: canvas.width,
         height: canvas.height,
