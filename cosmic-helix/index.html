--- conflicted
+++ resolved
@@ -6,11 +6,11 @@
   <meta name="viewport" content="width=device-width,initial-scale=1,viewport-fit=cover">
   <meta name="color-scheme" content="light dark">
   <style>
-<<<<<<< HEAD
+
     /* ND-safe chrome: calm contrast, no motion, layered geometry preserved. */
-=======
+
     /* ND-safe chrome: calm contrast, no motion, layered depth preserved (why: reduces sensory load). */
->>>>>>> 201a507f
+
     :root {
       --bg: #0b0b12;
       --ink: #e8e8f0;
@@ -34,12 +34,12 @@
     }
 
     header strong {
-<<<<<<< HEAD
+
       letter-spacing: 0.05em;
-=======
+
       font-weight: 600;
       letter-spacing: 0.06em;
->>>>>>> 201a507f
+
     }
 
     .status {
@@ -53,19 +53,19 @@
       width: 1440px;
       height: 900px;
       margin: 16px auto;
-<<<<<<< HEAD
+
       width: 1440px;
       height: 900px;
       max-width: calc(100vw - 32px);
       max-height: calc(100vh - 160px);
       background: var(--bg);
       box-shadow: 0 0 0 1px var(--outline);
-=======
+
       box-shadow: 0 0 0 1px var(--outline);
       background: var(--bg);
       max-width: calc(100vw - 32px);
       max-height: calc(100vh - 160px);
->>>>>>> 201a507f
+
     }
 
     canvas {
@@ -95,19 +95,18 @@
   </header>
 
   <canvas id="stage" width="1440" height="900" aria-label="Layered sacred geometry canvas"></canvas>
-<<<<<<< HEAD
+
   <p class="note">Static renderer encoding the vesica field, Tree-of-Life scaffold, Fibonacci curve, and a double-helix lattice. Open this file directly; no build tools, no animation, ND-safe palette only.</p>
-=======
+
   <p class="note">This static renderer encodes the vesica field, Tree-of-Life scaffold, Fibonacci curve, and static double helix. Open
     this file directly - no build tools, no animation, ND-safe palette.</p>
->>>>>>> 201a507f
 
   <script type="module">
     import { renderHelix } from "./js/helix-renderer.mjs";
 
     const statusEl = document.getElementById("status");
     const canvas = document.getElementById("stage");
-<<<<<<< HEAD
+
     const ctx = canvas.getContext("2d");
 
     const DEFAULTS = {
@@ -121,7 +120,7 @@
 
     const NUM = { THREE: 3, SEVEN: 7, NINE: 9, ELEVEN: 11, TWENTYTWO: 22, THIRTYTHREE: 33, NINETYNINE: 99, ONEFORTYFOUR: 144 };
 
-=======
+
     const context = canvas.getContext("2d");
 
     const NUM = Object.freeze({
@@ -148,7 +147,7 @@
       statusEl.textContent = message;
     }
 
->>>>>>> 201a507f
+
     async function loadJSON(path) {
       try {
         const response = await fetch(path, { cache: "no-store" });
@@ -161,7 +160,7 @@
       }
     }
 
-<<<<<<< HEAD
+]
     function applyTheme(palette) {
       const root = document.documentElement;
       root.style.setProperty("--bg", palette.bg);
@@ -179,7 +178,7 @@
 
       const notice = paletteData ? "" : "Palette fallback active.";
       const result = renderHelix(ctx, {
-=======
+
     if (!context) {
       updateStatus("Canvas context unavailable in this browser.");
     } else {
@@ -189,7 +188,7 @@
 
       // Draw once: calm sequencing keeps ND-safe pacing.
       const result = renderHelix(context, {
->>>>>>> 201a507f
+
         width: canvas.width,
         height: canvas.height,
         palette,
@@ -199,17 +198,17 @@
       });
 
       if (result.ok) {
-<<<<<<< HEAD
+
         const paletteMessage = paletteData ? "Palette loaded." : "Palette missing; using sealed fallback.";
         const geometryMessage = geometryData ? " Geometry loaded." : " Geometry fallback in use.";
         statusEl.textContent = paletteMessage + geometryMessage;
       } else {
         statusEl.textContent = "Renderer error: " + (result.reason || "unknown");
-=======
+
         updateStatus(palette ? "Palette loaded." : "Palette missing; fallback active.");
       } else {
         updateStatus(`Render failed: ${result.reason}`);
->>>>>>> 201a507f
+
       }
     }
   </script>
