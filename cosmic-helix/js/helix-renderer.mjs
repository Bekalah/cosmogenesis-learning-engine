--- conflicted
+++ resolved
@@ -29,17 +29,14 @@
 // Layer 1: Vesica field — static circle grid, no blending or motion.
 function drawVesicaField(ctx, w, h, color, N) {
   ctx.strokeStyle = color;
-<<<<<<< HEAD
   const radius = Math.min(w, h) / N.THREE; // large enough to breathe
   const step = radius / N.SEVEN; // grid density tuned by 7 for calm spacing
   // Radii derived from 3 keep shapes large enough to breathe; step uses 7 so
   // the grid remains gentle and non-distracting.
   const radius = Math.min(w, h) / N.THREE; // large circles keep space calm
   const step = radius / N.SEVEN; // grid density tuned by 7 for gentle spacing
-=======
   const radius = Math.min(w, h) / N.THREE; // large circles, gentle intersections
   const step = radius / N.SEVEN; // grid density tuned by 7 for calm spacing
->>>>>>> 61663942
   for (let y = radius; y <= h - radius; y += step) {
     for (let x = radius; x <= w - radius; x += step) {
       ctx.beginPath();
@@ -85,7 +82,6 @@
   const nodeRadius = N.NINE / 3; // echo lunar cycles, keep small
   nodes.forEach(n => {
     ctx.beginPath();
-<<<<<<< HEAD
     // Node size tied to 9 echoes lunar cycles and stays readable.
     ctx.arc(n.x, n.y, N.NINE / 3, 0, Math.PI * 2); // small node radius for gentle presence
     ctx.arc(n.x, n.y, N.NINE / 3, 0, Math.PI * 2); // node size tied to 9
@@ -93,9 +89,7 @@
     ctx.arc(n.x, n.y, N.NINE / 3, 0, Math.PI * 2); // size tied to 9 for lunar echo
     // Node size tied to 9 to echo lunar cycles and stay readable.
     ctx.arc(n.x, n.y, N.NINE / 3, 0, Math.PI * 2);
-=======
     ctx.arc(n.x, n.y, nodeRadius, 0, Math.PI * 2);
->>>>>>> 61663942
     ctx.fill();
   });
 }
@@ -125,7 +119,6 @@
 function drawHelix(ctx, w, h, colorA, colorB, N) {
   const midY = h / 2;
   const amplitude = (h / N.NINETYNINE) * N.ELEVEN; // gentle vertical spread
-<<<<<<< HEAD
   const stepX = w / N.ONEFORTYFOUR; // small step keeps curve smooth without animation
   const amplitude = (h / N.NINETYNINE) * N.ELEVEN; // 99 & 11 echo twin pillars softly
   const stepX = w / N.ONEFORTYFOUR; // small step keeps curve smooth without motion
@@ -134,9 +127,7 @@
   // Amplitude governed by 99 and 11 to echo twin pillars softly.
   const amplitude = (h / N.NINETYNINE) * N.ELEVEN;
   const stepX = w / N.ONEFORTYFOUR; // small step keeps curve smooth without animation
-=======
   const stepX = w / N.ONEFORTYFOUR; // small step keeps curve smooth
->>>>>>> 61663942
   ctx.lineWidth = 2;
   for (let phase = 0; phase < 2; phase++) {
     ctx.strokeStyle = phase === 0 ? colorA : colorB;
