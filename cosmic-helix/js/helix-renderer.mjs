/*
  helix-renderer.mjs
  ND-safe static renderer for layered sacred geometry.

  Layers:
    1) Vesica field (intersecting circles)
    2) Tree-of-Life scaffold (10 sephirot + 22 paths; simplified layout)
    3) Fibonacci curve (log spiral polyline; static)
    4) Double-helix lattice (two phase-shifted sine curves)

  Rationale:
    - no motion or flashing; everything rendered once
    - muted palette for calm contrast
    - numerology constants wire geometry to 3/7/9/11/22/33/99/144
*/

export function renderHelix(ctx, opts) {
  const { width, height, palette, NUM: N } = opts;
  ctx.fillStyle = palette.bg;
  ctx.fillRect(0, 0, width, height);

  // Layer order from base to foreground keeps depth readable without motion.
  drawVesicaField(ctx, width, height, palette.layers[0], N);
  drawTreeOfLife(ctx, width, height, palette.layers[1], palette.layers[2], N);
  drawFibonacci(ctx, width, height, palette.layers[3], N);
  drawHelix(ctx, width, height, palette.layers[4], palette.layers[5], N);
}

// Layer 1: Vesica field — static circle grid, no blending or motion.
function drawVesicaField(ctx, w, h, color, N) {
  ctx.strokeStyle = color;
<<<<<<< HEAD
  const radius = Math.min(w, h) / N.THREE; // large enough to breathe
  const step = radius / N.SEVEN; // grid density tuned by 7 for calm spacing
  // Radii derived from 3 keep shapes large enough to breathe; step uses 7 so
  // the grid remains gentle and non-distracting.
=======
  const radius = Math.min(w, h) / N.THREE; // large circles keep space calm
  const step = radius / N.SEVEN; // grid density tuned by 7 for gentle spacing
>>>>>>> f6ee305f
  for (let y = radius; y <= h - radius; y += step) {
    for (let x = radius; x <= w - radius; x += step) {
      ctx.beginPath();
      ctx.arc(x, y, radius, 0, Math.PI * 2);
      ctx.stroke();
    }
  }
}

// Layer 2: Tree-of-Life — fixed nodes and paths; thin strokes avoid harsh contrast.
function drawTreeOfLife(ctx, w, h, pathColor, nodeColor, N) {
  ctx.strokeStyle = pathColor;
  ctx.lineWidth = 2; // keeps edges soft for ND safety

  const nodes = [
    { x: w / 2, y: h * 0.05 }, // 0 Kether
    { x: w * 0.25, y: h * 0.15 }, // 1 Chokmah
    { x: w * 0.75, y: h * 0.15 }, // 2 Binah
    { x: w * 0.25, y: h * 0.35 }, // 3 Chesed
    { x: w * 0.75, y: h * 0.35 }, // 4 Geburah
    { x: w / 2, y: h * 0.45 }, // 5 Tiphereth
    { x: w * 0.25, y: h * 0.65 }, // 6 Netzach
    { x: w * 0.75, y: h * 0.65 }, // 7 Hod
    { x: w / 2, y: h * 0.75 }, // 8 Yesod
    { x: w / 2, y: h * 0.9 } // 9 Malkuth
  ];

  const paths = [
    [0, 1], [0, 2], [0, 5], [1, 2], [1, 5], [2, 5],
    [1, 3], [2, 4], [3, 4], [3, 5], [4, 5],
    [3, 6], [4, 7], [5, 6], [5, 7], [6, 7],
    [6, 8], [7, 8], [5, 8], [6, 9], [7, 9], [8, 9]
  ];

  paths.forEach(([a, b]) => {
    ctx.beginPath();
    ctx.moveTo(nodes[a].x, nodes[a].y);
    ctx.lineTo(nodes[b].x, nodes[b].y);
    ctx.stroke();
  });

  ctx.fillStyle = nodeColor;
  nodes.forEach((n) => {
    ctx.beginPath();
<<<<<<< HEAD
    ctx.arc(n.x, n.y, N.NINE / 3, 0, Math.PI * 2); // node size tied to 9
    ctx.arc(n.x, n.y, N.NINE / 3, 0, Math.PI * 2); // radius tied to 9 echoes lunar cycles
    ctx.arc(n.x, n.y, N.NINE / 3, 0, Math.PI * 2); // size tied to 9 for lunar echo
=======
    // Node size tied to 9 to echo lunar cycles and stay readable.
    ctx.arc(n.x, n.y, N.NINE / 3, 0, Math.PI * 2);
>>>>>>> f6ee305f
    ctx.fill();
  });
}

// Layer 3: Fibonacci curve — static golden spiral polyline, no animation.
function drawFibonacci(ctx, w, h, color, N) {
  ctx.strokeStyle = color;
  ctx.lineWidth = 2; // consistent stroke width for calm reading
  const fib = [1, 1];
  // Only first 9 numbers used; spiral stays modest and deterministic.
  while (fib.length < N.NINE) fib.push(fib[fib.length - 1] + fib[fib.length - 2]);
  const scale = Math.min(w, h) / N.ONEFORTYFOUR; // golden curve size
  let angle = 0;
  let x = w / 2;
  let y = h / 2;
  ctx.beginPath();
  ctx.moveTo(x, y);
  fib.forEach((f) => {
    angle += Math.PI / 2;
    x += Math.cos(angle) * f * scale;
    y += Math.sin(angle) * f * scale;
    ctx.lineTo(x, y);
  });
  ctx.stroke();
}

// Layer 4: Double-helix lattice — two still sine tracks; amplitude limited for calm weave.
function drawHelix(ctx, w, h, colorA, colorB, N) {
  const midY = h / 2;
<<<<<<< HEAD
  const amplitude = (h / N.NINETYNINE) * N.ELEVEN; // gentle vertical spread
  const stepX = w / N.ONEFORTYFOUR; // small step keeps curve smooth without animation
  const amplitude = (h / N.NINETYNINE) * N.ELEVEN; // 99 & 11 echo twin pillars softly
  const stepX = w / N.ONEFORTYFOUR; // small step keeps curve smooth without motion
  const amplitude = (h / N.NINETYNINE) * N.ELEVEN; // twin pillars softly
  const stepX = w / N.ONEFORTYFOUR; // smooth curve without motion
=======
  // Amplitude governed by 99 and 11 to echo twin pillars softly.
  const amplitude = (h / N.NINETYNINE) * N.ELEVEN;
  const stepX = w / N.ONEFORTYFOUR; // small step keeps curve smooth without animation
>>>>>>> f6ee305f
  ctx.lineWidth = 2;
  for (let phase = 0; phase < 2; phase++) {
    ctx.strokeStyle = phase === 0 ? colorA : colorB;
    ctx.beginPath();
    for (let x = 0; x <= w; x += stepX) {
      const y = midY + amplitude * Math.sin((x / w) * N.THIRTYTHREE * Math.PI + phase * Math.PI);
      if (x === 0) ctx.moveTo(x, y);
      else ctx.lineTo(x, y);
    }
    ctx.stroke();
  }
}
<|MERGE_RESOLUTION|>--- conflicted
+++ resolved
@@ -29,15 +29,12 @@
 // Layer 1: Vesica field — static circle grid, no blending or motion.
 function drawVesicaField(ctx, w, h, color, N) {
   ctx.strokeStyle = color;
-<<<<<<< HEAD
   const radius = Math.min(w, h) / N.THREE; // large enough to breathe
   const step = radius / N.SEVEN; // grid density tuned by 7 for calm spacing
   // Radii derived from 3 keep shapes large enough to breathe; step uses 7 so
   // the grid remains gentle and non-distracting.
-=======
   const radius = Math.min(w, h) / N.THREE; // large circles keep space calm
   const step = radius / N.SEVEN; // grid density tuned by 7 for gentle spacing
->>>>>>> f6ee305f
   for (let y = radius; y <= h - radius; y += step) {
     for (let x = radius; x <= w - radius; x += step) {
       ctx.beginPath();
@@ -82,14 +79,11 @@
   ctx.fillStyle = nodeColor;
   nodes.forEach((n) => {
     ctx.beginPath();
-<<<<<<< HEAD
     ctx.arc(n.x, n.y, N.NINE / 3, 0, Math.PI * 2); // node size tied to 9
     ctx.arc(n.x, n.y, N.NINE / 3, 0, Math.PI * 2); // radius tied to 9 echoes lunar cycles
     ctx.arc(n.x, n.y, N.NINE / 3, 0, Math.PI * 2); // size tied to 9 for lunar echo
-=======
     // Node size tied to 9 to echo lunar cycles and stay readable.
     ctx.arc(n.x, n.y, N.NINE / 3, 0, Math.PI * 2);
->>>>>>> f6ee305f
     ctx.fill();
   });
 }
@@ -119,18 +113,15 @@
 // Layer 4: Double-helix lattice — two still sine tracks; amplitude limited for calm weave.
 function drawHelix(ctx, w, h, colorA, colorB, N) {
   const midY = h / 2;
-<<<<<<< HEAD
   const amplitude = (h / N.NINETYNINE) * N.ELEVEN; // gentle vertical spread
   const stepX = w / N.ONEFORTYFOUR; // small step keeps curve smooth without animation
   const amplitude = (h / N.NINETYNINE) * N.ELEVEN; // 99 & 11 echo twin pillars softly
   const stepX = w / N.ONEFORTYFOUR; // small step keeps curve smooth without motion
   const amplitude = (h / N.NINETYNINE) * N.ELEVEN; // twin pillars softly
   const stepX = w / N.ONEFORTYFOUR; // smooth curve without motion
-=======
   // Amplitude governed by 99 and 11 to echo twin pillars softly.
   const amplitude = (h / N.NINETYNINE) * N.ELEVEN;
   const stepX = w / N.ONEFORTYFOUR; // small step keeps curve smooth without animation
->>>>>>> f6ee305f
   ctx.lineWidth = 2;
   for (let phase = 0; phase < 2; phase++) {
     ctx.strokeStyle = phase === 0 ? colorA : colorB;
