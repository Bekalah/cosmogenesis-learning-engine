--- conflicted
+++ resolved
@@ -29,15 +29,12 @@
 // Layer 1: Vesica field — static circle grid, no blending or motion.
 function drawVesicaField(ctx, w, h, color, N) {
   ctx.strokeStyle = color;
-<<<<<<< HEAD
   const radius = Math.min(w, h) / N.THREE; // gentle radius softens intersections
   const step = radius / N.SEVEN; // grid density tuned by 7 for calm spacing
-=======
   // Radii derived from 3 keeps shapes large enough to breathe; step
   // uses 7 so the grid remains gentle and non-distracting.
   const radius = Math.min(w, h) / N.THREE;
   const step = radius / N.SEVEN;
->>>>>>> ca26f17a
   for (let y = radius; y <= h - radius; y += step) {
     for (let x = radius; x <= w - radius; x += step) {
       ctx.beginPath();
@@ -82,12 +79,9 @@
   ctx.fillStyle = nodeColor;
   nodes.forEach((n) => {
     ctx.beginPath();
-<<<<<<< HEAD
     ctx.arc(n.x, n.y, N.NINE / 3, 0, Math.PI * 2); // small node radius for gentle presence
-=======
     // Node size tied to 9 to echo lunar cycles and stay readable.
     ctx.arc(n.x, n.y, N.NINE / 3, 0, Math.PI * 2);
->>>>>>> ca26f17a
     ctx.fill();
   });
 }
@@ -117,14 +111,11 @@
 // Layer 4: Double-helix lattice — two still sine tracks; amplitude limited for calm weave.
 function drawHelix(ctx, w, h, colorA, colorB, N) {
   const midY = h / 2;
-<<<<<<< HEAD
   const amplitude = (h / N.NINETYNINE) * N.ELEVEN; // gentle vertical spread
   const stepX = w / N.ONEFORTYFOUR; // small step keeps curve smooth without animation
-=======
   // Amplitude governed by 99 and 11 to echo twin pillars softly.
   const amplitude = (h / N.NINETYNINE) * N.ELEVEN;
   const stepX = w / N.ONEFORTYFOUR;
->>>>>>> ca26f17a
   ctx.lineWidth = 2;
   for (let phase = 0; phase < 2; phase++) {
     ctx.strokeStyle = phase === 0 ? colorA : colorB;
