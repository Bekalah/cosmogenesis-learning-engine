--- conflicted
+++ resolved
@@ -52,12 +52,7 @@
   }
 }
 
-<<<<<<< HEAD
-function drawTreeOfLife(ctx, w, h, nodeColor, pathColor, N) {
-=======
-function drawTreeOfLife(ctx, w, h, nodeColor, pathColor, NUM) {
-  // Simplified yet canonical layout: 10 nodes, 22 straight paths.
->>>>>>> 75e6fdd3
+
   ctx.strokeStyle = pathColor;
   ctx.lineWidth = 2;
 
