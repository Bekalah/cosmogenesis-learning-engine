--- conflicted
+++ resolved
@@ -39,11 +39,8 @@
   const step = radius / N.SEVEN; // grid density tuned by 7 for gentle spacing
   const radius = Math.min(w, h) / N.THREE; // large circles, gentle intersections
   const step = radius / N.SEVEN; // grid density tuned by 7 for calm spacing
-<<<<<<< HEAD
-=======
   // Radii derived from 3 keep shapes large enough to breathe; step uses 7 so
   // the grid remains gentle and non-distracting.
->>>>>>> 63972347
   for (let y = radius; y <= h - radius; y += step) {
     for (let x = radius; x <= w - radius; x += step) {
       ctx.beginPath();
@@ -56,11 +53,8 @@
 // Layer 2: Tree-of-Life — fixed nodes and paths; thin strokes avoid harsh contrast.
 function drawTreeOfLife(ctx, w, h, pathColor, nodeColor, N) {
   ctx.strokeStyle = pathColor;
-<<<<<<< HEAD
   ctx.lineWidth = 2; // soft edges for ND safety
-=======
   ctx.lineWidth = N.TWENTYTWO / N.ELEVEN; // 2: gentle stroke width
->>>>>>> 63972347
 
   const nodes = [
     { x: w / 2, y: h * 0.05 }, // 0 Kether
@@ -76,19 +70,16 @@
   ];
 
   const paths = [
-<<<<<<< HEAD
     [0,1],[0,2],[0,5],[1,2],[1,5],[2,5],
     [1,3],[2,4],[3,4],[3,5],[4,5],
     [3,6],[4,7],[5,6],[5,7],[6,7],
     [6,8],[7,8],[5,8],[6,9],[7,9],[8,9]
   ];
-=======
     [0, 1], [0, 2], [0, 5], [1, 2], [1, 5], [2, 5],
     [1, 3], [2, 4], [3, 4], [3, 5], [4, 5],
     [3, 6], [4, 7], [5, 6], [5, 7], [6, 7],
     [6, 8], [7, 8], [5, 8], [6, 9], [7, 9], [8, 9]
   ]; // 22 paths (N.TWENTYTWO)
->>>>>>> 63972347
 
   paths.forEach(([a,b]) => {
     ctx.beginPath();
@@ -101,7 +92,6 @@
   const nodeRadius = N.NINE / 3; // node size tied to 9 for lunar echo
   nodes.forEach((n) => {
     ctx.beginPath();
-<<<<<<< HEAD
   const nodeRadius = N.NINE / 3; // echo lunar cycles, keep small
   nodes.forEach(n => {
     ctx.beginPath();
@@ -113,9 +103,7 @@
     // Node size tied to 9 to echo lunar cycles and stay readable.
     ctx.arc(n.x, n.y, N.NINE / 3, 0, Math.PI * 2);
     ctx.arc(n.x, n.y, nodeRadius, 0, Math.PI * 2);
-=======
     ctx.arc(n.x, n.y, N.NINE / 3, 0, Math.PI * 2); // node radius tied to 9
->>>>>>> 63972347
     ctx.fill();
   });
 }
@@ -146,7 +134,6 @@
 function drawHelix(ctx, w, h, colorA, colorB, N) {
   const midY = h / 2;
   const amplitude = (h / N.NINETYNINE) * N.ELEVEN; // gentle vertical spread
-<<<<<<< HEAD
   const stepX = w / N.ONEFORTYFOUR; // small step keeps curve smooth without animation
   const amplitude = (h / N.NINETYNINE) * N.ELEVEN; // 99 & 11 echo twin pillars softly
   const stepX = w / N.ONEFORTYFOUR; // small step keeps curve smooth without motion
@@ -155,8 +142,6 @@
   // Amplitude governed by 99 and 11 to echo twin pillars softly.
   const amplitude = (h / N.NINETYNINE) * N.ELEVEN;
   const stepX = w / N.ONEFORTYFOUR; // small step keeps curve smooth without animation
-=======
->>>>>>> 63972347
   const stepX = w / N.ONEFORTYFOUR; // small step keeps curve smooth
   ctx.lineWidth = 2;
   for (let phase = 0; phase < 2; phase++) {
