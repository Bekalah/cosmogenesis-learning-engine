--- conflicted
+++ resolved
@@ -1,8 +1,5 @@
-<<<<<<< HEAD
 // Per Texturas Numerorum, Spira Loquitur. //
-=======
 // Per Texturas Numerorum, Spira Loquitur.  //
->>>>>>> bc7397e7
 /*
   helix-renderer.mjs
   ND-safe static renderer for layered sacred geometry.
