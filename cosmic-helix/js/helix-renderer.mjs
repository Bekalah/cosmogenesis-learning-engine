--- conflicted
+++ resolved
@@ -29,10 +29,8 @@
 // Layer 1: Vesica field — static circle grid, no blending or motion.
 function drawVesicaField(ctx, w, h, color, N) {
   ctx.strokeStyle = color;
-<<<<<<< HEAD
   const radius = Math.min(w, h) / N.THREE; // large circles keep intersections soft
   const step = radius / N.SEVEN; // spacing tuned by 7 for gentle density
-=======
   const radius = Math.min(w, h) / N.THREE; // large enough to breathe
   const step = radius / N.SEVEN; // grid density tuned by 7 for calm spacing
   // Radii derived from 3 keep shapes large enough to breathe; step uses 7 so
@@ -41,7 +39,6 @@
   const step = radius / N.SEVEN; // grid density tuned by 7 for gentle spacing
   const radius = Math.min(w, h) / N.THREE; // large circles, gentle intersections
   const step = radius / N.SEVEN; // grid density tuned by 7 for calm spacing
->>>>>>> a70bc077
   for (let y = radius; y <= h - radius; y += step) {
     for (let x = radius; x <= w - radius; x += step) {
       ctx.beginPath();
@@ -84,11 +81,9 @@
   });
 
   ctx.fillStyle = nodeColor;
-<<<<<<< HEAD
   const nodeRadius = N.NINE / 3; // node size tied to 9 for lunar echo
   nodes.forEach((n) => {
     ctx.beginPath();
-=======
   const nodeRadius = N.NINE / 3; // echo lunar cycles, keep small
   nodes.forEach(n => {
     ctx.beginPath();
@@ -99,7 +94,6 @@
     ctx.arc(n.x, n.y, N.NINE / 3, 0, Math.PI * 2); // size tied to 9 for lunar echo
     // Node size tied to 9 to echo lunar cycles and stay readable.
     ctx.arc(n.x, n.y, N.NINE / 3, 0, Math.PI * 2);
->>>>>>> a70bc077
     ctx.arc(n.x, n.y, nodeRadius, 0, Math.PI * 2);
     ctx.fill();
   });
@@ -109,11 +103,8 @@
 function drawFibonacci(ctx, w, h, color, N) {
   ctx.strokeStyle = color;
   ctx.lineWidth = 2; // consistent stroke width for calm reading
-<<<<<<< HEAD
   const fib = [1, 1];
-=======
   const fib = [1,1];
->>>>>>> a70bc077
   while (fib.length < N.NINE) fib.push(fib[fib.length - 1] + fib[fib.length - 2]);
   const scale = Math.min(w,h) / N.ONEFORTYFOUR; // golden curve size
   let angle = 0;
@@ -135,8 +126,6 @@
   const midY = h / 2;
   const amplitude = (h / N.NINETYNINE) * N.ELEVEN; // gentle vertical spread
   const stepX = w / N.ONEFORTYFOUR; // small step keeps curve smooth without animation
-<<<<<<< HEAD
-=======
   const amplitude = (h / N.NINETYNINE) * N.ELEVEN; // 99 & 11 echo twin pillars softly
   const stepX = w / N.ONEFORTYFOUR; // small step keeps curve smooth without motion
   const amplitude = (h / N.NINETYNINE) * N.ELEVEN; // twin pillars softly
@@ -145,7 +134,6 @@
   const amplitude = (h / N.NINETYNINE) * N.ELEVEN;
   const stepX = w / N.ONEFORTYFOUR; // small step keeps curve smooth without animation
   const stepX = w / N.ONEFORTYFOUR; // small step keeps curve smooth
->>>>>>> a70bc077
   ctx.lineWidth = 2;
   for (let phase = 0; phase < 2; phase++) {
     ctx.strokeStyle = phase === 0 ? colorA : colorB;
