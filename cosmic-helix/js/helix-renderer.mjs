--- conflicted
+++ resolved
@@ -3,7 +3,6 @@
   ND-safe static renderer for layered sacred geometry.
 
   Layers:
-<<<<<<< HEAD
     1) Vesica field (intersecting circles that form repeating lenses)
     2) Tree-of-Life scaffold (10 sephirot linked by 22 paths)
     3) Fibonacci curve (log spiral polyline, computed once)
@@ -13,8 +12,6 @@
     - No animation or flashing. Everything is rendered a single time.
     - Soft contrast palette supports ND-safe viewing.
     - Numerology constants 3, 7, 9, 11, 22, 33, 99, 144 guide proportions.
-=======
->>>>>>> 89b6e420
     1) Vesica field (intersecting circle lattice)
     2) Tree-of-Life scaffold (10 sephirot + 22 paths)
     3) Fibonacci curve (log spiral polyline; static)
@@ -29,12 +26,9 @@
 export function renderHelix(ctx, opts) {
   const { width, height, palette, NUM: N, notice } = opts;
   const { width, height, palette, NUM: N } = opts;
-<<<<<<< HEAD
 
   ctx.save();
   ctx.fillStyle = palette.bg;
-=======
->>>>>>> 89b6e420
   if (!ctx) return { ok: false, reason: "missing-context" };
 
   const fallbackLayers = ["#b1c7ff", "#89f7fe", "#a0ffa1", "#ffd27f", "#f5a3ff", "#d0d0e6"];
@@ -49,7 +43,6 @@
   const fallback = palette.ink || "#ffffff";
   const layers = Array.isArray(palette.layers) ? palette.layers : [];
 
-<<<<<<< HEAD
   // Layer order from base to foreground clarifies depth without motion.
   drawVesicaField(ctx, width, height, layerColor(layers, fallback, 0), N);
   drawTreeOfLife(
@@ -85,8 +78,6 @@
 
 // Layer 1: Vesica field - static circle grid.
 // Layer 1: Vesica field - repeating lenses suggested by overlapping circles.
-=======
->>>>>>> 89b6e420
   // Layer order from background to foreground keeps depth legible without motion.
   drawVesicaField(ctx, width, height, colorFor(0), N);
   drawTreeOfLife(ctx, width, height, colorFor(1), colorFor(2), N);
@@ -102,7 +93,6 @@
   ctx.save();
   ctx.strokeStyle = color;
   ctx.lineWidth = 1;
-<<<<<<< HEAD
   ctx.globalAlpha = 0.35; // gentle transparency keeps the grid calm.
 
   const baseRadius = Math.min(w, h) / (N.THREE + N.SEVEN / N.NINE);
@@ -118,8 +108,6 @@
       ctx.arc(x, y, baseRadius, 0, Math.PI * 2);
       ctx.stroke();
     });
-=======
->>>>>>> 89b6e420
 
   const columns = N.ELEVEN;
   const rows = N.NINE;
@@ -147,7 +135,6 @@
   ctx.restore();
 }
 
-<<<<<<< HEAD
 // Layer 2: Tree-of-Life - fixed nodes and paths; thin strokes avoid harsh contrast.
 // Layer 2: Tree-of-Life - slim lines connect ten calm nodes.
 function drawTreeOfLife(ctx, w, h, pathColor, nodeColor, N) {
@@ -158,12 +145,10 @@
 function drawTreeOfLife(ctx, w, h, pathColor, nodeColor, N) {
   ctx.save();
   ctx.strokeStyle = pathColor;
-=======
 // Layer 2: Tree-of-Life nodes and paths; gentle strokes avoid harsh edges.
 function drawTreeOfLife(ctx, w, h, pathColor, nodeColor, N) {
   ctx.save();
   ctx.strokeStyle = pathColor;
->>>>>>> 89b6e420
   ctx.lineWidth = N.TWENTYTWO / N.ELEVEN;
   ctx.lineCap = "round";
 
@@ -178,20 +163,16 @@
   });
 
   ctx.fillStyle = nodeColor;
-<<<<<<< HEAD
   const nodeRadius = N.NINE / 3; // equals 3 for compact discs.
   nodes.forEach(node => {
     ctx.beginPath();
     ctx.arc(node.x, node.y, nodeRadius, 0, Math.PI * 2);
     ctx.fill();
   });
-=======
->>>>>>> 89b6e420
   const nodeRadius = N.NINE / 3;
   nodes.forEach((node) => fillCircle(ctx, node.x, node.y, nodeRadius));
 
   ctx.restore();
-<<<<<<< HEAD
 }
 
 // Layer 3: Fibonacci curve - golden spiral polyline.
@@ -223,16 +204,13 @@
 }
 
 // Layer 3: Fibonacci curve - static golden polyline.
-=======
-}
-
->>>>>>> 89b6e420
+}
+
 // Layer 3: Fibonacci curve uses a golden ratio log spiral traced slowly.
 function drawFibonacci(ctx, w, h, color, N) {
   ctx.save();
   ctx.strokeStyle = color;
   ctx.lineWidth = 2;
-<<<<<<< HEAD
   ctx.lineCap = "round";
 
   const fib = buildFibonacci(N.NINE);
@@ -328,7 +306,6 @@
 // Layer 4: Double-helix lattice, two calm sine strands with light rungs.
 function drawHelix(ctx, w, h, colorA, colorB, N) {
   ctx.save();
-=======
 
   const centerX = w / 2;
   const centerY = h / 2;
@@ -354,7 +331,6 @@
 // Layer 4: Double-helix lattice, two calm sine strands with light rungs.
 function drawHelix(ctx, w, h, colorA, colorB, N) {
   ctx.save();
->>>>>>> 89b6e420
   const midY = h / 2;
   const amplitude = (h / N.NINETYNINE) * N.ELEVEN;
   const steps = N.ONEFORTYFOUR;
@@ -420,10 +396,7 @@
     ctx.lineTo(right.x, right.y);
     ctx.stroke();
   }
-<<<<<<< HEAD
   ctx.globalAlpha = 1;
-=======
->>>>>>> 89b6e420
 
   ctx.restore();
 }
