/*
  helix-renderer.mjs
<<<<<<< HEAD
  Offline ND-safe renderer for the Cosmic Helix canvas.

  Layer order (back to front):
    1) Vesica field - intersecting circles grounding the vesica piscis grid.
    2) Tree-of-Life scaffold - ten sephirot nodes with twenty-two calm paths.
    3) Fibonacci curve - static logarithmic spiral sampled from the Fibonacci family.
    4) Double-helix lattice - two phase-shifted strands tied by gentle rungs.

  Why this structure:
    - Zero animation: everything renders in one pass to preserve ND-safe pacing.
    - Layer separation keeps sacred geometry three-dimensional instead of flattened.
    - Numerology constants (3, 7, 9, 11, 22, 33, 99, 144) shape spacing and sampling.
    - Pure helper functions keep the module portable for offline review.
*/

const DEFAULT_PALETTE = {
  bg: "#0b0b12",
  ink: "#e8e8f0",
  muted: "#a6a6c1",
  layers: ["#b1c7ff", "#89f7fe", "#a0ffa1", "#ffd27f", "#f5a3ff", "#d0d0e6"],
};

const DEFAULT_NUMBERS = {
=======

  ND-safe static renderer for the four-layer cosmic helix.
  The helpers are pure and sequenced so the canvas paints once without motion.
  Layer order (back to front):
    1) Vesica field - intersecting circles establish the womb-of-forms grid.
    2) Tree-of-Life scaffold - ten sephirot and twenty-two paths anchor lineage.
    3) Fibonacci curve - logarithmic spiral sampling the golden ratio for growth.
    4) Double-helix lattice - static sine strands with calm cross ties.

  Numerology constants (3, 7, 9, 11, 22, 33, 99, 144) parameterise spacing so
  sacred ratios remain readable without animation (why: respects covenant).
*/

const DEFAULT_NUM = Object.freeze({
>>>>>>> 201a507f
  THREE: 3,
  SEVEN: 7,
  NINE: 9,
  ELEVEN: 11,
  TWENTYTWO: 22,
  THIRTYTHREE: 33,
  NINETYNINE: 99,
<<<<<<< HEAD
  ONEFORTYFOUR: 144,
};

const DEFAULT_GEOMETRY = {
  vesica: {
    rows: 9,
    columns: 11,
    paddingDivisor: 11,
    radiusFactor: 1.5,
    strokeDivisor: 99,
    alpha: 0.6,
=======
  ONEFORTYFOUR: 144
});

const FALLBACK_PALETTE = Object.freeze({
  bg: "#0b0b12",
  ink: "#e8e8f0",
  muted: "#a6a6c1",
  layers: ["#b1c7ff", "#89f7fe", "#a0ffa1", "#ffd27f", "#f5a3ff", "#d0d0e6"]
});

const FALLBACK_GEOMETRY = {
  vesica: {
    rows: DEFAULT_NUM.NINE,
    columns: DEFAULT_NUM.ELEVEN,
    paddingDivisor: DEFAULT_NUM.ELEVEN,
    radiusFactor: DEFAULT_NUM.SEVEN / DEFAULT_NUM.THREE,
    strokeDivisor: DEFAULT_NUM.NINETYNINE,
    alpha: 0.55
>>>>>>> 201a507f
  },
  treeOfLife: {
    marginDivisor: DEFAULT_NUM.ELEVEN,
    radiusDivisor: DEFAULT_NUM.THIRTYTHREE,
    labelOffset: -DEFAULT_NUM.TWENTYTWO,
    labelLineHeight: 14,
    labelFont: "12px system-ui, -apple-system, Segoe UI, sans-serif",
    nodes: [
<<<<<<< HEAD
      { id: "kether", title: "Kether", level: 0, xFactor: 0.5 },
      { id: "chokmah", title: "Chokmah", level: 1, xFactor: 0.7 },
      { id: "binah", title: "Binah", level: 1, xFactor: 0.3 },
      { id: "chesed", title: "Chesed", level: 2, xFactor: 0.68 },
      { id: "geburah", title: "Geburah", level: 2, xFactor: 0.32 },
      { id: "tiphareth", title: "Tiphareth", level: 3, xFactor: 0.5 },
      { id: "netzach", title: "Netzach", level: 4, xFactor: 0.66 },
      { id: "hod", title: "Hod", level: 4, xFactor: 0.34 },
      { id: "yesod", title: "Yesod", level: 5, xFactor: 0.5 },
      { id: "malkuth", title: "Malkuth", level: 6, xFactor: 0.5 },
=======
      { id: "kether", title: "Kether", meaning: "Crown", level: 0, xFactor: 0.5 },
      { id: "chokmah", title: "Chokmah", meaning: "Wisdom", level: 1, xFactor: 0.72 },
      { id: "binah", title: "Binah", meaning: "Understanding", level: 1, xFactor: 0.28 },
      { id: "chesed", title: "Chesed", meaning: "Mercy", level: 2, xFactor: 0.68 },
      { id: "geburah", title: "Geburah", meaning: "Severity", level: 2, xFactor: 0.32 },
      { id: "tiphareth", title: "Tiphareth", meaning: "Beauty", level: 3, xFactor: 0.5 },
      { id: "netzach", title: "Netzach", meaning: "Victory", level: 4, xFactor: 0.7 },
      { id: "hod", title: "Hod", meaning: "Glory", level: 4, xFactor: 0.3 },
      { id: "yesod", title: "Yesod", meaning: "Foundation", level: 5, xFactor: 0.5 },
      { id: "malkuth", title: "Malkuth", meaning: "Kingdom", level: 6, xFactor: 0.5 }
>>>>>>> 201a507f
    ],
    edges: [
      ["kether", "chokmah"],
      ["kether", "binah"],
      ["kether", "tiphareth"],
      ["chokmah", "binah"],
      ["chokmah", "tiphareth"],
      ["chokmah", "chesed"],
      ["chokmah", "netzach"],
      ["binah", "tiphareth"],
      ["binah", "geburah"],
      ["binah", "hod"],
      ["chesed", "geburah"],
      ["chesed", "tiphareth"],
      ["chesed", "netzach"],
      ["geburah", "tiphareth"],
      ["geburah", "hod"],
      ["tiphareth", "netzach"],
      ["tiphareth", "hod"],
      ["tiphareth", "yesod"],
      ["netzach", "hod"],
      ["netzach", "yesod"],
      ["hod", "yesod"],
      ["yesod", "malkuth"],
    ],
  },
  fibonacci: {
    sampleCount: DEFAULT_NUM.ONEFORTYFOUR,
    turns: DEFAULT_NUM.THREE,
    baseRadiusDivisor: DEFAULT_NUM.THREE,
    phi: 1.618033988749895,
<<<<<<< HEAD
    alpha: 0.85,
=======
    alpha: 0.88
>>>>>>> 201a507f
  },
  helix: {
    sampleCount: DEFAULT_NUM.ONEFORTYFOUR,
    cycles: DEFAULT_NUM.THREE,
    amplitudeDivisor: DEFAULT_NUM.THREE,
    phaseOffset: 180,
<<<<<<< HEAD
    crossTieCount: 33,
    strandAlpha: 0.85,
    rungAlpha: 0.6,
  },
=======
    crossTieCount: DEFAULT_NUM.THIRTYTHREE,
    strandAlpha: 0.82,
    rungAlpha: 0.65
  }
>>>>>>> 201a507f
};

export function renderHelix(ctx, options = {}) {
  if (!ctx || typeof ctx.canvas === "undefined") {
    return { ok: false, reason: "missing-context" };
  }

  const dims = normaliseDimensions(ctx, options);
  const palette = mergePalette(options.palette);
  const numbers = mergeNumbers(options.NUM);
  const geometry = mergeGeometry(options.geometry);
  const notice =
    typeof options.notice === "string" && options.notice.trim()
      ? options.notice.trim()
      : "";

  ctx.save();
<<<<<<< HEAD
  clearStage(ctx, dims, palette.bg);

  const vesicaStats = drawVesicaField(
    ctx,
    dims,
    palette.layers[0],
    numbers,
    geometry.vesica,
  );
  const treeStats = drawTreeOfLife(
    ctx,
    dims,
    palette,
    numbers,
    geometry.treeOfLife,
  );
  const fibonacciStats = drawFibonacciCurve(
    ctx,
    dims,
    palette.layers[3],
    numbers,
    geometry.fibonacci,
  );
  const helixStats = drawHelixLattice(
    ctx,
    dims,
    palette,
    numbers,
    geometry.helix,
  );
=======
  ctx.setTransform(1, 0, 0, 1, 0, 0);
  fillBackground(ctx, width, height, palette.bg);

  // Layered sequencing preserves depth without motion (why: ND-safe covenant).
  drawVesicaField(ctx, width, height, palette.layers[0], numerology, geometry.vesica);
  drawTreeOfLife(ctx, width, height, palette.layers[1], palette.layers[2], palette.ink, numerology, geometry.treeOfLife);
  drawFibonacciCurve(ctx, width, height, palette.layers[3], numerology, geometry.fibonacci);
  drawHelixLattice(ctx, width, height, palette.layers[4], palette.layers[5], numerology, geometry.helix);
>>>>>>> 201a507f

  if (notice) {
    drawCanvasNotice(ctx, dims, palette.ink, notice);
  }

  ctx.restore();
<<<<<<< HEAD
=======
  return { ok: true, numerology };
}
>>>>>>> 201a507f

  return {
    ok: true,
    summary: summariseLayers({
      vesicaStats,
      treeStats,
      fibonacciStats,
      helixStats,
    }),
  };
}

function normaliseDimensions(ctx, options) {
  const width = toPositiveNumber(options.width, ctx.canvas.width);
  const height = toPositiveNumber(options.height, ctx.canvas.height);
  return { width, height };
}

function mergePalette(candidate = {}) {
  const layers = Array.isArray(candidate.layers)
    ? candidate.layers.slice(0, DEFAULT_PALETTE.layers.length)
    : [];
  while (layers.length < DEFAULT_PALETTE.layers.length) {
    layers.push(DEFAULT_PALETTE.layers[layers.length]);
  }
  return {
<<<<<<< HEAD
    bg: typeof candidate.bg === "string" ? candidate.bg : DEFAULT_PALETTE.bg,
    ink:
      typeof candidate.ink === "string" ? candidate.ink : DEFAULT_PALETTE.ink,
    muted:
      typeof candidate.muted === "string"
        ? candidate.muted
        : DEFAULT_PALETTE.muted,
    layers,
=======
    bg: palette.bg,
    ink: palette.ink,
    muted: palette.muted,
    layers: palette.layers.slice()
>>>>>>> 201a507f
  };
}

function mergeNumbers(candidate = {}) {
  const merged = { ...DEFAULT_NUMBERS };
  for (const key of Object.keys(DEFAULT_NUMBERS)) {
    const value = candidate[key];
    if (typeof value === "number" && Number.isFinite(value) && value > 0) {
      merged[key] = value;
    }
  }
  return merged;
}

function mergeGeometry(candidate = {}) {
  return {
    vesica: mergeVesica(candidate.vesica),
    treeOfLife: mergeTree(candidate.treeOfLife),
    fibonacci: mergeFibonacci(candidate.fibonacci),
    helix: mergeHelix(candidate.helix),
  };
}

function mergeVesica(config = {}) {
  const base = DEFAULT_GEOMETRY.vesica;
  return {
    rows: toPositiveInteger(config.rows, base.rows),
    columns: toPositiveInteger(config.columns, base.columns),
    paddingDivisor: toPositiveNumber(
      config.paddingDivisor,
      base.paddingDivisor,
    ),
    radiusFactor: toPositiveNumber(config.radiusFactor, base.radiusFactor),
    strokeDivisor: toPositiveNumber(config.strokeDivisor, base.strokeDivisor),
    alpha: clampAlpha(config.alpha, base.alpha),
  };
}

<<<<<<< HEAD
function mergeTree(config = {}) {
  const base = DEFAULT_GEOMETRY.treeOfLife;
  const nodes =
    Array.isArray(config.nodes) && config.nodes.length > 0
      ? config.nodes
      : base.nodes;
  const safeNodes = nodes.map((node, index) => {
    const reference = base.nodes[index % base.nodes.length];
    const data = typeof node === "object" && node !== null ? node : {};
    return {
      id: typeof data.id === "string" && data.id ? data.id : reference.id,
      title:
        typeof data.title === "string" && data.title
          ? data.title
          : reference.title,
      level: Number.isFinite(data.level) ? data.level : reference.level,
      xFactor: clamp01(
        Number.isFinite(data.xFactor) ? data.xFactor : reference.xFactor,
      ),
=======
function normaliseTree(data) {
  const fallback = FALLBACK_GEOMETRY.treeOfLife;
  const safe = data && typeof data === "object" ? data : {};
  const fallbackNodes = fallback.nodes;
  const providedNodes = Array.isArray(safe.nodes) && safe.nodes.length > 0 ? safe.nodes : fallbackNodes;
  const nodes = fallbackNodes.map((template, index) => {
    const candidate = typeof providedNodes[index] === "object" && providedNodes[index] !== null ? providedNodes[index] : {};
    const base = fallbackNodes[index % fallbackNodes.length];
    return {
      id: typeof candidate.id === "string" && candidate.id ? candidate.id : base.id,
      title: typeof candidate.title === "string" && candidate.title ? candidate.title : base.title,
      meaning: typeof candidate.meaning === "string" ? candidate.meaning : base.meaning,
      level: finiteNumber(candidate.level, base.level),
      xFactor: clamp01(finiteNumber(candidate.xFactor, base.xFactor))
>>>>>>> 201a507f
    };
  });

  const nodeIds = new Set(safeNodes.map((node) => node.id));
  const edges =
    Array.isArray(config.edges) && config.edges.length > 0
      ? config.edges
      : base.edges;
  const safeEdges = edges
    .map((edge) => (Array.isArray(edge) ? edge.slice(0, 2) : []))
    .filter(
      (edge) =>
        edge.length === 2 && nodeIds.has(edge[0]) && nodeIds.has(edge[1]),
    );

  return {
<<<<<<< HEAD
    marginDivisor: toPositiveNumber(config.marginDivisor, base.marginDivisor),
    radiusDivisor: toPositiveNumber(config.radiusDivisor, base.radiusDivisor),
    labelOffset: Number.isFinite(config.labelOffset)
      ? config.labelOffset
      : base.labelOffset,
    labelFont:
      typeof config.labelFont === "string" && config.labelFont
        ? config.labelFont
        : base.labelFont,
    nodes: safeNodes,
    edges: safeEdges,
=======
    marginDivisor: positiveNumber(safe.marginDivisor, fallback.marginDivisor),
    radiusDivisor: positiveNumber(safe.radiusDivisor, fallback.radiusDivisor),
    labelOffset: finiteNumber(safe.labelOffset, fallback.labelOffset),
    labelLineHeight: positiveNumber(safe.labelLineHeight, fallback.labelLineHeight),
    labelFont: typeof safe.labelFont === "string" && safe.labelFont ? safe.labelFont : fallback.labelFont,
    nodes,
    edges
>>>>>>> 201a507f
  };
}

function mergeFibonacci(config = {}) {
  const base = DEFAULT_GEOMETRY.fibonacci;
  return {
    sampleCount: toPositiveInteger(config.sampleCount, base.sampleCount),
    turns: toPositiveNumber(config.turns, base.turns),
    baseRadiusDivisor: toPositiveNumber(
      config.baseRadiusDivisor,
      base.baseRadiusDivisor,
    ),
    phi: toPositiveNumber(config.phi, base.phi),
    alpha: clampAlpha(config.alpha, base.alpha),
  };
}

function mergeHelix(config = {}) {
  const base = DEFAULT_GEOMETRY.helix;
  return {
    sampleCount: toPositiveInteger(config.sampleCount, base.sampleCount),
    cycles: toPositiveNumber(config.cycles, base.cycles),
    amplitudeDivisor: toPositiveNumber(
      config.amplitudeDivisor,
      base.amplitudeDivisor,
    ),
    phaseOffset: Number.isFinite(config.phaseOffset)
      ? config.phaseOffset
      : base.phaseOffset,
    crossTieCount: toPositiveInteger(config.crossTieCount, base.crossTieCount),
    strandAlpha: clampAlpha(config.strandAlpha, base.strandAlpha),
    rungAlpha: clampAlpha(config.rungAlpha, base.rungAlpha),
  };
}

function clearStage(ctx, dims, color) {
  ctx.fillStyle = color;
  ctx.fillRect(0, 0, dims.width, dims.height);
}

<<<<<<< HEAD
function drawVesicaField(ctx, dims, color, numbers, settings) {
  const rows = Math.max(1, settings.rows);
  const columns = Math.max(1, settings.columns);
  const padding = Math.min(dims.width, dims.height) / settings.paddingDivisor;
  const availableWidth = dims.width - padding * 2;
  const availableHeight = dims.height - padding * 2;
  const stepX = columns > 1 ? availableWidth / (columns - 1) : 0;
  const stepY = rows > 1 ? availableHeight / (rows - 1) : 0;
  const radius = Math.min(stepX, stepY) / settings.radiusFactor;
  const offset = radius * (numbers.ELEVEN / numbers.TWENTYTWO);
  const strokeWidth = Math.max(
    1,
    Math.min(dims.width, dims.height) / settings.strokeDivisor,
  );
=======
function drawVesicaField(ctx, width, height, color, N, settings) {
  const rows = Math.max(2, settings.rows);
  const columns = Math.max(2, settings.columns);
  const padding = Math.min(width, height) / settings.paddingDivisor;
  const horizontalSpan = width - padding * 2;
  const verticalSpan = height - padding * 2;
  const stepX = columns > 1 ? horizontalSpan / (columns - 1) : 0;
  const stepY = rows > 1 ? verticalSpan / (rows - 1) : 0;
  const radius = Math.min(stepX, stepY) / settings.radiusFactor;
  const strokeWidth = Math.max(1, Math.min(width, height) / settings.strokeDivisor);
>>>>>>> 201a507f

  ctx.save();
  ctx.strokeStyle = colorWithAlpha(color, settings.alpha);
  ctx.lineWidth = strokeWidth;
  ctx.lineCap = "round";
<<<<<<< HEAD
=======
  ctx.lineJoin = "round";
>>>>>>> 201a507f

  let circles = 0;
  for (let row = 0; row < rows; row += 1) {
<<<<<<< HEAD
    for (let column = 0; column < columns; column += 1) {
      const cx = padding + column * stepX;
      const cy = padding + row * stepY;
      strokeVesicaPair(ctx, cx, cy, radius, offset);
      circles += 2;
=======
    const ratioY = rows > 1 ? row / (rows - 1) : 0;
    const y = padding + Math.min(1, ratioY * (N.NINE / N.SEVEN)) * verticalSpan;
    const offset = row % 2 === 0 ? 0 : stepX / 2;

    for (let column = 0; column < columns; column += 1) {
      const ratioX = columns > 1 ? column / (columns - 1) : 0;
      const x = padding + offset + ratioX * horizontalSpan;
      if (x < padding - radius || x > width - padding + radius) {
        continue;
      }
      strokeCircle(ctx, x, y, radius);
>>>>>>> 201a507f
    }
  }

  ctx.restore();
  return { circles, radius };
}

<<<<<<< HEAD
function strokeVesicaPair(ctx, cx, cy, radius, offset) {
  ctx.beginPath();
  ctx.arc(cx - offset, cy, radius, 0, Math.PI * 2);
  ctx.stroke();
  ctx.beginPath();
  ctx.arc(cx + offset, cy, radius, 0, Math.PI * 2);
  ctx.stroke();
}

function drawTreeOfLife(ctx, dims, palette, numbers, settings) {
  const margin = Math.min(dims.width, dims.height) / settings.marginDivisor;
  const usableWidth = dims.width - margin * 2;
  const usableHeight = dims.height - margin * 2;
  const radius = Math.max(
    4,
    Math.min(dims.width, dims.height) / settings.radiusDivisor,
  );
  const pathWidth = Math.max(
    1,
    Math.min(dims.width, dims.height) / numbers.NINETYNINE,
  );

  const maxLevel = settings.nodes.reduce(
    (acc, node) => Math.max(acc, node.level),
    0,
  );
  const levelStep = maxLevel > 0 ? usableHeight / maxLevel : 0;

  const positions = new Map();
  for (const node of settings.nodes) {
    const x = margin + clamp01(node.xFactor) * usableWidth;
    const y = margin + node.level * levelStep;
    positions.set(node.id, { x, y, node });
  }

  ctx.save();
  ctx.strokeStyle = colorWithAlpha(palette.layers[1], 0.7);
  ctx.lineWidth = pathWidth;
  ctx.lineCap = "round";
  ctx.lineJoin = "round";
  for (const [fromId, toId] of settings.edges) {
    const from = positions.get(fromId);
    const to = positions.get(toId);
    if (!from || !to) {
      continue;
    }
    ctx.beginPath();
    ctx.moveTo(from.x, from.y);
    ctx.lineTo(to.x, to.y);
    ctx.stroke();
  }
  ctx.restore();

  ctx.save();
  ctx.fillStyle = palette.layers[2];
  ctx.strokeStyle = palette.ink;
  ctx.lineWidth = Math.max(1, pathWidth * 0.75);
  for (const point of positions.values()) {
=======
function drawTreeOfLife(ctx, width, height, pathColor, nodeColor, labelColor, N, tree) {
  const margin = Math.min(width, height) / tree.marginDivisor;
  const top = margin;
  const bottom = height - margin;
  const verticalSpan = bottom - top;
  const maxLevel = tree.nodes.reduce((acc, node) => Math.max(acc, node.level), 0);
  const levelStep = maxLevel > 0 ? verticalSpan / maxLevel : 0;
  const radius = Math.max(4, Math.min(width, height) / tree.radiusDivisor);
  const lineWidth = Math.max(1, Math.min(width, height) / N.NINETYNINE);

  const positions = new Map();
  tree.nodes.forEach((node) => {
    const x = margin + clamp01(node.xFactor) * (width - margin * 2);
    const y = top + node.level * levelStep;
    positions.set(node.id, { x, y, node });
  });

  // Calm connective lines first so nodes remain readable (why: layered depth).
  ctx.save();
  ctx.strokeStyle = colorWithAlpha(pathColor, 0.75);
  ctx.lineWidth = lineWidth;
  ctx.lineCap = "round";
  ctx.lineJoin = "round";
  tree.edges.forEach((edge) => {
    const start = positions.get(edge[0]);
    const end = positions.get(edge[1]);
    if (!start || !end) {
      return;
    }
    ctx.beginPath();
    ctx.moveTo(start.x, start.y);
    ctx.lineTo(end.x, end.y);
    ctx.stroke();
  });
  ctx.restore();

  ctx.save();
  ctx.fillStyle = nodeColor;
  ctx.strokeStyle = colorWithAlpha(nodeColor, 0.9);
  ctx.lineWidth = Math.max(1, lineWidth * 0.75);
  positions.forEach((entry) => {
>>>>>>> 201a507f
    ctx.beginPath();
    ctx.arc(point.x, point.y, radius, 0, Math.PI * 2);
    ctx.fill();
    ctx.stroke();
<<<<<<< HEAD
  }
  ctx.restore();

  if (settings.labelOffset !== 0 && settings.labelFont) {
    ctx.save();
    ctx.fillStyle = palette.ink;
    ctx.font = settings.labelFont;
    ctx.textAlign = "center";
    ctx.textBaseline = "middle";
    for (const point of positions.values()) {
      const labelY = point.y + settings.labelOffset;
      ctx.fillText(point.node.title, point.x, labelY);
    }
    ctx.restore();
  }

  return { nodes: positions.size, paths: settings.edges.length };
}

function drawFibonacciCurve(ctx, dims, color, numbers, settings) {
  const samples = Math.max(2, settings.sampleCount);
  const turns = settings.turns;
  const phi = Math.max(1.0001, settings.phi);
  const totalAngle = turns * Math.PI * 2;
  const baseRadius =
    Math.min(dims.width, dims.height) / settings.baseRadiusDivisor;
  const lineWidth = Math.max(
    1,
    Math.min(dims.width, dims.height) / numbers.NINETYNINE,
  );
  const centerX = dims.width * 0.72;
  const centerY = dims.height * 0.28;
=======
  });
  ctx.restore();

  ctx.save();
  ctx.fillStyle = labelColor;
  ctx.font = tree.labelFont;
  ctx.textAlign = "center";
  ctx.textBaseline = "top";
  const lineHeight = tree.labelLineHeight;
  positions.forEach((entry) => {
    const baseY = entry.y + tree.labelOffset;
    ctx.fillText(entry.node.title, entry.x, baseY);
    if (entry.node.meaning) {
      ctx.fillText(entry.node.meaning, entry.x, baseY + lineHeight);
    }
  });
  ctx.restore();
}

function drawFibonacciCurve(ctx, width, height, color, N, settings) {
  const sampleCount = Math.max(2, settings.sampleCount);
  const turns = Math.max(0, settings.turns);
  if (turns === 0) {
    return;
  }
  const phi = Math.max(1.0001, settings.phi);
  const totalAngle = turns * Math.PI * 2;
  const maxRadius = Math.min(width, height) / settings.baseRadiusDivisor;
  const growth = Math.pow(phi, turns);
  const baseRadius = maxRadius / growth;
  const centerX = width / 2 + width / N.TWENTYTWO;
  const centerY = height / 2 - height / N.ELEVEN;
  const lineWidth = Math.max(1, Math.min(width, height) / N.NINETYNINE);
>>>>>>> 201a507f

  ctx.save();
  ctx.strokeStyle = colorWithAlpha(color, settings.alpha);
  ctx.lineWidth = lineWidth;
  ctx.lineCap = "round";
  ctx.lineJoin = "round";
  ctx.beginPath();

<<<<<<< HEAD
  for (let index = 0; index < samples; index += 1) {
    const t = samples > 1 ? index / (samples - 1) : 0;
=======
  for (let index = 0; index < sampleCount; index += 1) {
    const t = sampleCount > 1 ? index / (sampleCount - 1) : 0;
>>>>>>> 201a507f
    const angle = t * totalAngle;
    const radius = baseRadius * Math.pow(phi, t * turns);
    const x = centerX + Math.cos(angle) * radius;
    const y = centerY + Math.sin(angle) * radius;
    if (index === 0) {
      ctx.moveTo(x, y);
    } else {
      ctx.lineTo(x, y);
    }
  }

  ctx.stroke();
  ctx.restore();

<<<<<<< HEAD
  return { points: samples };
}

function drawHelixLattice(ctx, dims, palette, numbers, settings) {
  const samples = Math.max(2, settings.sampleCount);
  const cycles = settings.cycles;
  const amplitude = dims.height / settings.amplitudeDivisor;
  const phase = (settings.phaseOffset * Math.PI) / 180;
  const centerY = dims.height * 0.7;
  const marginX = dims.width / numbers.THIRTYTHREE;
  const spanX = dims.width - marginX * 2;
  const stepX = samples > 1 ? spanX / (samples - 1) : 0;
  const angleStep =
    cycles > 0 ? (Math.PI * 2 * cycles) / Math.max(1, samples - 1) : 0;

  const strandA = [];
  const strandB = [];
  for (let index = 0; index < samples; index += 1) {
    const x = marginX + stepX * index;
    const angle = angleStep * index;
    const yA = centerY + Math.sin(angle) * amplitude;
    const yB = centerY + Math.sin(angle + phase) * amplitude;
=======
function drawHelixLattice(ctx, width, height, strandColor, rungColor, N, settings) {
  const sampleCount = Math.max(2, settings.sampleCount);
  const cycles = Math.max(0, settings.cycles);
  const marginX = width / N.ELEVEN;
  const startX = marginX;
  const endX = width - marginX;
  const amplitude = Math.min(height / settings.amplitudeDivisor, height / N.THREE);
  const baseline = height / 2;
  const totalAngle = cycles * Math.PI * 2;
  const phase = (settings.phaseOffset * Math.PI) / 180;
  const strandWidth = Math.max(1, Math.min(width, height) / N.NINETYNINE);

  const strandA = [];
  const strandB = [];
  for (let index = 0; index < sampleCount; index += 1) {
    const t = sampleCount > 1 ? index / (sampleCount - 1) : 0;
    const x = startX + t * (endX - startX);
    const angle = t * totalAngle;
    const yA = baseline + Math.sin(angle) * amplitude;
    const yB = baseline + Math.sin(angle + phase) * amplitude;
>>>>>>> 201a507f
    strandA.push({ x, y: yA });
    strandB.push({ x, y: yB });
  }

  ctx.save();
<<<<<<< HEAD
  ctx.lineWidth = Math.max(
    1.2,
    Math.min(dims.width, dims.height) / numbers.ONEFORTYFOUR,
  );

  ctx.strokeStyle = colorWithAlpha(palette.layers[4], settings.strandAlpha);
  drawPolyline(ctx, strandA);

  ctx.strokeStyle = colorWithAlpha(palette.layers[5], settings.strandAlpha);
  drawPolyline(ctx, strandB);

  const rungCount = Math.max(1, settings.crossTieCount);
  const rungStep = Math.max(1, Math.floor(samples / rungCount));
  ctx.strokeStyle = colorWithAlpha(palette.ink, settings.rungAlpha);
  ctx.lineWidth = Math.max(
    1,
    Math.min(dims.width, dims.height) / numbers.ONEFORTYFOUR,
  );
  let drawn = 0;
  for (let index = 0; index < samples; index += rungStep) {
    const a = strandA[index];
    const b = strandB[index];
    if (!a || !b) {
      continue;
    }
    ctx.beginPath();
    ctx.moveTo(a.x, a.y);
    ctx.lineTo(b.x, b.y);
    ctx.stroke();
    drawn += 1;
  }

  ctx.restore();
  return { rungs: drawn };
}

function drawPolyline(ctx, points) {
  if (points.length === 0) {
    return;
  }
  ctx.beginPath();
  ctx.moveTo(points[0].x, points[0].y);
  for (let index = 1; index < points.length; index += 1) {
    const point = points[index];
    ctx.lineTo(point.x, point.y);
  }
  ctx.stroke();
=======
  ctx.strokeStyle = colorWithAlpha(strandColor, settings.strandAlpha);
  ctx.lineWidth = strandWidth;
  ctx.lineCap = "round";
  ctx.lineJoin = "round";
  drawPolyline(ctx, strandA);
  drawPolyline(ctx, strandB);
  ctx.restore();

  ctx.save();
  ctx.strokeStyle = colorWithAlpha(rungColor, settings.rungAlpha);
  ctx.lineWidth = Math.max(1, strandWidth * 0.85);
  ctx.lineCap = "round";
  const rungCount = Math.max(1, settings.crossTieCount);
  for (let rung = 0; rung < rungCount; rung += 1) {
    const t = rungCount > 1 ? rung / (rungCount - 1) : 0;
    const index = Math.floor(t * (strandA.length - 1));
    const start = strandA[index];
    const end = strandB[index];
    if (!start || !end) {
      continue;
    }
    ctx.beginPath();
    ctx.moveTo(start.x, start.y);
    ctx.lineTo(end.x, end.y);
    ctx.stroke();
  }
  ctx.restore();
>>>>>>> 201a507f
}

function drawCanvasNotice(ctx, dims, color, message) {
  const padding =
    Math.min(dims.width, dims.height) / DEFAULT_NUMBERS.THIRTYTHREE;
  ctx.save();
  ctx.fillStyle = colorWithAlpha(color, 0.9);
  ctx.font = `${Math.max(14, dims.width / 72)}px system-ui, -apple-system, Segoe UI, sans-serif`;
  ctx.textAlign = "center";
  ctx.textBaseline = "bottom";
  ctx.fillText(message, dims.width / 2, dims.height - padding);
  ctx.restore();
}

function summariseLayers(stats) {
  const vesica = `${stats.vesicaStats.circles} vesica circles`;
  const tree = `${stats.treeStats.paths} paths / ${stats.treeStats.nodes} nodes`;
  const fibonacci = `${stats.fibonacciStats.points} spiral points`;
  const helix = `${stats.helixStats.rungs} helix rungs`;
  return `Layers rendered - ${vesica}; ${tree}; ${fibonacci}; ${helix}.`;
}

<<<<<<< HEAD
function colorWithAlpha(hex, alpha) {
  const normalized = typeof hex === "string" ? hex.trim() : "";
  const value = normalized.startsWith("#") ? normalized.slice(1) : normalized;
  const safeAlpha = clamp01(alpha);
  if (value.length !== 6) {
    return `rgba(255,255,255,${safeAlpha})`;
  }
  const r = parseInt(value.slice(0, 2), 16);
  const g = parseInt(value.slice(2, 4), 16);
  const b = parseInt(value.slice(4, 6), 16);
  return `rgba(${r},${g},${b},${safeAlpha})`;
}

function toPositiveNumber(value, fallback) {
  const number = Number(value);
  return Number.isFinite(number) && number > 0 ? number : Number(fallback);
}

function toPositiveInteger(value, fallback) {
  const number = Number(value);
  const rounded = Math.round(number);
  return Number.isFinite(number) && rounded > 0 ? rounded : Number(fallback);
=======
function drawPolyline(ctx, points) {
  if (!Array.isArray(points) || points.length === 0) {
    return;
  }
  ctx.beginPath();
  points.forEach((point, index) => {
    if (index === 0) {
      ctx.moveTo(point.x, point.y);
    } else {
      ctx.lineTo(point.x, point.y);
    }
  });
  ctx.stroke();
}

function toNumber(value, fallback) {
  const parsed = Number(value);
  return Number.isFinite(parsed) ? parsed : Number(fallback);
}

function positiveNumber(value, fallback) {
  const parsed = Number(value);
  return Number.isFinite(parsed) && parsed > 0 ? parsed : fallback;
}

function positiveInteger(value, fallback) {
  const parsed = Number(value);
  const rounded = Math.round(parsed);
  return Number.isInteger(rounded) && rounded > 0 ? rounded : fallback;
}

function finiteNumber(value, fallback) {
  const parsed = Number(value);
  return Number.isFinite(parsed) ? parsed : fallback;
>>>>>>> 201a507f
}

function clamp01(value) {
  const parsed = Number(value);
  if (!Number.isFinite(parsed)) {
    return 0;
  }
  if (parsed < 0) {
    return 0;
  }
  if (parsed > 1) {
    return 1;
  }
  return parsed;
}

function clampAlpha(value, fallback) {
<<<<<<< HEAD
  if (value === 0) {
    return 0;
  }
  const number = Number(value);
  if (Number.isFinite(number)) {
    return clamp01(number);
  }
  return fallback;
=======
  const parsed = Number(value);
  if (!Number.isFinite(parsed)) {
    return fallback;
  }
  if (parsed < 0) {
    return 0;
  }
  if (parsed > 1) {
    return 1;
  }
  return parsed;
}

function colorWithAlpha(hex, alpha) {
  const value = typeof hex === "string" ? hex.trim() : "";
  const stripped = value.startsWith("#") ? value.slice(1) : value;
  if (stripped.length !== 6) {
    const safeAlpha = clamp01(alpha);
    return `rgba(255,255,255,${safeAlpha})`;
  }
  const r = parseInt(stripped.slice(0, 2), 16);
  const g = parseInt(stripped.slice(2, 4), 16);
  const b = parseInt(stripped.slice(4, 6), 16);
  const safeAlpha = clamp01(alpha);
  return `rgba(${r},${g},${b},${safeAlpha})`;
>>>>>>> 201a507f
}<|MERGE_RESOLUTION|>--- conflicted
+++ resolved
@@ -1,6 +1,6 @@
 /*
   helix-renderer.mjs
-<<<<<<< HEAD
+
   Offline ND-safe renderer for the Cosmic Helix canvas.
 
   Layer order (back to front):
@@ -24,7 +24,7 @@
 };
 
 const DEFAULT_NUMBERS = {
-=======
+
 
   ND-safe static renderer for the four-layer cosmic helix.
   The helpers are pure and sequenced so the canvas paints once without motion.
@@ -38,8 +38,7 @@
   sacred ratios remain readable without animation (why: respects covenant).
 */
 
-const DEFAULT_NUM = Object.freeze({
->>>>>>> 201a507f
+const DEFAULT_N
   THREE: 3,
   SEVEN: 7,
   NINE: 9,
@@ -47,7 +46,7 @@
   TWENTYTWO: 22,
   THIRTYTHREE: 33,
   NINETYNINE: 99,
-<<<<<<< HEAD
+
   ONEFORTYFOUR: 144,
 };
 
@@ -59,7 +58,7 @@
     radiusFactor: 1.5,
     strokeDivisor: 99,
     alpha: 0.6,
-=======
+
   ONEFORTYFOUR: 144
 });
 
@@ -78,7 +77,7 @@
     radiusFactor: DEFAULT_NUM.SEVEN / DEFAULT_NUM.THREE,
     strokeDivisor: DEFAULT_NUM.NINETYNINE,
     alpha: 0.55
->>>>>>> 201a507f
+
   },
   treeOfLife: {
     marginDivisor: DEFAULT_NUM.ELEVEN,
@@ -87,7 +86,6 @@
     labelLineHeight: 14,
     labelFont: "12px system-ui, -apple-system, Segoe UI, sans-serif",
     nodes: [
-<<<<<<< HEAD
       { id: "kether", title: "Kether", level: 0, xFactor: 0.5 },
       { id: "chokmah", title: "Chokmah", level: 1, xFactor: 0.7 },
       { id: "binah", title: "Binah", level: 1, xFactor: 0.3 },
@@ -98,7 +96,7 @@
       { id: "hod", title: "Hod", level: 4, xFactor: 0.34 },
       { id: "yesod", title: "Yesod", level: 5, xFactor: 0.5 },
       { id: "malkuth", title: "Malkuth", level: 6, xFactor: 0.5 },
-=======
+
       { id: "kether", title: "Kether", meaning: "Crown", level: 0, xFactor: 0.5 },
       { id: "chokmah", title: "Chokmah", meaning: "Wisdom", level: 1, xFactor: 0.72 },
       { id: "binah", title: "Binah", meaning: "Understanding", level: 1, xFactor: 0.28 },
@@ -109,7 +107,7 @@
       { id: "hod", title: "Hod", meaning: "Glory", level: 4, xFactor: 0.3 },
       { id: "yesod", title: "Yesod", meaning: "Foundation", level: 5, xFactor: 0.5 },
       { id: "malkuth", title: "Malkuth", meaning: "Kingdom", level: 6, xFactor: 0.5 }
->>>>>>> 201a507f
+
     ],
     edges: [
       ["kether", "chokmah"],
@@ -141,28 +139,28 @@
     turns: DEFAULT_NUM.THREE,
     baseRadiusDivisor: DEFAULT_NUM.THREE,
     phi: 1.618033988749895,
-<<<<<<< HEAD
+
     alpha: 0.85,
-=======
+
     alpha: 0.88
->>>>>>> 201a507f
+
   },
   helix: {
     sampleCount: DEFAULT_NUM.ONEFORTYFOUR,
     cycles: DEFAULT_NUM.THREE,
     amplitudeDivisor: DEFAULT_NUM.THREE,
     phaseOffset: 180,
-<<<<<<< HEAD
+
     crossTieCount: 33,
     strandAlpha: 0.85,
     rungAlpha: 0.6,
   },
-=======
+
     crossTieCount: DEFAULT_NUM.THIRTYTHREE,
     strandAlpha: 0.82,
     rungAlpha: 0.65
   }
->>>>>>> 201a507f
+
 };
 
 export function renderHelix(ctx, options = {}) {
@@ -180,7 +178,7 @@
       : "";
 
   ctx.save();
-<<<<<<< HEAD
+
   clearStage(ctx, dims, palette.bg);
 
   const vesicaStats = drawVesicaField(
@@ -211,7 +209,7 @@
     numbers,
     geometry.helix,
   );
-=======
+
   ctx.setTransform(1, 0, 0, 1, 0, 0);
   fillBackground(ctx, width, height, palette.bg);
 
@@ -220,20 +218,18 @@
   drawTreeOfLife(ctx, width, height, palette.layers[1], palette.layers[2], palette.ink, numerology, geometry.treeOfLife);
   drawFibonacciCurve(ctx, width, height, palette.layers[3], numerology, geometry.fibonacci);
   drawHelixLattice(ctx, width, height, palette.layers[4], palette.layers[5], numerology, geometry.helix);
->>>>>>> 201a507f
 
   if (notice) {
     drawCanvasNotice(ctx, dims, palette.ink, notice);
   }
 
   ctx.restore();
-<<<<<<< HEAD
-=======
+
   return { ok: true, numerology };
 }
->>>>>>> 201a507f
 
   return {
+    
     ok: true,
     summary: summariseLayers({
       vesicaStats,
@@ -258,7 +254,7 @@
     layers.push(DEFAULT_PALETTE.layers[layers.length]);
   }
   return {
-<<<<<<< HEAD
+
     bg: typeof candidate.bg === "string" ? candidate.bg : DEFAULT_PALETTE.bg,
     ink:
       typeof candidate.ink === "string" ? candidate.ink : DEFAULT_PALETTE.ink,
@@ -267,12 +263,12 @@
         ? candidate.muted
         : DEFAULT_PALETTE.muted,
     layers,
-=======
+
     bg: palette.bg,
     ink: palette.ink,
     muted: palette.muted,
     layers: palette.layers.slice()
->>>>>>> 201a507f
+
   };
 }
 
@@ -311,7 +307,7 @@
   };
 }
 
-<<<<<<< HEAD
+
 function mergeTree(config = {}) {
   const base = DEFAULT_GEOMETRY.treeOfLife;
   const nodes =
@@ -331,7 +327,7 @@
       xFactor: clamp01(
         Number.isFinite(data.xFactor) ? data.xFactor : reference.xFactor,
       ),
-=======
+
 function normaliseTree(data) {
   const fallback = FALLBACK_GEOMETRY.treeOfLife;
   const safe = data && typeof data === "object" ? data : {};
@@ -346,7 +342,7 @@
       meaning: typeof candidate.meaning === "string" ? candidate.meaning : base.meaning,
       level: finiteNumber(candidate.level, base.level),
       xFactor: clamp01(finiteNumber(candidate.xFactor, base.xFactor))
->>>>>>> 201a507f
+
     };
   });
 
@@ -363,7 +359,7 @@
     );
 
   return {
-<<<<<<< HEAD
+
     marginDivisor: toPositiveNumber(config.marginDivisor, base.marginDivisor),
     radiusDivisor: toPositiveNumber(config.radiusDivisor, base.radiusDivisor),
     labelOffset: Number.isFinite(config.labelOffset)
@@ -375,7 +371,7 @@
         : base.labelFont,
     nodes: safeNodes,
     edges: safeEdges,
-=======
+
     marginDivisor: positiveNumber(safe.marginDivisor, fallback.marginDivisor),
     radiusDivisor: positiveNumber(safe.radiusDivisor, fallback.radiusDivisor),
     labelOffset: finiteNumber(safe.labelOffset, fallback.labelOffset),
@@ -383,7 +379,7 @@
     labelFont: typeof safe.labelFont === "string" && safe.labelFont ? safe.labelFont : fallback.labelFont,
     nodes,
     edges
->>>>>>> 201a507f
+
   };
 }
 
@@ -424,7 +420,7 @@
   ctx.fillRect(0, 0, dims.width, dims.height);
 }
 
-<<<<<<< HEAD
+
 function drawVesicaField(ctx, dims, color, numbers, settings) {
   const rows = Math.max(1, settings.rows);
   const columns = Math.max(1, settings.columns);
@@ -439,7 +435,7 @@
     1,
     Math.min(dims.width, dims.height) / settings.strokeDivisor,
   );
-=======
+
 function drawVesicaField(ctx, width, height, color, N, settings) {
   const rows = Math.max(2, settings.rows);
   const columns = Math.max(2, settings.columns);
@@ -450,26 +446,25 @@
   const stepY = rows > 1 ? verticalSpan / (rows - 1) : 0;
   const radius = Math.min(stepX, stepY) / settings.radiusFactor;
   const strokeWidth = Math.max(1, Math.min(width, height) / settings.strokeDivisor);
->>>>>>> 201a507f
+
 
   ctx.save();
   ctx.strokeStyle = colorWithAlpha(color, settings.alpha);
   ctx.lineWidth = strokeWidth;
   ctx.lineCap = "round";
-<<<<<<< HEAD
-=======
+
   ctx.lineJoin = "round";
->>>>>>> 201a507f
+
 
   let circles = 0;
   for (let row = 0; row < rows; row += 1) {
-<<<<<<< HEAD
+
     for (let column = 0; column < columns; column += 1) {
       const cx = padding + column * stepX;
       const cy = padding + row * stepY;
       strokeVesicaPair(ctx, cx, cy, radius, offset);
       circles += 2;
-=======
+
     const ratioY = rows > 1 ? row / (rows - 1) : 0;
     const y = padding + Math.min(1, ratioY * (N.NINE / N.SEVEN)) * verticalSpan;
     const offset = row % 2 === 0 ? 0 : stepX / 2;
@@ -481,7 +476,7 @@
         continue;
       }
       strokeCircle(ctx, x, y, radius);
->>>>>>> 201a507f
+
     }
   }
 
@@ -489,7 +484,7 @@
   return { circles, radius };
 }
 
-<<<<<<< HEAD
+
 function strokeVesicaPair(ctx, cx, cy, radius, offset) {
   ctx.beginPath();
   ctx.arc(cx - offset, cy, radius, 0, Math.PI * 2);
@@ -548,7 +543,7 @@
   ctx.strokeStyle = palette.ink;
   ctx.lineWidth = Math.max(1, pathWidth * 0.75);
   for (const point of positions.values()) {
-=======
+
 function drawTreeOfLife(ctx, width, height, pathColor, nodeColor, labelColor, N, tree) {
   const margin = Math.min(width, height) / tree.marginDivisor;
   const top = margin;
@@ -590,12 +585,12 @@
   ctx.strokeStyle = colorWithAlpha(nodeColor, 0.9);
   ctx.lineWidth = Math.max(1, lineWidth * 0.75);
   positions.forEach((entry) => {
->>>>>>> 201a507f
+
     ctx.beginPath();
     ctx.arc(point.x, point.y, radius, 0, Math.PI * 2);
     ctx.fill();
     ctx.stroke();
-<<<<<<< HEAD
+
   }
   ctx.restore();
 
@@ -628,7 +623,7 @@
   );
   const centerX = dims.width * 0.72;
   const centerY = dims.height * 0.28;
-=======
+
   });
   ctx.restore();
 
@@ -662,7 +657,7 @@
   const centerX = width / 2 + width / N.TWENTYTWO;
   const centerY = height / 2 - height / N.ELEVEN;
   const lineWidth = Math.max(1, Math.min(width, height) / N.NINETYNINE);
->>>>>>> 201a507f
+
 
   ctx.save();
   ctx.strokeStyle = colorWithAlpha(color, settings.alpha);
@@ -671,13 +666,13 @@
   ctx.lineJoin = "round";
   ctx.beginPath();
 
-<<<<<<< HEAD
+
   for (let index = 0; index < samples; index += 1) {
     const t = samples > 1 ? index / (samples - 1) : 0;
-=======
+
   for (let index = 0; index < sampleCount; index += 1) {
     const t = sampleCount > 1 ? index / (sampleCount - 1) : 0;
->>>>>>> 201a507f
+
     const angle = t * totalAngle;
     const radius = baseRadius * Math.pow(phi, t * turns);
     const x = centerX + Math.cos(angle) * radius;
@@ -692,7 +687,7 @@
   ctx.stroke();
   ctx.restore();
 
-<<<<<<< HEAD
+
   return { points: samples };
 }
 
@@ -715,7 +710,7 @@
     const angle = angleStep * index;
     const yA = centerY + Math.sin(angle) * amplitude;
     const yB = centerY + Math.sin(angle + phase) * amplitude;
-=======
+
 function drawHelixLattice(ctx, width, height, strandColor, rungColor, N, settings) {
   const sampleCount = Math.max(2, settings.sampleCount);
   const cycles = Math.max(0, settings.cycles);
@@ -736,13 +731,13 @@
     const angle = t * totalAngle;
     const yA = baseline + Math.sin(angle) * amplitude;
     const yB = baseline + Math.sin(angle + phase) * amplitude;
->>>>>>> 201a507f
+
     strandA.push({ x, y: yA });
     strandB.push({ x, y: yB });
   }
 
   ctx.save();
-<<<<<<< HEAD
+
   ctx.lineWidth = Math.max(
     1.2,
     Math.min(dims.width, dims.height) / numbers.ONEFORTYFOUR,
@@ -790,7 +785,7 @@
     ctx.lineTo(point.x, point.y);
   }
   ctx.stroke();
-=======
+
   ctx.strokeStyle = colorWithAlpha(strandColor, settings.strandAlpha);
   ctx.lineWidth = strandWidth;
   ctx.lineCap = "round";
@@ -818,7 +813,7 @@
     ctx.stroke();
   }
   ctx.restore();
->>>>>>> 201a507f
+
 }
 
 function drawCanvasNotice(ctx, dims, color, message) {
@@ -841,7 +836,7 @@
   return `Layers rendered - ${vesica}; ${tree}; ${fibonacci}; ${helix}.`;
 }
 
-<<<<<<< HEAD
+
 function colorWithAlpha(hex, alpha) {
   const normalized = typeof hex === "string" ? hex.trim() : "";
   const value = normalized.startsWith("#") ? normalized.slice(1) : normalized;
@@ -864,7 +859,7 @@
   const number = Number(value);
   const rounded = Math.round(number);
   return Number.isFinite(number) && rounded > 0 ? rounded : Number(fallback);
-=======
+
 function drawPolyline(ctx, points) {
   if (!Array.isArray(points) || points.length === 0) {
     return;
@@ -899,7 +894,7 @@
 function finiteNumber(value, fallback) {
   const parsed = Number(value);
   return Number.isFinite(parsed) ? parsed : fallback;
->>>>>>> 201a507f
+
 }
 
 function clamp01(value) {
@@ -917,7 +912,7 @@
 }
 
 function clampAlpha(value, fallback) {
-<<<<<<< HEAD
+
   if (value === 0) {
     return 0;
   }
@@ -926,7 +921,7 @@
     return clamp01(number);
   }
   return fallback;
-=======
+
   const parsed = Number(value);
   if (!Number.isFinite(parsed)) {
     return fallback;
@@ -952,5 +947,5 @@
   const b = parseInt(stripped.slice(4, 6), 16);
   const safeAlpha = clamp01(alpha);
   return `rgba(${r},${g},${b},${safeAlpha})`;
->>>>>>> 201a507f
+
 }