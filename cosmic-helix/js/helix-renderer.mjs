--- conflicted
+++ resolved
@@ -174,7 +174,6 @@
 };
 
 /**
-<<<<<<< HEAD
  * Render the Cosmic Helix composition onto a Canvas 2D context in a single offline pass.
  *
  * Validates the provided drawing context, normalizes dimensions and configuration by
@@ -193,7 +192,6 @@
  * @return {{ok: false, reason: string}|{ok: true, summary: string}} If the drawing context is missing returns
  *         { ok: false, reason: "missing-context" }. On success returns { ok: true, summary } where
  *         summary is a human-readable synopsis of rendered layer statistics.
-=======
  * Render a four-layer static "cosmic helix" onto a 2D canvas context.
  *
  * Validates the provided drawing context and dimensions, normalizes palette,
@@ -213,7 +211,6 @@
  * @return {{ok: true, numerology: Object}|{ok: false, reason: string}} Returns `{ ok: true, numerology }` on success.
  * On failure returns `{ ok: false, reason }` where `reason` is `"missing-context"` when `ctx` is invalid
  * or `"invalid-dimensions"` when width/height are not positive finite numbers.
->>>>>>> 3f18cdf0
  */
 export function renderHelix(ctx, options = {}) {
   if (!ctx || typeof ctx.canvas === "undefined") {
@@ -284,10 +281,8 @@
   return { ok: true, numerology };
 }
 
-<<<<<<< HEAD
   return {
     
-=======
 /**
  * Normalize a candidate palette into a safe palette object suitable for rendering.
  *
@@ -304,7 +299,6 @@
   if (!input || typeof input !== "object") {
     return clonePalette(FALLBACK_PALETTE);
   }
->>>>>>> 3f18cdf0
 
     ok: true,
     summary: summariseLayers({
@@ -334,7 +328,6 @@
   return { width, height };
 }
 
-<<<<<<< HEAD
 
 /**
  * Merge a partial palette with DEFAULT_PALETTE, producing a complete palette object.
@@ -358,7 +351,6 @@
   while (layers.length < DEFAULT_PALETTE.layers.length) {
     layers.push(DEFAULT_PALETTE.layers[layers.length]);
   }
-=======
 /**
  * Create a shallow clone of a palette object, copying the layers array.
  *
@@ -370,7 +362,6 @@
  * @return {{bg: string, ink: string, muted: string, layers: Array<string>}} The cloned palette.
  */
 function clonePalette(palette) {
->>>>>>> 3f18cdf0
   return {
 
     bg: typeof candidate.bg === "string" ? candidate.bg : DEFAULT_PALETTE.bg,
@@ -482,7 +473,6 @@
 }
 
 /**
-<<<<<<< HEAD
  * Merge and sanitize Tree-of-Life geometry configuration, returning a complete, safe structure.
  *
  * Produces a validated tree-of-life geometry object by applying defaults for missing values,
@@ -541,7 +531,6 @@
         Number.isFinite(data.xFactor) ? data.xFactor : reference.xFactor,
       ),
 
-=======
  * Normalize and sanitize a Tree-of-Life geometry object for rendering.
  *
  * Accepts a possibly partial or invalid `data` object and returns a safe, well-typed
@@ -560,7 +549,6 @@
  *   - nodes {Array<Object>} Array of sanitized node objects { id, title, meaning, level, xFactor }
  *   - edges {Array<[string,string]>} Array of valid edges referencing node ids
  */
->>>>>>> 3f18cdf0
 function normaliseTree(data) {
   const fallback = FALLBACK_GEOMETRY.treeOfLife;
   const safe = data && typeof data === "object" ? data : {};
@@ -703,7 +691,6 @@
 }
 
 /**
-<<<<<<< HEAD
  * Render a grid of overlapping "vesica" circle pairs across the padded drawable area.
  *
  * Computes per-cell positions from dims and settings, derives a radius, horizontal pair offset,
@@ -746,7 +733,6 @@
     Math.min(dims.width, dims.height) / settings.strokeDivisor,
   );
 
-=======
  * Render a staggered grid of stroked circles ("vesica" field) across the canvas.
  *
  * Draws a padded, rectangular lattice of evenly spaced stroked circles. Rows can be horizontally offset
@@ -769,7 +755,6 @@
  *   - strokeDivisor {number} divisor to compute stroke width from min(width,height)
  *   - alpha {number} stroke alpha (0..1)
  */
->>>>>>> 3f18cdf0
 function drawVesicaField(ctx, width, height, color, N, settings) {
   const rows = Math.max(2, settings.rows);
   const columns = Math.max(2, settings.columns);
@@ -830,7 +815,6 @@
 }
 
 /**
-<<<<<<< HEAD
  * Stroke two horizontally offset circles (a vesica pair) about a central anchor.
  *
  * Renders two full-circle arcs centered at (cx - offset, cy) and (cx + offset, cy)
@@ -942,7 +926,6 @@
   ctx.lineWidth = Math.max(1, pathWidth * 0.75);
   for (const point of positions.values()) {
 
-=======
  * Render the Tree-of-Life layer: connective edges, nodes, and labels onto the canvas context.
  *
  * Draws edges first (semi-transparent stroked lines), then node discs with outlines, then centered labels
@@ -965,7 +948,6 @@
  *
  * Side effects: issues drawing commands on the provided 2D canvas rendering context. No return value.
  */
->>>>>>> 3f18cdf0
 function drawTreeOfLife(ctx, width, height, pathColor, nodeColor, labelColor, N, tree) {
   const margin = Math.min(width, height) / tree.marginDivisor;
   const top = margin;
@@ -1216,7 +1198,6 @@
   return { points: samples };
 }
 
-<<<<<<< HEAD
 
 function drawHelixLattice(ctx, dims, palette, numbers, settings) {
   const samples = Math.max(2, settings.sampleCount);
@@ -1238,7 +1219,6 @@
     const yA = centerY + Math.sin(angle) * amplitude;
     const yB = centerY + Math.sin(angle + phase) * amplitude;
 
-=======
 /**
  * Draws a double-helix lattice: two sinusoidal strands across the canvas and cross-ties between them.
  *
@@ -1259,7 +1239,6 @@
  *   - {number} strandAlpha: stroke alpha for the strands (0..1).
  *   - {number} rungAlpha: stroke alpha for the rungs (0..1).
  */
->>>>>>> 3f18cdf0
 function drawHelixLattice(ctx, width, height, strandColor, rungColor, N, settings) {
   const sampleCount = Math.max(2, settings.sampleCount);
   const cycles = Math.max(0, settings.cycles);
@@ -1419,7 +1398,6 @@
   ctx.restore();
 }
 
-<<<<<<< HEAD
 
 /**
  * Build a concise, human-readable one-line summary of per-layer render counts.
@@ -1517,7 +1495,6 @@
   const rounded = Math.round(number);
   return Number.isFinite(number) && rounded > 0 ? rounded : Number(fallback);
 
-=======
 /**
  * Stroke a circle at the given center using the current stroke style.
  *
@@ -1543,7 +1520,6 @@
  *
  * @param {Array<{x: number, y: number}>} points - Ordered vertices of the polyline; each item must have numeric `x` and `y`.
  */
->>>>>>> 3f18cdf0
 function drawPolyline(ctx, points) {
   if (!Array.isArray(points) || points.length === 0) {
     return;
@@ -1619,15 +1595,12 @@
 
 }
 
-<<<<<<< HEAD
-
-=======
+
 /**
  * Clamp a numeric input to the range [0, 1]; non-finite inputs become 0.
  * @param {*} value - Value to coerce to a number and clamp. Non-finite or non-numeric inputs evaluate to 0.
  * @returns {number} A number in the closed interval [0, 1].
  */
->>>>>>> 3f18cdf0
 function clamp01(value) {
   const parsed = Number(value);
   if (!Number.isFinite(parsed)) {
@@ -1643,7 +1616,6 @@
 }
 
 /**
-<<<<<<< HEAD
  * Normalize an alpha-like value to the [0,1] range while preserving an explicit zero.
  *
  * Converts the input to a Number and returns it clamped to [0,1] when finite. If the
@@ -1653,13 +1625,11 @@
  * @param {*} value - Value to normalize; can be any type coercible to Number.
  * @param {number} fallback - Value returned when `value` is not a finite number.
  * @return {number} A number in [0,1] (or 0) when `value` is finite, otherwise `fallback`.
-=======
  * Clamp a numeric value to the [0,1] range, returning a fallback when the input cannot be parsed as a finite number.
  *
  * @param {*} value - Value to coerce to a Number and clamp.
  * @param {number} fallback - Value returned when `value` is not a finite number.
  * @return {number} The parsed value clamped to [0, 1], or `fallback` if parsing produced a non-finite number.
->>>>>>> 3f18cdf0
  */
 function clampAlpha(value, fallback) {
 
