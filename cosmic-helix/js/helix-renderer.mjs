/*
  helix-renderer.mjs

  Static ND-safe renderer for the Cosmic Helix canvas. Draws four calm layers:
    1) Vesica field (foundation grid)
    2) Tree-of-Life scaffold (nodes and paths)
    3) Fibonacci curve (golden spiral polyline)
    4) Double-helix lattice (phase-shifted strands)

  All helpers are pure so a single invocation paints the scene without motion.
  Numerology constants (3, 7, 9, 11, 22, 33, 99, 144) guide proportions.


  Offline ND-safe renderer for the Cosmic Helix canvas.

  Layer order (back to front):
    1) Vesica field - intersecting circles grounding the vesica piscis grid.
    2) Tree-of-Life scaffold - ten sephirot nodes with twenty-two calm paths.
    3) Fibonacci curve - static logarithmic spiral sampled from the Fibonacci family.
    4) Double-helix lattice - two phase-shifted strands tied by gentle rungs.

  Why this structure:
    - Zero animation: everything renders in one pass to preserve ND-safe pacing.
    - Layer separation keeps sacred geometry three-dimensional instead of flattened.
    - Numerology constants (3, 7, 9, 11, 22, 33, 99, 144) shape spacing and sampling.
    - Pure helper functions keep the module portable for offline review.

*/

const DEFAULT_PALETTE = {
  bg: "#0b0b12",
  ink: "#e8e8f0",
  muted: "#a6a6c1",
  layers: ["#b1c7ff", "#89f7fe", "#a0ffa1", "#ffd27f", "#f5a3ff", "#d0d0e6"],
};

const DEFAULT_NUMBERS = {


*/

const DEFAULT_PALETTE = {
  bg: "#0b0b12",
  ink: "#e8e8f0",
  muted: "#a6a6c1",
  layers: ["#b1c7ff", "#89f7fe", "#a0ffa1", "#ffd27f", "#f5a3ff", "#d0d0e6"],
};

const DEFAULT_NUMBERS = {



  ND-safe static renderer for the four-layer cosmic helix.
  The helpers are pure and sequenced so the canvas paints once without motion.
  Layer order (back to front):
    1) Vesica field - intersecting circles establish the womb-of-forms grid.
    2) Tree-of-Life scaffold - ten sephirot and twenty-two paths anchor lineage.
    3) Fibonacci curve - logarithmic spiral sampling the golden ratio for growth.
    4) Double-helix lattice - static sine strands with calm cross ties.

  Numerology constants (3, 7, 9, 11, 22, 33, 99, 144) parameterise spacing so
  sacred ratios remain readable without animation (why: respects covenant).
*/

const DEFAULT_N


  THREE: 3,
  SEVEN: 7,
  NINE: 9,
  ELEVEN: 11,
  TWENTYTWO: 22,
  THIRTYTHREE: 33,
  NINETYNINE: 99,

  ONEFORTYFOUR: 144,
};

const FALLBACK_GEOMETRY = {

const DEFAULT_GEOMETRY = {

  vesica: {
    rows: 9,
    columns: 11,
    paddingDivisor: 11,
    radiusFactor: 1.5,
    strokeDivisor: 99,
    alpha: 0.6,



  ONEFORTYFOUR: 144
});

const FALLBACK_PALETTE = Object.freeze({
  bg: "#0b0b12",
  ink: "#e8e8f0",
  muted: "#a6a6c1",
  layers: ["#b1c7ff", "#89f7fe", "#a0ffa1", "#ffd27f", "#f5a3ff", "#d0d0e6"]
});

const FALLBACK_GEOMETRY = {
  vesica: {
    rows: DEFAULT_NUM.NINE,
    columns: DEFAULT_NUM.ELEVEN,
    paddingDivisor: DEFAULT_NUM.ELEVEN,
    radiusFactor: DEFAULT_NUM.SEVEN / DEFAULT_NUM.THREE,
    strokeDivisor: DEFAULT_NUM.NINETYNINE,
    alpha: 0.55


  },
  treeOfLife: {
    marginDivisor: DEFAULT_NUM.ELEVEN,
    radiusDivisor: DEFAULT_NUM.THIRTYTHREE,
    labelOffset: -DEFAULT_NUM.TWENTYTWO,
    labelLineHeight: 14,
    labelFont: "12px system-ui, -apple-system, Segoe UI, sans-serif",
    nodes: [
      { id: "kether", title: "Kether", level: 0, xFactor: 0.5 },
      { id: "chokmah", title: "Chokmah", level: 1, xFactor: 0.7 },
      { id: "binah", title: "Binah", level: 1, xFactor: 0.3 },
      { id: "chesed", title: "Chesed", level: 2, xFactor: 0.68 },
      { id: "geburah", title: "Geburah", level: 2, xFactor: 0.32 },
      { id: "tiphareth", title: "Tiphareth", level: 3, xFactor: 0.5 },
      { id: "netzach", title: "Netzach", level: 4, xFactor: 0.66 },
      { id: "hod", title: "Hod", level: 4, xFactor: 0.34 },
      { id: "yesod", title: "Yesod", level: 5, xFactor: 0.5 },
      { id: "malkuth", title: "Malkuth", level: 6, xFactor: 0.5 },


      { id: "kether", title: "Kether", meaning: "Crown", level: 0, xFactor: 0.5 },

      { id: "chokmah", title: "Chokmah", meaning: "Wisdom", level: 1, xFactor: 0.68 },
      { id: "binah", title: "Binah", meaning: "Understanding", level: 1, xFactor: 0.32 },
      { id: "chesed", title: "Chesed", meaning: "Mercy", level: 2, xFactor: 0.66 },
      { id: "geburah", title: "Geburah", meaning: "Severity", level: 2, xFactor: 0.34 },
      { id: "tiphareth", title: "Tiphareth", meaning: "Beauty", level: 3, xFactor: 0.5 },
      { id: "netzach", title: "Netzach", meaning: "Victory", level: 4, xFactor: 0.64 },
      { id: "hod", title: "Hod", meaning: "Glory", level: 4, xFactor: 0.36 },

      { id: "chokmah", title: "Chokmah", meaning: "Wisdom", level: 1, xFactor: 0.72 },
      { id: "binah", title: "Binah", meaning: "Understanding", level: 1, xFactor: 0.28 },
      { id: "chesed", title: "Chesed", meaning: "Mercy", level: 2, xFactor: 0.68 },
      { id: "geburah", title: "Geburah", meaning: "Severity", level: 2, xFactor: 0.32 },
      { id: "tiphareth", title: "Tiphareth", meaning: "Beauty", level: 3, xFactor: 0.5 },
      { id: "netzach", title: "Netzach", meaning: "Victory", level: 4, xFactor: 0.7 },
      { id: "hod", title: "Hod", meaning: "Glory", level: 4, xFactor: 0.3 },

      { id: "yesod", title: "Yesod", meaning: "Foundation", level: 5, xFactor: 0.5 },
      { id: "malkuth", title: "Malkuth", meaning: "Kingdom", level: 6, xFactor: 0.5 }



    ],
    edges: [

      ["kether", "chokmah"], ["kether", "binah"], ["kether", "tiphareth"],
      ["chokmah", "binah"], ["chokmah", "tiphareth"], ["chokmah", "chesed"],
      ["chokmah", "netzach"], ["binah", "tiphareth"], ["binah", "geburah"],
      ["binah", "hod"], ["chesed", "geburah"], ["chesed", "tiphareth"],
      ["chesed", "netzach"], ["geburah", "tiphareth"], ["geburah", "hod"],
      ["tiphareth", "netzach"], ["tiphareth", "hod"], ["tiphareth", "yesod"],
      ["netzach", "hod"], ["netzach", "yesod"], ["hod", "yesod"], ["yesod", "malkuth"]
    ]

      ["kether", "chokmah"],
      ["kether", "binah"],
      ["kether", "tiphareth"],
      ["chokmah", "binah"],
      ["chokmah", "tiphareth"],
      ["chokmah", "chesed"],
      ["chokmah", "netzach"],
      ["binah", "tiphareth"],
      ["binah", "geburah"],
      ["binah", "hod"],
      ["chesed", "geburah"],
      ["chesed", "tiphareth"],
      ["chesed", "netzach"],
      ["geburah", "tiphareth"],
      ["geburah", "hod"],
      ["tiphareth", "netzach"],
      ["tiphareth", "hod"],
      ["tiphareth", "yesod"],
      ["netzach", "hod"],
      ["netzach", "yesod"],
      ["hod", "yesod"],
      ["yesod", "malkuth"],
    ],

  },
  fibonacci: {
    sampleCount: DEFAULT_NUM.ONEFORTYFOUR,
    turns: DEFAULT_NUM.THREE,
    baseRadiusDivisor: DEFAULT_NUM.THREE,
    phi: 1.618033988749895,

    alpha: 0.85,


    alpha: 0.85,


    alpha: 0.85,

    alpha: 0.88



  },
  helix: {
    sampleCount: DEFAULT_NUM.ONEFORTYFOUR,
    cycles: DEFAULT_NUM.THREE,
    amplitudeDivisor: DEFAULT_NUM.THREE,
    phaseOffset: 180,

    crossTieCount: 33,
    strandAlpha: 0.85,
    rungAlpha: 0.6,
  },


    crossTieCount: DEFAULT_NUM.THIRTYTHREE,
    strandAlpha: 0.82,
    rungAlpha: 0.65
  }



};

/**
<<<<<<< HEAD
 * Render a four-layer static "cosmic helix" onto a 2D canvas context.
 *
 * Validates the provided drawing context and dimensions, normalizes palette,
 * numerology, and geometry options, then paints four layers (vesica field,
 * Tree-of-Life scaffold, Fibonacci curve, and double-helix lattice) in back-to-front
 * order. Optionally renders a short notice string. The function does not mutate
 * the provided canvas transform or state (it saves/restores the context).
 *
 * @param {CanvasRenderingContext2D} ctx - A 2D canvas rendering context (must have a `.canvas`).
 * @param {Object} [options] - Rendering options.
 * @param {number} [options.width] - Width to render; defaults to `ctx.canvas.width`.
 * @param {number} [options.height] - Height to render; defaults to `ctx.canvas.height`.
 * @param {Object} [options.palette] - Optional palette object (normalized internally).
 * @param {Object} [options.NUM] - Optional numerology constants (normalized internally).
 * @param {Object} [options.geometry] - Optional geometry overrides (normalized internally).
 * @param {string} [options.notice] - Optional short notice string to draw near the bottom-left.
 * @return {{ok: true, numerology: Object}|{ok: false, reason: string}} Returns `{ ok: true, numerology }` on success.
 * On failure returns `{ ok: false, reason }` where `reason` is `"missing-context"` when `ctx` is invalid
 * or `"invalid-dimensions"` when width/height are not positive finite numbers.
=======
 * Render the Cosmic Helix composition onto a Canvas 2D context in a single offline pass.
 *
 * Validates the provided drawing context, normalizes dimensions and configuration by
 * merging supplied palettes, numeric constants, and geometry with safe defaults, then
 * renders four layered visuals (vesica field, Tree of Life, Fibonacci curve, helix lattice)
 * back-to-front. Optionally draws a bottom-centered notice string. Returns a short
 * summary of what was rendered.
 *
 * Note: this function draws directly to the provided canvas context.
 *
 * @param {Object} [options] - Optional overrides and metadata.
 * @param {Object} [options.palette] - Partial palette to merge with defaults (bg, ink, muted, layers).
 * @param {Object} [options.NUM] - Numeric overrides merged against default numbers.
 * @param {Object} [options.geometry] - Per-layer geometry overrides (vesica, treeOfLife, fibonacci, helix).
 * @param {string} [options.notice] - Optional notice text to render at the bottom of the canvas.
 * @return {{ok: false, reason: string}|{ok: true, summary: string}} If the drawing context is missing returns
 *         { ok: false, reason: "missing-context" }. On success returns { ok: true, summary } where
 *         summary is a human-readable synopsis of rendered layer statistics.
>>>>>>> 7781dd39
 */
export function renderHelix(ctx, options = {}) {
  if (!ctx || typeof ctx.canvas === "undefined") {
    return { ok: false, reason: "missing-context" };
  }

  const dims = normaliseDimensions(ctx, options);
  const palette = mergePalette(options.palette);
  const numbers = mergeNumbers(options.NUM);
  const geometry = mergeGeometry(options.geometry);
  const notice =
    typeof options.notice === "string" && options.notice.trim()
      ? options.notice.trim()
      : "";

  ctx.save();

  clearStage(ctx, dims, palette.bg);

  const vesicaStats = drawVesicaField(
    ctx,
    dims,
    palette.layers[0],
    numbers,
    geometry.vesica,
  );
  const treeStats = drawTreeOfLife(
    ctx,
    dims,
    palette,
    numbers,
    geometry.treeOfLife,
  );
  const fibonacciStats = drawFibonacciCurve(
    ctx,
    dims,
    palette.layers[3],
    numbers,
    geometry.fibonacci,
  );
  const helixStats = drawHelixLattice(
    ctx,
    dims,
    palette,
    numbers,
    geometry.helix,
  );

  ctx.setTransform(1, 0, 0, 1, 0, 0);
  fillBackground(ctx, width, height, palette.bg);


  // Layer order preserves depth without motion (why: layered sacred geometry, ND-safe pacing).

  // Layered sequencing preserves depth without motion (why: ND-safe covenant).

  drawVesicaField(ctx, width, height, palette.layers[0], numerology, geometry.vesica);
  drawTreeOfLife(ctx, width, height, palette.layers[1], palette.layers[2], palette.ink, numerology, geometry.treeOfLife);
  drawFibonacciCurve(ctx, width, height, palette.layers[3], numerology, geometry.fibonacci);
  drawHelixLattice(ctx, width, height, palette.layers[4], palette.layers[5], numerology, geometry.helix);



  if (notice) {
    drawCanvasNotice(ctx, dims, palette.ink, notice);
  }

  ctx.restore();


  return {


  return {

  return { ok: true, numerology };
}

<<<<<<< HEAD
/**
 * Normalize a candidate palette into a safe palette object suitable for rendering.
 *
 * If `input` is not an object, returns a shallow clone of FALLBACK_PALETTE.
 * Otherwise returns an object with string properties `bg`, `ink`, `muted`
 * and a `layers` array whose length matches FALLBACK_PALETTE.layers. For each
 * layer index, a string value from `input.layers` is used when valid; otherwise
 * the corresponding fallback layer color is substituted.
 *
 * @param {Object} [input] - Candidate palette (may contain `bg`, `ink`, `muted`, `layers`).
 * @return {{bg: string, ink: string, muted: string, layers: string[]}} Normalized palette.
 */
function normalisePalette(input) {
  if (!input || typeof input !== "object") {
    return clonePalette(FALLBACK_PALETTE);
  }
=======
  return {
    
>>>>>>> 7781dd39


    ok: true,
    summary: summariseLayers({
      vesicaStats,
      treeStats,
      fibonacciStats,
      helixStats,
    }),
  };
}


/**
 * Return safe, positive drawing dimensions for the canvas.
 *
 * Uses options.width and options.height when they are finite positive numbers;
 * otherwise falls back to ctx.canvas.width and ctx.canvas.height.
 *
 * @param {Object} options - Optional overrides for dimensions.
 * @param {number} [options.width] - Preferred width; ignored if not a finite positive number.
 * @param {number} [options.height] - Preferred height; ignored if not a finite positive number.
 * @return {{width: number, height: number}} Normalized positive width and height suitable for drawing.
 */


function normaliseDimensions(ctx, options) {
  const width = toPositiveNumber(options.width, ctx.canvas.width);
  const height = toPositiveNumber(options.height, ctx.canvas.height);
  return { width, height };

}

function mergePalette(candidate = {}) {
  const layers = Array.isArray(candidate.layers)
    ? candidate.layers.slice(0, DEFAULT_PALETTE.layers.length)
    : [];
  while (layers.length < DEFAULT_PALETTE.layers.length) {
    layers.push(DEFAULT_PALETTE.layers[layers.length]);
  }
  return {
    bg: typeof candidate.bg === "string" ? candidate.bg : DEFAULT_PALETTE.bg,
    ink:
      typeof candidate.ink === "string" ? candidate.ink : DEFAULT_PALETTE.ink,
    muted:
      typeof candidate.muted === "string"
        ? candidate.muted
        : DEFAULT_PALETTE.muted,
    layers,
  };
}


}

<<<<<<< HEAD
/**
 * Create a shallow clone of a palette object, copying the layers array.
 *
 * Returns a new object with the same bg, ink, and muted values and a new
 * layers array (shallow copy) so the returned palette can be modified
 * without mutating the original's layers array.
 *
 * @param {Object} palette - Source palette with properties `bg`, `ink`, `muted`, and `layers`.
 * @return {{bg: string, ink: string, muted: string, layers: Array<string>}} The cloned palette.
 */
function clonePalette(palette) {
=======

/**
 * Merge a partial palette with DEFAULT_PALETTE, producing a complete palette object.
 *
 * If the candidate provides string values for `bg`, `ink`, or `muted`, those are used;
 * otherwise the corresponding DEFAULT_PALETTE values are returned. The `layers` array
 * is cloned up to the default length; missing entries are filled from DEFAULT_PALETTE.
 *
 * @param {Object} [candidate={}] - Partial palette to merge.
 * @param {string} [candidate.bg] - Background color (hex or CSS color string).
 * @param {string} [candidate.ink] - Primary ink color.
 * @param {string} [candidate.muted] - Muted/secondary color.
 * @param {string[]} [candidate.layers] - Array of layer colors; values beyond the default length are ignored.
 * @return {{bg: string, ink: string, muted: string, layers: string[]}} A complete palette object suitable for rendering.
 */

function mergePalette(candidate = {}) {
  const layers = Array.isArray(candidate.layers)
    ? candidate.layers.slice(0, DEFAULT_PALETTE.layers.length)
    : [];
  while (layers.length < DEFAULT_PALETTE.layers.length) {
    layers.push(DEFAULT_PALETTE.layers[layers.length]);
  }
>>>>>>> 7781dd39
  return {

    bg: typeof candidate.bg === "string" ? candidate.bg : DEFAULT_PALETTE.bg,
    ink:
      typeof candidate.ink === "string" ? candidate.ink : DEFAULT_PALETTE.ink,
    muted:
      typeof candidate.muted === "string"
        ? candidate.muted
        : DEFAULT_PALETTE.muted,
    layers,

  };
}

/**
 * Merge a partial numbers config into the default numeric settings.
 *
 * Produces a new object based on DEFAULT_NUMBERS where any keys present in
 * `candidate` replace the defaults only if the provided value is a finite
 * number greater than zero. Non-numeric, non-finite, zero or negative values
 * in `candidate` are ignored and the default is preserved.
 *
 * @param {Object<string, number>} [candidate={}] - Partial numeric overrides.
 * @returns {Object<string, number>} A new numbers object with validated overrides applied.
 */


    bg: palette.bg,
    ink: palette.ink,
    muted: palette.muted,
    layers: palette.layers.slice()

  };
}



function mergeNumbers(candidate = {}) {
  const merged = { ...DEFAULT_NUMBERS };
  for (const key of Object.keys(DEFAULT_NUMBERS)) {
    const value = candidate[key];
    if (typeof value === "number" && Number.isFinite(value) && value > 0) {
      merged[key] = value;
    }
  }
  return merged;
}



/**
 * Merge a partial geometry configuration with defaults for all render layers.
 *
 * Accepts an optional partial `candidate` object and returns a fully populated
 * geometry spec containing the four layer configurations: `vesica`, `treeOfLife`,
 * `fibonacci`, and `helix`. Each sub-object is validated and merged by its
 * respective helper (e.g., `mergeVesica`, `mergeTree`, `mergeFibonacci`,
 * `mergeHelix`) so callers receive safe, ready-to-use geometry settings.
 *
 * @param {Object} [candidate={}] - Partial geometry overrides; may include any subset of
 *   `vesica`, `treeOfLife`, `fibonacci`, and `helix` objects. Missing sections are filled
 *   with defaults.
 * @return {Object} A merged geometry object with keys: `vesica`, `treeOfLife`, `fibonacci`, and `helix`.
 */


function mergeGeometry(candidate = {}) {
  return {
    vesica: mergeVesica(candidate.vesica),
    treeOfLife: mergeTree(candidate.treeOfLife),
    fibonacci: mergeFibonacci(candidate.fibonacci),
    helix: mergeHelix(candidate.helix),
  };
}


/**
 * Merge and sanitize vesica geometry settings with defaults.
 *
 * Accepts a partial vesica config and returns a fully populated, validated
 * settings object where numeric fields are coerced to positive numbers/integers
 * and alpha is clamped to a valid opacity value.
 *
 * @param {Object} [config={}] - Partial vesica configuration.
 * @param {number} [config.rows] - Number of grid rows (coerced to a positive integer).
 * @param {number} [config.columns] - Number of grid columns (coerced to a positive integer).
 * @param {number} [config.paddingDivisor] - Divisor controlling padding around the grid (positive number).
 * @param {number} [config.radiusFactor] - Multiplier applied to compute vesica circle radius (positive number).
 * @param {number} [config.strokeDivisor] - Divisor used to derive stroke width from radius (positive number).
 * @param {number} [config.alpha] - Opacity for vesica strokes (clamped to [0,1]; 0 preserved).
 * @returns {Object} A sanitized vesica geometry object with keys:
 *  - rows {number}
 *  - columns {number}
 *  - paddingDivisor {number}
 *  - radiusFactor {number}
 *  - strokeDivisor {number}
 *  - alpha {number}
 */


function mergeVesica(config = {}) {
  const base = DEFAULT_GEOMETRY.vesica;
  return {
    rows: toPositiveInteger(config.rows, base.rows),
    columns: toPositiveInteger(config.columns, base.columns),
    paddingDivisor: toPositiveNumber(
      config.paddingDivisor,
      base.paddingDivisor,
    ),
    radiusFactor: toPositiveNumber(config.radiusFactor, base.radiusFactor),
    strokeDivisor: toPositiveNumber(config.strokeDivisor, base.strokeDivisor),
    alpha: clampAlpha(config.alpha, base.alpha),
  };
}

<<<<<<< HEAD
/**
 * Normalize and sanitize a Tree-of-Life geometry object for rendering.
 *
 * Accepts a possibly partial or invalid `data` object and returns a safe, well-typed
 * tree configuration using FALLBACK_GEOMETRY.treeOfLife values where inputs are missing
 * or invalid. Node templates are merged with fallback templates (preserving node order),
 * numeric fields are coerced/validated (levels -> finiteNumber, xFactor -> clamped [0,1]),
 * and edges are filtered to include only two-item pairs that reference existing node IDs.
 *
 * @param {Object} data - Candidate tree configuration (may be partial or malformed).
 * @return {Object} A normalized tree object with properties:
 *   - marginDivisor {number}
 *   - radiusDivisor {number}
 *   - labelOffset {number}
 *   - labelLineHeight {number}
 *   - labelFont {string}
 *   - nodes {Array<Object>} Array of sanitized node objects { id, title, meaning, level, xFactor }
 *   - edges {Array<[string,string]>} Array of valid edges referencing node ids
 */
=======

/**
 * Merge and sanitize Tree-of-Life geometry configuration, returning a complete, safe structure.
 *
 * Produces a validated tree-of-life geometry object by applying defaults for missing values,
 * sanitizing node entries (ensuring each node has a stable id, title, numeric level, and an
 * xFactor clamped to [0,1]), and filtering edges so they reference existing node ids. If no
 * nodes or edges are supplied, the defaults are used. Other numeric layout values are coerced
 * to positive numbers or fall back to defaults.
 *
 * @param {Object} [config={}] - Partial geometry overrides.
 * @param {Array<Object>} [config.nodes] - Optional array of node overrides; each node may provide
 *   {id, title, level, xFactor}. Missing or invalid fields are replaced from defaults.
 * @param {Array<Array<string>>} [config.edges] - Optional array of edges as two-element id pairs.
 *   Edges referencing unknown node ids are dropped.
 * @param {number} [config.marginDivisor] - Optional positive number to override margin divisor.
 * @param {number} [config.radiusDivisor] - Optional positive number to override node radius divisor.
 * @param {number} [config.labelOffset] - Optional numeric label offset.
 * @param {string} [config.labelFont] - Optional font string for labels.
 * @return {Object} Sanitized tree geometry with keys:
 *   - marginDivisor {number}
 *   - radiusDivisor {number}
 *   - labelOffset {number}
 *   - labelFont {string}
 *   - nodes {Array<Object>} (each node: {id, title, level, xFactor})
 *   - edges {Array<Array<string>>} (filtered valid id pairs)
 */


function mergeTree(config = {}) {
  const base = DEFAULT_GEOMETRY.treeOfLife;
  const nodes =
    Array.isArray(config.nodes) && config.nodes.length > 0
      ? config.nodes
      : base.nodes;
  const safeNodes = nodes.map((node, index) => {
    const reference = base.nodes[index % base.nodes.length];
    const data = typeof node === "object" && node !== null ? node : {};

    return {
      id: typeof data.id === "string" && data.id ? data.id : reference.id,
      title:
        typeof data.title === "string" && data.title
          ? data.title
          : reference.title,
      level: Number.isFinite(data.level) ? data.level : reference.level,
      xFactor: clamp01(
        Number.isFinite(data.xFactor) ? data.xFactor : reference.xFactor,
      ),


    return {
      id: typeof data.id === "string" && data.id ? data.id : reference.id,
      title:
        typeof data.title === "string" && data.title
          ? data.title
          : reference.title,
      level: Number.isFinite(data.level) ? data.level : reference.level,
      xFactor: clamp01(
        Number.isFinite(data.xFactor) ? data.xFactor : reference.xFactor,
      ),

    return {
      id: typeof data.id === "string" && data.id ? data.id : reference.id,
      title:
        typeof data.title === "string" && data.title
          ? data.title
          : reference.title,
      level: Number.isFinite(data.level) ? data.level : reference.level,
      xFactor: clamp01(
        Number.isFinite(data.xFactor) ? data.xFactor : reference.xFactor,
      ),

>>>>>>> 7781dd39
function normaliseTree(data) {
  const fallback = FALLBACK_GEOMETRY.treeOfLife;
  const safe = data && typeof data === "object" ? data : {};
  const fallbackNodes = fallback.nodes;
  const providedNodes = Array.isArray(safe.nodes) && safe.nodes.length > 0 ? safe.nodes : fallbackNodes;
  const nodes = fallbackNodes.map((template, index) => {
    const candidate = typeof providedNodes[index] === "object" && providedNodes[index] !== null ? providedNodes[index] : {};
    const base = fallbackNodes[index % fallbackNodes.length];
    return {
      id: typeof candidate.id === "string" && candidate.id ? candidate.id : base.id,
      title: typeof candidate.title === "string" && candidate.title ? candidate.title : base.title,
      meaning: typeof candidate.meaning === "string" ? candidate.meaning : base.meaning,
      level: finiteNumber(candidate.level, base.level),
      xFactor: clamp01(finiteNumber(candidate.xFactor, base.xFactor))


    };
  });

  const nodeIds = new Set(safeNodes.map((node) => node.id));
  const edges =
    Array.isArray(config.edges) && config.edges.length > 0
      ? config.edges
      : base.edges;
  const safeEdges = edges
    .map((edge) => (Array.isArray(edge) ? edge.slice(0, 2) : []))
    .filter(
      (edge) =>
        edge.length === 2 && nodeIds.has(edge[0]) && nodeIds.has(edge[1]),
    );

  return {

    marginDivisor: toPositiveNumber(config.marginDivisor, base.marginDivisor),
    radiusDivisor: toPositiveNumber(config.radiusDivisor, base.radiusDivisor),
    labelOffset: Number.isFinite(config.labelOffset)
      ? config.labelOffset
      : base.labelOffset,
    labelFont:
      typeof config.labelFont === "string" && config.labelFont
        ? config.labelFont
        : base.labelFont,
    nodes: safeNodes,
    edges: safeEdges,

  };
}



  };
}

/**
 * Merge and validate Fibonacci-curve geometry settings, filling missing values from DEFAULT_GEOMETRY.fibonacci.
 *
 * Accepts a partial config object and returns a fully populated, sanitized geometry object used to draw
 * the static Fibonacci/logarithmic spiral.
 *
 * @param {Object} [config] - Partial geometry overrides.
 * @param {number} [config.sampleCount] - Number of sample points along the curve; coerced to a positive integer.
 * @param {number} [config.turns] - Number of turns of the spiral; coerced to a positive number.
 * @param {number} [config.baseRadiusDivisor] - Divisor controlling the spiral's base radius; coerced to a positive number.
 * @param {number} [config.phi] - Growth constant (phi) for the logarithmic spiral; coerced to a positive number.
 * @param {number} [config.alpha] - Stroke alpha for the spiral; clamped to [0, 1] (zero preserved).
 * @return {{sampleCount: number, turns: number, baseRadiusDivisor: number, phi: number, alpha: number}} Sanitized Fibonacci geometry.
 */

    marginDivisor: positiveNumber(safe.marginDivisor, fallback.marginDivisor),
    radiusDivisor: positiveNumber(safe.radiusDivisor, fallback.radiusDivisor),
    labelOffset: finiteNumber(safe.labelOffset, fallback.labelOffset),
    labelLineHeight: positiveNumber(safe.labelLineHeight, fallback.labelLineHeight),
    labelFont: typeof safe.labelFont === "string" && safe.labelFont ? safe.labelFont : fallback.labelFont,
    nodes,
    edges

  };
}



function mergeFibonacci(config = {}) {
  const base = DEFAULT_GEOMETRY.fibonacci;
  return {
    sampleCount: toPositiveInteger(config.sampleCount, base.sampleCount),
    turns: toPositiveNumber(config.turns, base.turns),
    baseRadiusDivisor: toPositiveNumber(
      config.baseRadiusDivisor,
      base.baseRadiusDivisor,
    ),
    phi: toPositiveNumber(config.phi, base.phi),
    alpha: clampAlpha(config.alpha, base.alpha),
  };
}



/**
 * Merge user-supplied helix geometry settings with defaults, validating and clamping values.
 *
 * Produces a fully-populated helix geometry object suitable for rendering by applying
 * numeric validation and fallbacks to DEFAULT_GEOMETRY.helix.
 *
 * @param {Object} [config] - Partial helix configuration overrides.
 * @param {number} [config.sampleCount] - Number of samples per strand; coerced to a positive integer.
 * @param {number} [config.cycles] - Number of helix cycles; coerced to a positive number.
 * @param {number} [config.amplitudeDivisor] - Divisor controlling helix amplitude; coerced to a positive number.
 * @param {number} [config.phaseOffset] - Phase offset (radians); used only if finite, otherwise default is kept.
 * @param {number} [config.crossTieCount] - Number of cross-ties (rungs) between strands; coerced to a positive integer.
 * @param {number} [config.strandAlpha] - Alpha for strand strokes; clamped to [0,1] (0 preserved) with a default fallback.
 * @param {number} [config.rungAlpha] - Alpha for rung strokes; clamped to [0,1] (0 preserved) with a default fallback.
 * @return {Object} Merged helix geometry with keys: sampleCount, cycles, amplitudeDivisor, phaseOffset, crossTieCount, strandAlpha, rungAlpha.
 */


function mergeHelix(config = {}) {
  const base = DEFAULT_GEOMETRY.helix;
  return {
    sampleCount: toPositiveInteger(config.sampleCount, base.sampleCount),
    cycles: toPositiveNumber(config.cycles, base.cycles),
    amplitudeDivisor: toPositiveNumber(
      config.amplitudeDivisor,
      base.amplitudeDivisor,
    ),
    phaseOffset: Number.isFinite(config.phaseOffset)
      ? config.phaseOffset
      : base.phaseOffset,
    crossTieCount: toPositiveInteger(config.crossTieCount, base.crossTieCount),
    strandAlpha: clampAlpha(config.strandAlpha, base.strandAlpha),
    rungAlpha: clampAlpha(config.rungAlpha, base.rungAlpha),
  };
}



/**
 * Fill the canvas drawing area with a solid color.
 *
 * Uses the provided CanvasRenderingContext2D to fill a rectangle from (0,0)
 * to (dims.width, dims.height) with the given CSS color.
 *
 * @param {Object} dims - Object with numeric `width` and `height` (drawing area size).
 * @param {string} color - CSS color string to use as the fill style (e.g. '#000', 'rgba(0,0,0,0.5)').
 */


function clearStage(ctx, dims, color) {
  ctx.fillStyle = color;
  ctx.fillRect(0, 0, dims.width, dims.height);
}

<<<<<<< HEAD
/**
 * Render a staggered grid of stroked circles ("vesica" field) across the canvas.
 *
 * Draws a padded, rectangular lattice of evenly spaced stroked circles. Rows can be horizontally offset
 * (every other row is shifted by half a column) to produce a staggered pattern. Vertical placement is
 * slightly compressed by a numerology-derived ratio (uses N.NINE and N.SEVEN). Circles whose centers
 * fall outside the padded drawing area (considering radius) are skipped.
 *
 * The function saves and restores the canvas context state; it does not return a value.
 *
 * @param {CanvasRenderingContext2D} ctx - Canvas 2D context to draw into.
 * @param {number} width - Full drawing width (pixels).
 * @param {number} height - Full drawing height (pixels).
 * @param {string} color - Base stroke color (hex string accepted); alpha from settings is applied.
 * @param {Object} N - Numerology constants object (expects numeric properties like NINE and SEVEN).
 * @param {Object} settings - Geometry settings:
 *   - rows {number} number of rows (min 2)
 *   - columns {number} number of columns (min 2)
 *   - paddingDivisor {number} divisor to compute padding from min(width,height)
 *   - radiusFactor {number} factor to derive circle radius from grid step
 *   - strokeDivisor {number} divisor to compute stroke width from min(width,height)
 *   - alpha {number} stroke alpha (0..1)
 */
=======

/**
 * Render a grid of overlapping "vesica" circle pairs across the padded drawable area.
 *
 * Computes per-cell positions from dims and settings, derives a radius, horizontal pair offset,
 * and stroke width, then strokes two circles per grid cell. Returns the number of circles drawn
 * and the computed radius in pixels.
 *
 * @param {Object} dims - Normalized drawable dimensions: { width, height }.
 * @param {string} color - Base stroke color (hex or any canvas-acceptable color); alpha applied from settings.
 * @param {Object} numbers - Numeric constants used for layout (used to compute the pair offset).
 * @param {Object} settings - Vesica layout options:
 *   - rows {number} number of grid rows (>=1)
 *   - columns {number} number of grid columns (>=1)
 *   - paddingDivisor {number} divisor to compute outer padding from min(width,height)
 *   - radiusFactor {number} divisor applied to cell step to compute circle radius
 *   - strokeDivisor {number} divisor to compute stroke width from min(width,height)
 *   - alpha {number} stroke alpha (0–1)
 * @return {{circles: number, radius: number}} Total circles stroked and the radius (px) used for each circle.
 */


function drawVesicaField(ctx, dims, color, numbers, settings) {
  const rows = Math.max(1, settings.rows);
  const columns = Math.max(1, settings.columns);
  const padding = Math.min(dims.width, dims.height) / settings.paddingDivisor;
  const availableWidth = dims.width - padding * 2;
  const availableHeight = dims.height - padding * 2;
  const stepX = columns > 1 ? availableWidth / (columns - 1) : 0;
  const stepY = rows > 1 ? availableHeight / (rows - 1) : 0;

  const radius = Math.min(stepX, stepY) / settings.radiusFactor;
  const offset = radius * (numbers.ELEVEN / numbers.TWENTYTWO);
  const strokeWidth = Math.max(
    1,
    Math.min(dims.width, dims.height) / settings.strokeDivisor,
  );


  const radius = Math.min(stepX, stepY) / settings.radiusFactor;
  const offset = radius * (numbers.ELEVEN / numbers.TWENTYTWO);
  const strokeWidth = Math.max(
    1,
    Math.min(dims.width, dims.height) / settings.strokeDivisor,
  );

  const radius = Math.min(stepX, stepY) / settings.radiusFactor;
  const offset = radius * (numbers.ELEVEN / numbers.TWENTYTWO);
  const strokeWidth = Math.max(
    1,
    Math.min(dims.width, dims.height) / settings.strokeDivisor,
  );

>>>>>>> 7781dd39
function drawVesicaField(ctx, width, height, color, N, settings) {
  const rows = Math.max(2, settings.rows);
  const columns = Math.max(2, settings.columns);
  const padding = Math.min(width, height) / settings.paddingDivisor;

  const spanX = width - padding * 2;
  const spanY = height - padding * 2;
  const stepX = columns > 1 ? spanX / (columns - 1) : spanX;
  const stepY = rows > 1 ? spanY / (rows - 1) : spanY;
  const radius = Math.min(stepX, stepY) * (N.NINE / N.ELEVEN) / settings.radiusFactor;
  const strokeWidth = Math.max(1, Math.min(width, height) / settings.strokeDivisor) * (N.THIRTYTHREE / N.NINETYNINE);

  const horizontalSpan = width - padding * 2;
  const verticalSpan = height - padding * 2;
  const stepX = columns > 1 ? horizontalSpan / (columns - 1) : 0;
  const stepY = rows > 1 ? verticalSpan / (rows - 1) : 0;
  const radius = Math.min(stepX, stepY) / settings.radiusFactor;
  const strokeWidth = Math.max(1, Math.min(width, height) / settings.strokeDivisor);




  ctx.save();
  ctx.strokeStyle = colorWithAlpha(color, settings.alpha);
  ctx.lineWidth = strokeWidth;
  ctx.lineCap = "round";

  ctx.lineJoin = "round";



  let circles = 0;
  for (let row = 0; row < rows; row += 1) {
    for (let column = 0; column < columns; column += 1) {
      const cx = padding + column * stepX;
      const cy = padding + row * stepY;
      strokeVesicaPair(ctx, cx, cy, radius, offset);
      circles += 2;




  let circles = 0;
  for (let row = 0; row < rows; row += 1) {
    for (let column = 0; column < columns; column += 1) {
      const cx = padding + column * stepX;
      const cy = padding + row * stepY;
      strokeVesicaPair(ctx, cx, cy, radius, offset);
      circles += 2;

  ctx.lineJoin = "round";


  let circles = 0;
  for (let row = 0; row < rows; row += 1) {

    const offset = row % 2 === 0 ? 0 : stepX / N.THREE;
    const baseY = padding + row * stepY;
    const y = clamp(baseY, padding, height - padding);
    for (let column = 0; column < columns; column += 1) {
      const baseX = padding + column * stepX + offset;
      const x = clamp(baseX, padding, width - padding);
      strokeCircle(ctx, x, y, radius);


    for (let column = 0; column < columns; column += 1) {
      const cx = padding + column * stepX;
      const cy = padding + row * stepY;
      strokeVesicaPair(ctx, cx, cy, radius, offset);
      circles += 2;

    const ratioY = rows > 1 ? row / (rows - 1) : 0;
    const y = padding + Math.min(1, ratioY * (N.NINE / N.SEVEN)) * verticalSpan;
    const offset = row % 2 === 0 ? 0 : stepX / 2;

    for (let column = 0; column < columns; column += 1) {
      const ratioX = columns > 1 ? column / (columns - 1) : 0;
      const x = padding + offset + ratioX * horizontalSpan;
      if (x < padding - radius || x > width - padding + radius) {
        continue;
      }
      strokeCircle(ctx, x, y, radius);




    }
  }

  ctx.restore();
  return { circles, radius };

}

<<<<<<< HEAD
/**
 * Render the Tree-of-Life layer: connective edges, nodes, and labels onto the canvas context.
 *
 * Draws edges first (semi-transparent stroked lines), then node discs with outlines, then centered labels
 * (title and optional meaning) below each node. Positions are computed from `tree` layout parameters:
 * margins, node `level` (vertical spacing), and node `xFactor` (horizontal position as a 0..1 factor).
 *
 * `tree` shape (required): an object with the following properties used by this renderer:
 * - marginDivisor: number — divisor of min(width,height) to compute outer margin.
 * - radiusDivisor: number — divisor of min(width,height) to compute node radius.
 * - labelOffset: number — vertical offset in pixels from node center to first label line.
 * - labelLineHeight: number — vertical spacing between label lines.
 * - labelFont: string — CSS font used for label text.
 * - nodes: array of node objects, each with:
 *     - id: string — unique identifier.
 *     - title: string — primary label text.
 *     - meaning?: string — optional second-line label.
 *     - level: number — integer level (0..N) used to compute vertical placement.
 *     - xFactor: number — horizontal placement factor clamped to [0,1].
 * - edges: array of [fromId, toId] pairs. Edges referencing missing node ids are ignored.
 *
 * Side effects: issues drawing commands on the provided 2D canvas rendering context. No return value.
 */
=======

/**
 * Stroke two horizontally offset circles (a vesica pair) about a central anchor.
 *
 * Renders two full-circle arcs centered at (cx - offset, cy) and (cx + offset, cy)
 * and strokes them using the canvas context's current stroke style and line width.
 *
 * @param {number} cx - X coordinate of the pair's central anchor point.
 * @param {number} cy - Y coordinate of the pair's central anchor point.
 * @param {number} radius - Radius of each circle (expected > 0).
 * @param {number} offset - Horizontal distance from the anchor to each circle's center.
 */
function strokeVesicaPair(ctx, cx, cy, radius, offset) {
  ctx.beginPath();
  ctx.arc(cx - offset, cy, radius, 0, Math.PI * 2);
  ctx.stroke();
  ctx.beginPath();
  ctx.arc(cx + offset, cy, radius, 0, Math.PI * 2);
  ctx.stroke();

}

function strokeVesicaPair(ctx, cx, cy, radius, offset) {
  ctx.beginPath();
  ctx.arc(cx - offset, cy, radius, 0, Math.PI * 2);
  ctx.stroke();
  ctx.beginPath();
  ctx.arc(cx + offset, cy, radius, 0, Math.PI * 2);
  ctx.stroke();
}


/**
 * Render the Tree of Life scaffold (edges, node discs, and optional centered labels) onto a 2D canvas.
 *
 * Layout:
 * - Positions nodes inside an inner margin computed from dims and settings.marginDivisor.
 * - Node x-positions are determined by each node's `xFactor` (clamped to [0,1]); y-positions are derived from node `level`.
 * - Edges are stroked between sanitized node positions using a path width scaled by `numbers.NINETYNINE`.
 * - Nodes are drawn as filled circles with stroked outlines sized by settings.radiusDivisor.
 * - If settings.labelOffset and settings.labelFont are provided, node titles are drawn centered at a vertical offset.
 *
 * @param {Object} dims - Canvas dimensions with numeric `width` and `height`.
 * @param {Object} palette - Color palette (expects at least `layers` array and `ink`) used for strokes/fills.
 * @param {Object} numbers - Numeric constants (uses `numbers.NINETYNINE` to compute edge path width).
 * @param {Object} settings - Tree geometry and rendering options:
 *   - {Array<Object>} nodes - Array of nodes: each must include `id`, `title`, `level`, and `xFactor`.
 *   - {Array<[string,string]>} edges - Array of [fromId, toId] pairs; non-matching ids are skipped.
 *   - {number} marginDivisor - Divisor of the smaller canvas dimension to compute outer margin.
 *   - {number} radiusDivisor - Divisor of the smaller canvas dimension to compute node radius.
 *   - {number} labelOffset - Vertical offset for labels (0 disables labels).
 *   - {string} labelFont - CSS font string used when rendering labels.
 *
 * @returns {{nodes: number, paths: number}} Counts: number of positioned nodes and number of declared edges.
 */

function strokeVesicaPair(ctx, cx, cy, radius, offset) {
  ctx.beginPath();
  ctx.arc(cx - offset, cy, radius, 0, Math.PI * 2);
  ctx.stroke();
  ctx.beginPath();
  ctx.arc(cx + offset, cy, radius, 0, Math.PI * 2);
  ctx.stroke();
}



function drawTreeOfLife(ctx, dims, palette, numbers, settings) {
  const margin = Math.min(dims.width, dims.height) / settings.marginDivisor;
  const usableWidth = dims.width - margin * 2;
  const usableHeight = dims.height - margin * 2;
  const radius = Math.max(
    4,
    Math.min(dims.width, dims.height) / settings.radiusDivisor,
  );
  const pathWidth = Math.max(
    1,
    Math.min(dims.width, dims.height) / numbers.NINETYNINE,
  );

  const maxLevel = settings.nodes.reduce(
    (acc, node) => Math.max(acc, node.level),
    0,
  );
  const levelStep = maxLevel > 0 ? usableHeight / maxLevel : 0;


  const positions = new Map();
  for (const node of settings.nodes) {
    const x = margin + clamp01(node.xFactor) * usableWidth;
    const y = margin + node.level * levelStep;



  const positions = new Map();
  for (const node of settings.nodes) {
    const x = margin + clamp01(node.xFactor) * usableWidth;
    const y = margin + node.level * levelStep;


  const positions = new Map();
  for (const node of settings.nodes) {
    const x = margin + clamp01(node.xFactor) * usableWidth;
    const y = margin + node.level * levelStep;
    positions.set(node.id, { x, y, node });
  }

  ctx.save();
  ctx.strokeStyle = colorWithAlpha(palette.layers[1], 0.7);
  ctx.lineWidth = pathWidth;
  ctx.lineCap = "round";
  ctx.lineJoin = "round";
  for (const [fromId, toId] of settings.edges) {
    const from = positions.get(fromId);
    const to = positions.get(toId);
    if (!from || !to) {
      continue;
    }
    ctx.beginPath();
    ctx.moveTo(from.x, from.y);
    ctx.lineTo(to.x, to.y);
    ctx.stroke();
  }
  ctx.restore();

  ctx.save();
  ctx.fillStyle = palette.layers[2];
  ctx.strokeStyle = palette.ink;
  ctx.lineWidth = Math.max(1, pathWidth * 0.75);
  for (const point of positions.values()) {


>>>>>>> 7781dd39
function drawTreeOfLife(ctx, width, height, pathColor, nodeColor, labelColor, N, tree) {
  const margin = Math.min(width, height) / tree.marginDivisor;
  const top = margin;
  const bottom = height - margin;

  const horizontalSpan = width - margin * 2;
  const maxLevel = tree.nodes.reduce((acc, node) => Math.max(acc, node.level), 0);
  const levelStep = maxLevel > 0 ? (bottom - top) / Math.max(1, maxLevel) : 0;
  const radius = Math.max(4, Math.min(width, height) / tree.radiusDivisor);
  const pathWidth = Math.max(1, Math.min(width, height) / N.NINETYNINE);

  const positions = new Map();
  for (const node of tree.nodes) {
    const usableLevel = clamp(node.level, 0, maxLevel);
    const rawY = top + usableLevel * levelStep * (N.NINE / N.ELEVEN);
    const y = clamp(rawY, top, bottom);
    const x = margin + clamp01(node.xFactor) * horizontalSpan;

  const verticalSpan = bottom - top;
  const maxLevel = tree.nodes.reduce((acc, node) => Math.max(acc, node.level), 0);
  const levelStep = maxLevel > 0 ? verticalSpan / maxLevel : 0;
  const radius = Math.max(4, Math.min(width, height) / tree.radiusDivisor);
  const lineWidth = Math.max(1, Math.min(width, height) / N.NINETYNINE);

  const positions = new Map();
  tree.nodes.forEach((node) => {
    const x = margin + clamp01(node.xFactor) * (width - margin * 2);
    const y = top + node.level * levelStep;



    positions.set(node.id, { x, y, node });
  });


  // Calm connective lines sit behind the node glyphs (why: maintains layered depth).
  ctx.save();

  // Calm connective lines first so nodes remain readable (why: layered depth).


  ctx.strokeStyle = colorWithAlpha(palette.layers[1], 0.7);
  ctx.lineWidth = pathWidth;
  ctx.lineCap = "round";
  ctx.lineJoin = "round";
  for (const [fromId, toId] of settings.edges) {
    const from = positions.get(fromId);
    const to = positions.get(toId);
    if (!from || !to) {
      continue;
    }
    ctx.beginPath();
    ctx.moveTo(from.x, from.y);
    ctx.lineTo(to.x, to.y);
    ctx.stroke();
  }

  ctx.stroke();
  ctx.restore();

  // Sephirot overlay to keep them legible.
  ctx.save();
  ctx.fillStyle = colorWithAlpha(nodeColor, 0.9);
  ctx.strokeStyle = colorWithAlpha(nodeColor, 0.9);
  ctx.lineWidth = Math.max(1, pathWidth * (N.THREE / N.TWENTYTWO));
  for (const entry of positions.values()) {

  ctx.restore();

  ctx.save();
  ctx.fillStyle = palette.layers[2];
  ctx.strokeStyle = palette.ink;
  ctx.lineWidth = Math.max(1, pathWidth * 0.75);
  for (const point of positions.values()) {
d

  ctx.strokeStyle = colorWithAlpha(pathColor, 0.75);
  ctx.lineWidth = lineWidth;
  ctx.lineCap = "round";
  ctx.lineJoin = "round";
  tree.edges.forEach((edge) => {
    const start = positions.get(edge[0]);
    const end = positions.get(edge[1]);
    if (!start || !end) {
      return;
    }
    ctx.beginPath();
    ctx.moveTo(start.x, start.y);
    ctx.lineTo(end.x, end.y);
    ctx.stroke();
  });
  ctx.restore();

  ctx.save();
  ctx.fillStyle = nodeColor;
  ctx.strokeStyle = colorWithAlpha(nodeColor, 0.9);
  ctx.lineWidth = Math.max(1, lineWidth * 0.75);
  positions.forEach((entry) => {




    ctx.beginPath();
    ctx.arc(point.x, point.y, radius, 0, Math.PI * 2);
    ctx.fill();
    ctx.stroke();

  }
  ctx.restore();

  // Labels explain lore without crowding.
  ctx.save();
  ctx.fillStyle = colorWithAlpha(labelColor, 0.88);
  ctx.font = tree.labelFont;
  ctx.textAlign = "center";
  ctx.textBaseline = "top";
  for (const entry of positions.values()) {
    const textY = entry.y + tree.labelOffset;
    ctx.fillText(entry.node.title, entry.x, textY);
    ctx.fillText(entry.node.meaning, entry.x, textY + 14);
  }




  }
  ctx.restore();

  if (settings.labelOffset !== 0 && settings.labelFont) {
    ctx.save();
    ctx.fillStyle = palette.ink;
    ctx.font = settings.labelFont;
    ctx.textAlign = "center";
    ctx.textBaseline = "middle";
    for (const point of positions.values()) {
      const labelY = point.y + settings.labelOffset;
      ctx.fillText(point.node.title, point.x, labelY);
    }
    ctx.restore();
  }

  return { nodes: positions.size, paths: settings.edges.length };

}

function drawFibonacciCurve(ctx, dims, color, numbers, settings) {
  const samples = Math.max(2, settings.sampleCount);
  const turns = settings.turns;
  const phi = Math.max(1.0001, settings.phi);
  const totalAngle = turns * Math.PI * 2;
  const baseRadius =
    Math.min(dims.width, dims.height) / settings.baseRadiusDivisor;
  const lineWidth = Math.max(
    1,
    Math.min(dims.width, dims.height) / numbers.NINETYNINE,
  );
  const centerX = dims.width * 0.72;
  const centerY = dims.height * 0.28;


}

/**
 * Draws a static Fibonacci/logarithmic spiral as a stroked polyline on a 2D canvas.
 *
 * The spiral is sampled at `settings.sampleCount` points, centered at a fixed
 * offset (72% width, 28% height) and stroked using `color` combined with
 * `settings.alpha`. The growth per turn is controlled by `settings.phi`.
 *
 * @param {Object} dims - Canvas dimensions containing numeric `width` and `height`.
 * @param {string} color - Base hex color (e.g. "#rrggbb") used for the stroke; alpha is applied from `settings.alpha`.
 * @param {Object} numbers - Numeric constants used for scaling (e.g. line width divisor like NINETYNINE).
 * @param {Object} settings - Spiral settings:
 *   - {number} sampleCount - Number of sampled points along the spiral (minimum 2).
 *   - {number} turns - Number of full rotations.
 *   - {number} phi - Growth factor per turn (values < 1.0001 are clamped to 1.0001).
 *   - {number} baseRadiusDivisor - Divisor of min(width,height) to compute base radius.
 *   - {number} alpha - Stroke alpha in [0,1].
 * @return {{points: number}} Object with `points` equal to the number of sampled points drawn.
 */
function drawFibonacciCurve(ctx, dims, color, numbers, settings) {
  const samples = Math.max(2, settings.sampleCount);
  const turns = settings.turns;
  const phi = Math.max(1.0001, settings.phi);
  const totalAngle = turns * Math.PI * 2;
  const baseRadius =
    Math.min(dims.width, dims.height) / settings.baseRadiusDivisor;
  const lineWidth = Math.max(
    1,
    Math.min(dims.width, dims.height) / numbers.NINETYNINE,
  );
  const centerX = dims.width * 0.72;
  const centerY = dims.height * 0.28;

}

function drawFibonacciCurve(ctx, dims, color, numbers, settings) {
  const samples = Math.max(2, settings.sampleCount);
  const turns = settings.turns;
  const phi = Math.max(1.0001, settings.phi);
  const totalAngle = turns * Math.PI * 2;
  const baseRadius =
    Math.min(dims.width, dims.height) / settings.baseRadiusDivisor;
  const lineWidth = Math.max(
    1,
    Math.min(dims.width, dims.height) / numbers.NINETYNINE,
  );
  const centerX = dims.width * 0.72;
  const centerY = dims.height * 0.28;

  });
  ctx.restore();

  ctx.save();
  ctx.fillStyle = labelColor;
  ctx.font = tree.labelFont;
  ctx.textAlign = "center";
  ctx.textBaseline = "top";
  const lineHeight = tree.labelLineHeight;
  positions.forEach((entry) => {
    const baseY = entry.y + tree.labelOffset;
    ctx.fillText(entry.node.title, entry.x, baseY);
    if (entry.node.meaning) {
      ctx.fillText(entry.node.meaning, entry.x, baseY + lineHeight);
    }
  });

  ctx.restore();
}

/**
 * Draws a Fibonacci-style spiral curve onto the canvas context.
 *
 * The function samples points along an exponential (phi-based) polar spiral and renders
 * a stroked polyline using the provided color and settings. If `settings.turns` is zero
 * the function exits without drawing.
 *
 * @param {object} N - Numerology constants (object with numeric keys such as TWENTYTWO, ELEVEN, NINETYNINE) used for positioning and scale offsets.
 * @param {object} settings - Geometry and sampling controls:
 *   - {number} sampleCount: number of points to sample along the curve (minimum 2).
 *   - {number} turns: number of full revolutions; if 0 the function does nothing.
 *   - {number} baseRadiusDivisor: divisor used to compute maximum radius from canvas size.
 *   - {number} phi: growth base (golden-ratio-like factor) controlling exponential radius growth.
 *   - {number} alpha: stroke alpha applied to the provided color.
 */
function drawFibonacciCurve(ctx, width, height, color, N, settings) {

  const samples = Math.max(2, settings.sampleCount);
  const turns = Math.max(0, settings.turns);
  const totalAngle = turns * Math.PI * 2;
  const phi = Math.max(1.0001, settings.phi);
  const centerX = width * (N.ELEVEN / N.TWENTYTWO);
  const centerY = height * (N.SEVEN / N.ELEVEN);
  const baseRadius = Math.min(width, height) / settings.baseRadiusDivisor;
  const lineWidth = Math.max(1, Math.min(width, height) / N.NINETYNINE);

  const sampleCount = Math.max(2, settings.sampleCount);
  const turns = Math.max(0, settings.turns);
  if (turns === 0) {
    return;
  }
  const phi = Math.max(1.0001, settings.phi);
  const totalAngle = turns * Math.PI * 2;
  const maxRadius = Math.min(width, height) / settings.baseRadiusDivisor;
  const growth = Math.pow(phi, turns);
  const baseRadius = maxRadius / growth;
  const centerX = width / 2 + width / N.TWENTYTWO;
  const centerY = height / 2 - height / N.ELEVEN;
  const lineWidth = Math.max(1, Math.min(width, height) / N.NINETYNINE);





  ctx.save();
  ctx.strokeStyle = colorWithAlpha(color, settings.alpha);
  ctx.lineWidth = lineWidth;
  ctx.lineCap = "round";
  ctx.lineJoin = "round";
  ctx.beginPath();


  for (let index = 0; index < samples; index += 1) {
    const t = samples > 1 ? index / (samples - 1) : 0;

  for (let index = 0; index < samples; index += 1) {
    const t = samples > 1 ? index / (samples - 1) : 0;


  for (let index = 0; index < samples; index += 1) {
    const t = samples > 1 ? index / (samples - 1) : 0;

    const angle = t * totalAngle;
    const radius = baseRadius * Math.pow(phi, t * turns * (N.THREE / N.SEVEN));
    const x = centerX + radius * Math.cos(angle);
    const y = centerY + radius * Math.sin(angle);


  for (let index = 0; index < sampleCount; index += 1) {
    const t = sampleCount > 1 ? index / (sampleCount - 1) : 0;


    const angle = t * totalAngle;
    const radius = baseRadius * Math.pow(phi, t * turns);
    const x = centerX + Math.cos(angle) * radius;
    const y = centerY + Math.sin(angle) * radius;

    if (index === 0) {
      ctx.moveTo(x, y);
    } else {
      ctx.lineTo(x, y);
    }
  }

  ctx.stroke();
  ctx.restore();


  return { points: samples };
}

<<<<<<< HEAD
/**
 * Draws a double-helix lattice: two sinusoidal strands across the canvas and cross-ties between them.
 *
 * The function computes two x-monotone polylines (strands) sampled from left to right using
 * `settings.sampleCount`, `settings.cycles` and `settings.phaseOffset`. Strand geometry is scaled
 * by `settings.amplitudeDivisor` and constrained to the canvas height; strands are stroked using
 * `strandColor` with `settings.strandAlpha`. A configurable number of cross-ties (`settings.crossTieCount`)
 * are drawn between corresponding sample points using `rungColor` and `settings.rungAlpha`.
 *
 * @param {string} strandColor - CSS color for the helix strands (hex or any valid canvas color string).
 * @param {string} rungColor - CSS color for the cross-ties between strands.
 * @param {object} settings - Helix drawing parameters:
 *   - {number} sampleCount: number of samples per strand (min 2).
 *   - {number} cycles: number of full sine cycles across the span.
 *   - {number} amplitudeDivisor: divisor used to compute vertical amplitude from canvas height.
 *   - {number} phaseOffset: phase offset between the two strands in degrees.
 *   - {number} crossTieCount: number of cross-ties (rungs) to draw.
 *   - {number} strandAlpha: stroke alpha for the strands (0..1).
 *   - {number} rungAlpha: stroke alpha for the rungs (0..1).
 */
=======

function drawHelixLattice(ctx, width, height, primaryColor, secondaryColor, N, settings) {
  const samples = Math.max(2, settings.sampleCount);
  const cycles = Math.max(0, settings.cycles);
  const amplitude = Math.min(width, height) / settings.amplitudeDivisor;
  const centerX = width / 2;
  const centerY = height / 2;
  const length = width * (N.NINE / N.ELEVEN);
  const strandOffset = settings.phaseOffset * (Math.PI / 180);
  const pathWidth = Math.max(1, Math.min(width, height) / N.NINETYNINE);

  const strandA = [];
  const strandB = [];
  for (let index = 0; index < samples; index += 1) {
    const t = samples > 1 ? index / (samples - 1) : 0;
    const angle = t * cycles * Math.PI * 2;
    const x = centerX - length / 2 + t * length;
    const yA = centerY + Math.sin(angle) * amplitude * (N.SEVEN / N.NINE);
    const yB = centerY + Math.sin(angle + strandOffset) * amplitude * (N.SEVEN / N.NINE);
    strandA.push({ x, y: yA });
    strandB.push({ x, y: yB });
  }

  ctx.save();
  ctx.lineCap = "round";
  ctx.lineJoin = "round";

  ctx.strokeStyle = colorWithAlpha(primaryColor, settings.strandAlpha);
  ctx.lineWidth = pathWidth;
=======

  return { points: samples };
}

/**
 * Draws a static double-helix lattice: two phase-offset sinusoidal strands across the canvas with optional cross-ties.
 *
 * Samples two sinusoidal polylines horizontally across dims, strokes each strand using palette layer colors with
 * the provided strandAlpha, and draws a series of cross-ties (rungs) between corresponding sample points using
 * palette.ink with rungAlpha. Returns the actual number of rungs drawn.
 *
 * @param {{width:number,height:number}} dims - Normalized drawing dimensions.
 * @param {Object} palette - Color palette; expects palette.layers (array) and palette.ink.
 * @param {Object} numbers - Numeric constants used for sizing (e.g., ONEFORTYFOUR, THIRTYTHREE).
 * @param {Object} settings - Helix configuration:
 *   - {number} sampleCount - Number of sample points along each strand (minimum 2).
 *   - {number} cycles - Number of sinusoidal cycles across the horizontal span.
 *   - {number} amplitudeDivisor - Divisor of dims.height used to compute strand amplitude.
 *   - {number} phaseOffset - Phase offset between strands in degrees.
 *   - {number} crossTieCount - Desired number of cross-ties; actual rungs are clamped and computed from samples.
 *   - {number} strandAlpha - Alpha applied to strand stroke colors (0–1).
 *   - {number} rungAlpha - Alpha applied to cross-tie stroke color (0–1).
 * @return {{rungs:number}} The number of cross-ties actually drawn.
 */


  return { points: samples };
}



function drawHelixLattice(ctx, dims, palette, numbers, settings) {
  const samples = Math.max(2, settings.sampleCount);
  const cycles = settings.cycles;
  const amplitude = dims.height / settings.amplitudeDivisor;
  const phase = (settings.phaseOffset * Math.PI) / 180;
  const centerY = dims.height * 0.7;
  const marginX = dims.width / numbers.THIRTYTHREE;
  const spanX = dims.width - marginX * 2;
  const stepX = samples > 1 ? spanX / (samples - 1) : 0;
  const angleStep =
    cycles > 0 ? (Math.PI * 2 * cycles) / Math.max(1, samples - 1) : 0;

  const strandA = [];
  const strandB = [];
  for (let index = 0; index < samples; index += 1) {
    const x = marginX + stepX * index;
    const angle = angleStep * index;
    const yA = centerY + Math.sin(angle) * amplitude;
    const yB = centerY + Math.sin(angle + phase) * amplitude;


>>>>>>> 7781dd39
function drawHelixLattice(ctx, width, height, strandColor, rungColor, N, settings) {
  const sampleCount = Math.max(2, settings.sampleCount);
  const cycles = Math.max(0, settings.cycles);
  const marginX = width / N.ELEVEN;
  const startX = marginX;
  const endX = width - marginX;
  const amplitude = Math.min(height / settings.amplitudeDivisor, height / N.THREE);
  const baseline = height / 2;
  const totalAngle = cycles * Math.PI * 2;
  const phase = (settings.phaseOffset * Math.PI) / 180;
  const strandWidth = Math.max(1, Math.min(width, height) / N.NINETYNINE);

  const strandA = [];
  const strandB = [];
  for (let index = 0; index < sampleCount; index += 1) {
    const t = sampleCount > 1 ? index / (sampleCount - 1) : 0;
    const x = startX + t * (endX - startX);
    const angle = t * totalAngle;
    const yA = baseline + Math.sin(angle) * amplitude;
    const yB = baseline + Math.sin(angle + phase) * amplitude;


    strandA.push({ x, y: yA });
    strandB.push({ x, y: yB });
  }

  ctx.save();

  ctx.lineWidth = Math.max(
    1.2,
    Math.min(dims.width, dims.height) / numbers.ONEFORTYFOUR,
  );

  ctx.strokeStyle = colorWithAlpha(palette.layers[4], settings.strandAlpha);
  drawPolyline(ctx, strandA);

  ctx.strokeStyle = colorWithAlpha(palette.layers[5], settings.strandAlpha);
  drawPolyline(ctx, strandB);

  const rungCount = Math.max(1, settings.crossTieCount);
  const rungStep = Math.max(1, Math.floor(samples / rungCount));
  ctx.strokeStyle = colorWithAlpha(palette.ink, settings.rungAlpha);
  ctx.lineWidth = Math.max(
    1,
    Math.min(dims.width, dims.height) / numbers.ONEFORTYFOUR,
  );
  let drawn = 0;
  for (let index = 0; index < samples; index += rungStep) {
    const a = strandA[index];
    const b = strandB[index];
    if (!a || !b) {
      continue;
    }
    ctx.beginPath();
    ctx.moveTo(a.x, a.y);
    ctx.lineTo(b.x, b.y);
    ctx.stroke();
    drawn += 1;

  }

  ctx.restore();
  return { rungs: drawn };
}

/**
 * Stroke a polyline connecting an ordered sequence of 2D points.
 *
 * Draws straight segments between consecutive points in `points` on the provided 2D canvas context.
 * If `points` contains fewer than two coordinates the function is a no-op.
 *
 * @param {{x: number, y: number}[]} points - Ordered array of points defining the polyline.
 */
function drawPolyline(ctx, points) {
  if (points.length === 0) {
    return;
  }
  ctx.beginPath();
  ctx.moveTo(points[0].x, points[0].y);
  for (let index = 1; index < points.length; index += 1) {
    const point = points[index];
    ctx.lineTo(point.x, point.y);

  }
  ctx.stroke();
}

=======
  }
  ctx.stroke();
}

/**
 * Draw a short bottom-centered notice text on the canvas.
 *
 * Renders `message` centered along the bottom edge of the drawing area using a responsive
 * font size and a semi-opaque version of `color` (alpha = 0.9). The vertical inset (padding)
 * is computed from `dims` using DEFAULT_NUMBERS.THIRTYTHREE to keep spacing proportional to
 * canvas size. The function saves and restores the canvas state around the draw operation.
 *
 * @param {{width:number, height:number}} dims - Canvas drawable dimensions; must contain numeric `width` and `height`.
 * @param {string} color - Base CSS color (hex or other); rendered with alpha = 0.9.
 * @param {string} message - The text to draw, centered at the bottom of the canvas.
 */

  }

  ctx.restore();
  return { rungs: drawn };
}

function drawPolyline(ctx, points) {
  if (points.length === 0) {
    return;
  }

  ctx.beginPath();
  ctx.moveTo(points[0].x, points[0].y);
  for (let index = 1; index < points.length; index += 1) {
    const point = points[index];
    ctx.lineTo(point.x, point.y);
  }
  ctx.stroke();


  ctx.strokeStyle = colorWithAlpha(secondaryColor, settings.strandAlpha);
  ctx.beginPath();
  for (let index = 0; index < strandB.length; index += 1) {
    const point = strandB[index];
    if (index === 0) {
      ctx.moveTo(point.x, point.y);
    } else {
      ctx.lineTo(point.x, point.y);
    }
  }
  ctx.stroke();

  // Cross ties keep strands linked without motion (why: static double helix request).
  ctx.strokeStyle = colorWithAlpha(secondaryColor, settings.rungAlpha);
  const ties = Math.max(1, settings.crossTieCount);
  for (let tie = 0; tie < ties; tie += 1) {
    const t = ties > 1 ? tie / (ties - 1) : 0;
    const indexA = Math.round(t * (strandA.length - 1));
    const indexB = Math.round(t * (strandB.length - 1));
    const pointA = strandA[indexA];
    const pointB = strandB[indexB];

  ctx.strokeStyle = colorWithAlpha(strandColor, settings.strandAlpha);
  ctx.lineWidth = strandWidth;
  ctx.lineCap = "round";
  ctx.lineJoin = "round";
  drawPolyline(ctx, strandA);
  drawPolyline(ctx, strandB);
  ctx.restore();

  ctx.save();
  ctx.strokeStyle = colorWithAlpha(rungColor, settings.rungAlpha);
  ctx.lineWidth = Math.max(1, strandWidth * 0.85);
  ctx.lineCap = "round";
  const rungCount = Math.max(1, settings.crossTieCount);
  for (let rung = 0; rung < rungCount; rung += 1) {
    const t = rungCount > 1 ? rung / (rungCount - 1) : 0;
    const index = Math.floor(t * (strandA.length - 1));
    const start = strandA[index];
    const end = strandB[index];
    if (!start || !end) {
      continue;
    }

    ctx.beginPath();
    ctx.moveTo(start.x, start.y);
    ctx.lineTo(end.x, end.y);
    ctx.stroke();
  }

  ctx.restore();

}



function drawCanvasNotice(ctx, dims, color, message) {
  const padding =
    Math.min(dims.width, dims.height) / DEFAULT_NUMBERS.THIRTYTHREE;
  ctx.save();
  ctx.fillStyle = colorWithAlpha(color, 0.9);
  ctx.font = `${Math.max(14, dims.width / 72)}px system-ui, -apple-system, Segoe UI, sans-serif`;
  ctx.textAlign = "center";
  ctx.textBaseline = "bottom";
  ctx.fillText(message, dims.width / 2, dims.height - padding);
  ctx.restore();
}

<<<<<<< HEAD
/**
 * Stroke a circle at the given center using the current stroke style.
 *
 * Uses the canvas context's current strokeStyle, lineWidth, and lineJoin settings.
 *
 * @param {CanvasRenderingContext2D} ctx - Rendering context with a valid canvas.
 * @param {number} cx - X coordinate of the circle center.
 * @param {number} cy - Y coordinate of the circle center.
 * @param {number} radius - Circle radius (expected non-negative).
 */
function strokeCircle(ctx, cx, cy, radius) {
  ctx.beginPath();
  ctx.arc(cx, cy, radius, 0, Math.PI * 2);
  ctx.stroke();
}

/**
 * Stroke a polyline connecting an ordered list of points on the given 2D canvas context.
 *
 * Does nothing when `points` is not a non-empty array. The function issues a single
 * stroked path (beginPath/moveTo/lineTo/stroke) — the context's current stroke style,
 * lineWidth, lineJoin, and lineCap are used.
 *
 * @param {Array<{x: number, y: number}>} points - Ordered vertices of the polyline; each item must have numeric `x` and `y`.
 */
=======


/**
 * Build a concise, human-readable one-line summary of per-layer render counts.
 *
 * Returns a sentence describing vesica circles, Tree-of-Life paths/nodes,
 * Fibonacci spiral points, and helix rungs based on the provided stats.
 *
 * @param {Object} stats - Aggregated render statistics.
 * @param {Object} stats.vesicaStats - Vesica layer stats (expects `circles`).
 * @param {number} stats.vesicaStats.circles - Number of vesica circles drawn.
 * @param {Object} stats.treeStats - Tree-of-Life layer stats (expects `paths` and `nodes`).
 * @param {number} stats.treeStats.paths - Number of edges/paths drawn.
 * @param {number} stats.treeStats.nodes - Number of nodes drawn.
 * @param {Object} stats.fibonacciStats - Fibonacci/spiral layer stats (expects `points`).
 * @param {number} stats.fibonacciStats.points - Number of sampled spiral points drawn.
 * @param {Object} stats.helixStats - Helix lattice layer stats (expects `rungs`).
 * @param {number} stats.helixStats.rungs - Number of cross-tie rungs drawn.
 * @returns {string} One-line summary, e.g. "Layers rendered - 72 vesica circles; 9 paths / 10 nodes; 128 spiral points; 24 helix rungs."
 */


function summariseLayers(stats) {
  const vesica = `${stats.vesicaStats.circles} vesica circles`;
  const tree = `${stats.treeStats.paths} paths / ${stats.treeStats.nodes} nodes`;
  const fibonacci = `${stats.fibonacciStats.points} spiral points`;
  const helix = `${stats.helixStats.rungs} helix rungs`;
  return `Layers rendered - ${vesica}; ${tree}; ${fibonacci}; ${helix}.`;
}


/**
 * Convert a 6-digit hex color (with or without leading '#') to an `rgba(...)` CSS string, clamping alpha to [0,1].
 *
 * If `hex` is not a valid 6-hex-digit string, the function falls back to semi-transparent white (`rgba(255,255,255,alpha)`).
 *
 * @param {string} hex - Color in 6-digit hexadecimal form, e.g. `"#ff00aa"` or `"ff00aa"`.
 * @param {number} alpha - Desired alpha value; will be clamped to the [0,1] range.
 * @returns {string} An `rgba(r,g,b,a)` CSS color string.
 */


function colorWithAlpha(hex, alpha) {
  const normalized = typeof hex === "string" ? hex.trim() : "";
  const value = normalized.startsWith("#") ? normalized.slice(1) : normalized;
  const safeAlpha = clamp01(alpha);
  if (value.length !== 6) {
    return `rgba(255,255,255,${safeAlpha})`;
  }
  const r = parseInt(value.slice(0, 2), 16);
  const g = parseInt(value.slice(2, 4), 16);
  const b = parseInt(value.slice(4, 6), 16);
  return `rgba(${r},${g},${b},${safeAlpha})`;
}


function toNumber(value, fallback) {
  const parsed = Number(value);
  return Number.isFinite(parsed) ? parsed : fallback;


function toPositiveNumber(value, fallback) {
  const number = Number(value);
  return Number.isFinite(number) && number > 0 ? number : Number(fallback);
}

function toPositiveInteger(value, fallback) {
  const number = Number(value);
  const rounded = Math.round(number);
  return Number.isFinite(number) && rounded > 0 ? rounded : Number(fallback);

/**
 * Coerce a value to a finite positive number; otherwise return the numeric coercion of a fallback.
 * @param {*} value - Candidate to convert; accepted only if Number(value) is finite and > 0.
 * @param {*} fallback - Returned when `value` is invalid; converted with `Number(fallback)`.
 * @return {number} A finite positive number parsed from `value` or the result of `Number(fallback)` (may be NaN if `fallback` is not numeric).
 */
function toPositiveNumber(value, fallback) {
  const number = Number(value);
  return Number.isFinite(number) && number > 0 ? number : Number(fallback);
}

/**
 * Convert a value to a finite positive integer (rounded); otherwise return the fallback.
 *
 * Attempts to coerce `value` to a Number, rounds it to the nearest integer, and returns it if finite and > 0.
 *
 * @param {*} value - The input to convert; any value coercible to a Number may be provided.
 * @param {number} fallback - Numeric fallback returned when `value` is non-finite or not a positive integer after rounding.
 * @return {number} A finite positive integer (rounded from `value`) or the numeric `fallback`.
 */
function toPositiveInteger(value, fallback) {
  const number = Number(value);
  const rounded = Math.round(number);
  return Number.isFinite(number) && rounded > 0 ? rounded : Number(fallback);
}

/**
 * Coerce a value to a Number and clamp it to the range [0, 1].
 *
 * Non-finite inputs (NaN, Infinity, -Infinity) and negatives return 0; values greater
 * than 1 return 1. Finite numbers within [0,1] are returned unchanged.
 *
 * @param {*} value - Input to convert and clamp.
 * @returns {number} A finite number between 0 and 1 inclusive.
 */

function toPositiveNumber(value, fallback) {
  const number = Number(value);
  return Number.isFinite(number) && number > 0 ? number : Number(fallback);
}

function toPositiveInteger(value, fallback) {
  const number = Number(value);
  const rounded = Math.round(number);
  return Number.isFinite(number) && rounded > 0 ? rounded : Number(fallback);

>>>>>>> 7781dd39
function drawPolyline(ctx, points) {
  if (!Array.isArray(points) || points.length === 0) {
    return;
  }
  ctx.beginPath();
  points.forEach((point, index) => {
    if (index === 0) {
      ctx.moveTo(point.x, point.y);
    } else {
      ctx.lineTo(point.x, point.y);
    }
  });
  ctx.stroke();
}

/**
 * Coerce a value to a finite Number, falling back to a provided alternative.
 *
 * Converts `value` using `Number(value)` and returns it if it's finite; otherwise
 * returns `Number(fallback)`. Note that the fallback is coerced with `Number`
 * as well (so if `fallback` is not a finite numeric representation, the result
 * may be `NaN`).
 *
 * @param {*} value - Candidate to convert to a number.
 * @param {*} fallback - Returned (after `Number(...)` coercion) when `value` is not finite.
 * @returns {number} A finite numeric conversion of `value`, or the numeric coercion of `fallback`.
 */
function toNumber(value, fallback) {
  const parsed = Number(value);
  return Number.isFinite(parsed) ? parsed : Number(fallback);

}

/**
 * Convert a value to a finite positive number, or return a fallback.
 *
 * Attempts to coerce `value` to a Number and returns it if it is finite and greater than 0;
 * otherwise returns `fallback`.
 *
 * @param {*} value - The value to coerce to a number.
 * @param {number} fallback - The value to return when `value` is not a finite positive number.
 * @return {number} The coerced positive number or the provided fallback.
 */
function positiveNumber(value, fallback) {
  const parsed = Number(value);
  return Number.isFinite(parsed) && parsed > 0 ? parsed : fallback;
}

/**
 * Coerce a value to a positive integer by numeric conversion and rounding; if the result is not a positive integer, return the provided fallback.
 * @param {*} value - Input to convert (will be Number(value) then Math.round).
 * @param {number} fallback - Returned when conversion fails to produce an integer > 0.
 * @return {number} The rounded positive integer or the fallback.
 */
function positiveInteger(value, fallback) {
  const parsed = Number(value);
  const rounded = Math.round(parsed);

  return Number.isFinite(parsed) && rounded > 0 ? rounded : fallback;

  return Number.isInteger(rounded) && rounded > 0 ? rounded : fallback;

}

/**
 * Convert a value to a finite number, falling back when conversion yields non-finite.
 *
 * Attempts to coerce `value` with `Number(value)` and returns the result if it's finite;
 * otherwise returns `fallback` unchanged.
 *
 * @param {*} value - The input to convert to a number.
 * @param {number} fallback - Value returned when `value` cannot be converted to a finite number.
 * @return {number} The finite numeric conversion of `value`, or `fallback` if conversion is not finite.
 */
function finiteNumber(value, fallback) {
  const parsed = Number(value);
  return Number.isFinite(parsed) ? parsed : fallback;

function clamp(value, min, max) {
  return Math.min(max, Math.max(min, value));
}

}

/**
 * Clamp a numeric input to the range [0, 1]; non-finite inputs become 0.
 * @param {*} value - Value to coerce to a number and clamp. Non-finite or non-numeric inputs evaluate to 0.
 * @returns {number} A number in the closed interval [0, 1].
 */
function clamp01(value) {
  const parsed = Number(value);
  if (!Number.isFinite(parsed)) {
    return 0;
  }
  if (parsed < 0) {
    return 0;
  }
  if (parsed > 1) {
    return 1;
  }
  return parsed;
}

/**
<<<<<<< HEAD
 * Clamp a numeric value to the [0,1] range, returning a fallback when the input cannot be parsed as a finite number.
 *
 * @param {*} value - Value to coerce to a Number and clamp.
 * @param {number} fallback - Value returned when `value` is not a finite number.
 * @return {number} The parsed value clamped to [0, 1], or `fallback` if parsing produced a non-finite number.
=======
 * Normalize an alpha-like value to the [0,1] range while preserving an explicit zero.
 *
 * Converts the input to a Number and returns it clamped to [0,1] when finite. If the
 * input is exactly 0, returns 0 (preserves intentional zero). If the input is not a
 * finite number, returns the provided fallback value.
 *
 * @param {*} value - Value to normalize; can be any type coercible to Number.
 * @param {number} fallback - Value returned when `value` is not a finite number.
 * @return {number} A number in [0,1] (or 0) when `value` is finite, otherwise `fallback`.
>>>>>>> 7781dd39
 */
function clampAlpha(value, fallback) {

  const parsed = Number(value);
  if (Number.isFinite(parsed)) {
    return Math.min(1, Math.max(0, parsed));


  if (value === 0) {
    return 0;
  }
  const number = Number(value);
  if (Number.isFinite(number)) {
    return clamp01(number);

  }
  return fallback;



  const parsed = Number(value);
  if (!Number.isFinite(parsed)) {
    return fallback;
  }
  if (parsed < 0) {
    return 0;
  }
  if (parsed > 1) {
    return 1;
  }
  return parsed;
}

<<<<<<< HEAD
/**
 * Convert a 6-digit hex color to an `rgba(...)` string with the specified alpha.
 *
 * Accepts a hex string with or without a leading `#`. If the input is not a valid
 * 6-hex-digit string, returns white with the clamped alpha as a safe fallback.
 *
 * @param {string} hex - A 6-digit hex color (e.g. "#ff7700" or "ff7700").
 * @param {number} alpha - Alpha value; will be clamped to the range [0, 1].
 * @return {string} An `rgba(r,g,b,a)` CSS color string.
 */
=======

>>>>>>> 7781dd39
function colorWithAlpha(hex, alpha) {
  const value = typeof hex === "string" ? hex.trim() : "";
  const stripped = value.startsWith("#") ? value.slice(1) : value;
  if (stripped.length !== 6) {
    const safeAlpha = clamp01(alpha);
    return `rgba(255,255,255,${safeAlpha})`;
  }
  const r = parseInt(stripped.slice(0, 2), 16);
  const g = parseInt(stripped.slice(2, 4), 16);
  const b = parseInt(stripped.slice(4, 6), 16);
  const safeAlpha = clamp01(alpha);
  return `rgba(${r},${g},${b},${safeAlpha})`;

}<|MERGE_RESOLUTION|>--- conflicted
+++ resolved
@@ -231,7 +231,7 @@
 };
 
 /**
-<<<<<<< HEAD
+
  * Render a four-layer static "cosmic helix" onto a 2D canvas context.
  *
  * Validates the provided drawing context and dimensions, normalizes palette,
@@ -251,7 +251,7 @@
  * @return {{ok: true, numerology: Object}|{ok: false, reason: string}} Returns `{ ok: true, numerology }` on success.
  * On failure returns `{ ok: false, reason }` where `reason` is `"missing-context"` when `ctx` is invalid
  * or `"invalid-dimensions"` when width/height are not positive finite numbers.
-=======
+
  * Render the Cosmic Helix composition onto a Canvas 2D context in a single offline pass.
  *
  * Validates the provided drawing context, normalizes dimensions and configuration by
@@ -270,7 +270,7 @@
  * @return {{ok: false, reason: string}|{ok: true, summary: string}} If the drawing context is missing returns
  *         { ok: false, reason: "missing-context" }. On success returns { ok: true, summary } where
  *         summary is a human-readable synopsis of rendered layer statistics.
->>>>>>> 7781dd39
+
  */
 export function renderHelix(ctx, options = {}) {
   if (!ctx || typeof ctx.canvas === "undefined") {
@@ -349,7 +349,7 @@
   return { ok: true, numerology };
 }
 
-<<<<<<< HEAD
+
 /**
  * Normalize a candidate palette into a safe palette object suitable for rendering.
  *
@@ -366,10 +366,10 @@
   if (!input || typeof input !== "object") {
     return clonePalette(FALLBACK_PALETTE);
   }
-=======
+
   return {
     
->>>>>>> 7781dd39
+
 
 
     ok: true,
@@ -425,7 +425,7 @@
 
 }
 
-<<<<<<< HEAD
+
 /**
  * Create a shallow clone of a palette object, copying the layers array.
  *
@@ -437,7 +437,7 @@
  * @return {{bg: string, ink: string, muted: string, layers: Array<string>}} The cloned palette.
  */
 function clonePalette(palette) {
-=======
+
 
 /**
  * Merge a partial palette with DEFAULT_PALETTE, producing a complete palette object.
@@ -461,7 +461,7 @@
   while (layers.length < DEFAULT_PALETTE.layers.length) {
     layers.push(DEFAULT_PALETTE.layers[layers.length]);
   }
->>>>>>> 7781dd39
+
   return {
 
     bg: typeof candidate.bg === "string" ? candidate.bg : DEFAULT_PALETTE.bg,
@@ -577,7 +577,7 @@
   };
 }
 
-<<<<<<< HEAD
+
 /**
  * Normalize and sanitize a Tree-of-Life geometry object for rendering.
  *
@@ -597,7 +597,7 @@
  *   - nodes {Array<Object>} Array of sanitized node objects { id, title, meaning, level, xFactor }
  *   - edges {Array<[string,string]>} Array of valid edges referencing node ids
  */
-=======
+
 
 /**
  * Merge and sanitize Tree-of-Life geometry configuration, returning a complete, safe structure.
@@ -671,7 +671,7 @@
         Number.isFinite(data.xFactor) ? data.xFactor : reference.xFactor,
       ),
 
->>>>>>> 7781dd39
+
 function normaliseTree(data) {
   const fallback = FALLBACK_GEOMETRY.treeOfLife;
   const safe = data && typeof data === "object" ? data : {};
@@ -823,7 +823,7 @@
   ctx.fillRect(0, 0, dims.width, dims.height);
 }
 
-<<<<<<< HEAD
+
 /**
  * Render a staggered grid of stroked circles ("vesica" field) across the canvas.
  *
@@ -847,7 +847,7 @@
  *   - strokeDivisor {number} divisor to compute stroke width from min(width,height)
  *   - alpha {number} stroke alpha (0..1)
  */
-=======
+
 
 /**
  * Render a grid of overlapping "vesica" circle pairs across the padded drawable area.
@@ -901,7 +901,7 @@
     Math.min(dims.width, dims.height) / settings.strokeDivisor,
   );
 
->>>>>>> 7781dd39
+
 function drawVesicaField(ctx, width, height, color, N, settings) {
   const rows = Math.max(2, settings.rows);
   const columns = Math.max(2, settings.columns);
@@ -996,7 +996,72 @@
 
 }
 
-<<<<<<< HEAD
+
+/**
+ * Stroke two horizontally offset circles (a vesica pair) about a central anchor.
+ *
+ * Renders two full-circle arcs centered at (cx - offset, cy) and (cx + offset, cy)
+ * and strokes them using the canvas context's current stroke style and line width.
+ *
+ * @param {number} cx - X coordinate of the pair's central anchor point.
+ * @param {number} cy - Y coordinate of the pair's central anchor point.
+ * @param {number} radius - Radius of each circle (expected > 0).
+ * @param {number} offset - Horizontal distance from the anchor to each circle's center.
+ */
+function strokeVesicaPair(ctx, cx, cy, radius, offset) {
+  ctx.beginPath();
+  ctx.arc(cx - offset, cy, radius, 0, Math.PI * 2);
+  ctx.stroke();
+  ctx.beginPath();
+  ctx.arc(cx + offset, cy, radius, 0, Math.PI * 2);
+  ctx.stroke();
+
+}
+
+function strokeVesicaPair(ctx, cx, cy, radius, offset) {
+  ctx.beginPath();
+  ctx.arc(cx - offset, cy, radius, 0, Math.PI * 2);
+  ctx.stroke();
+  ctx.beginPath();
+  ctx.arc(cx + offset, cy, radius, 0, Math.PI * 2);
+  ctx.stroke();
+}
+
+
+/**
+ * Render the Tree of Life scaffold (edges, node discs, and optional centered labels) onto a 2D canvas.
+ *
+ * Layout:
+ * - Positions nodes inside an inner margin computed from dims and settings.marginDivisor.
+ * - Node x-positions are determined by each node's `xFactor` (clamped to [0,1]); y-positions are derived from node `level`.
+ * - Edges are stroked between sanitized node positions using a path width scaled by `numbers.NINETYNINE`.
+ * - Nodes are drawn as filled circles with stroked outlines sized by settings.radiusDivisor.
+ * - If settings.labelOffset and settings.labelFont are provided, node titles are drawn centered at a vertical offset.
+ *
+ * @param {Object} dims - Canvas dimensions with numeric `width` and `height`.
+ * @param {Object} palette - Color palette (expects at least `layers` array and `ink`) used for strokes/fills.
+ * @param {Object} numbers - Numeric constants (uses `numbers.NINETYNINE` to compute edge path width).
+ * @param {Object} settings - Tree geometry and rendering options:
+ *   - {Array<Object>} nodes - Array of nodes: each must include `id`, `title`, `level`, and `xFactor`.
+ *   - {Array<[string,string]>} edges - Array of [fromId, toId] pairs; non-matching ids are skipped.
+ *   - {number} marginDivisor - Divisor of the smaller canvas dimension to compute outer margin.
+ *   - {number} radiusDivisor - Divisor of the smaller canvas dimension to compute node radius.
+ *   - {number} labelOffset - Vertical offset for labels (0 disables labels).
+ *   - {string} labelFont - CSS font string used when rendering labels.
+ *
+ * @returns {{nodes: number, paths: number}} Counts: number of positioned nodes and number of declared edges.
+ */
+
+function strokeVesicaPair(ctx, cx, cy, radius, offset) {
+  ctx.beginPath();
+  ctx.arc(cx - offset, cy, radius, 0, Math.PI * 2);
+  ctx.stroke();
+  ctx.beginPath();
+  ctx.arc(cx + offset, cy, radius, 0, Math.PI * 2);
+  ctx.stroke();
+}
+
+
 /**
  * Render the Tree-of-Life layer: connective edges, nodes, and labels onto the canvas context.
  *
@@ -1020,71 +1085,6 @@
  *
  * Side effects: issues drawing commands on the provided 2D canvas rendering context. No return value.
  */
-=======
-
-/**
- * Stroke two horizontally offset circles (a vesica pair) about a central anchor.
- *
- * Renders two full-circle arcs centered at (cx - offset, cy) and (cx + offset, cy)
- * and strokes them using the canvas context's current stroke style and line width.
- *
- * @param {number} cx - X coordinate of the pair's central anchor point.
- * @param {number} cy - Y coordinate of the pair's central anchor point.
- * @param {number} radius - Radius of each circle (expected > 0).
- * @param {number} offset - Horizontal distance from the anchor to each circle's center.
- */
-function strokeVesicaPair(ctx, cx, cy, radius, offset) {
-  ctx.beginPath();
-  ctx.arc(cx - offset, cy, radius, 0, Math.PI * 2);
-  ctx.stroke();
-  ctx.beginPath();
-  ctx.arc(cx + offset, cy, radius, 0, Math.PI * 2);
-  ctx.stroke();
-
-}
-
-function strokeVesicaPair(ctx, cx, cy, radius, offset) {
-  ctx.beginPath();
-  ctx.arc(cx - offset, cy, radius, 0, Math.PI * 2);
-  ctx.stroke();
-  ctx.beginPath();
-  ctx.arc(cx + offset, cy, radius, 0, Math.PI * 2);
-  ctx.stroke();
-}
-
-
-/**
- * Render the Tree of Life scaffold (edges, node discs, and optional centered labels) onto a 2D canvas.
- *
- * Layout:
- * - Positions nodes inside an inner margin computed from dims and settings.marginDivisor.
- * - Node x-positions are determined by each node's `xFactor` (clamped to [0,1]); y-positions are derived from node `level`.
- * - Edges are stroked between sanitized node positions using a path width scaled by `numbers.NINETYNINE`.
- * - Nodes are drawn as filled circles with stroked outlines sized by settings.radiusDivisor.
- * - If settings.labelOffset and settings.labelFont are provided, node titles are drawn centered at a vertical offset.
- *
- * @param {Object} dims - Canvas dimensions with numeric `width` and `height`.
- * @param {Object} palette - Color palette (expects at least `layers` array and `ink`) used for strokes/fills.
- * @param {Object} numbers - Numeric constants (uses `numbers.NINETYNINE` to compute edge path width).
- * @param {Object} settings - Tree geometry and rendering options:
- *   - {Array<Object>} nodes - Array of nodes: each must include `id`, `title`, `level`, and `xFactor`.
- *   - {Array<[string,string]>} edges - Array of [fromId, toId] pairs; non-matching ids are skipped.
- *   - {number} marginDivisor - Divisor of the smaller canvas dimension to compute outer margin.
- *   - {number} radiusDivisor - Divisor of the smaller canvas dimension to compute node radius.
- *   - {number} labelOffset - Vertical offset for labels (0 disables labels).
- *   - {string} labelFont - CSS font string used when rendering labels.
- *
- * @returns {{nodes: number, paths: number}} Counts: number of positioned nodes and number of declared edges.
- */
-
-function strokeVesicaPair(ctx, cx, cy, radius, offset) {
-  ctx.beginPath();
-  ctx.arc(cx - offset, cy, radius, 0, Math.PI * 2);
-  ctx.stroke();
-  ctx.beginPath();
-  ctx.arc(cx + offset, cy, radius, 0, Math.PI * 2);
-  ctx.stroke();
-}
 
 
 
@@ -1153,7 +1153,7 @@
   for (const point of positions.values()) {
 
 
->>>>>>> 7781dd39
+
 function drawTreeOfLife(ctx, width, height, pathColor, nodeColor, labelColor, N, tree) {
   const margin = Math.min(width, height) / tree.marginDivisor;
   const top = margin;
@@ -1475,7 +1475,6 @@
   return { points: samples };
 }
 
-<<<<<<< HEAD
 /**
  * Draws a double-helix lattice: two sinusoidal strands across the canvas and cross-ties between them.
  *
@@ -1496,7 +1495,7 @@
  *   - {number} strandAlpha: stroke alpha for the strands (0..1).
  *   - {number} rungAlpha: stroke alpha for the rungs (0..1).
  */
-=======
+
 
 function drawHelixLattice(ctx, width, height, primaryColor, secondaryColor, N, settings) {
   const samples = Math.max(2, settings.sampleCount);
@@ -1526,7 +1525,7 @@
 
   ctx.strokeStyle = colorWithAlpha(primaryColor, settings.strandAlpha);
   ctx.lineWidth = pathWidth;
-=======
+
 
   return { points: samples };
 }
@@ -1579,7 +1578,7 @@
     const yB = centerY + Math.sin(angle + phase) * amplitude;
 
 
->>>>>>> 7781dd39
+
 function drawHelixLattice(ctx, width, height, strandColor, rungColor, N, settings) {
   const sampleCount = Math.max(2, settings.sampleCount);
   const cycles = Math.max(0, settings.cycles);
@@ -1667,7 +1666,7 @@
   ctx.stroke();
 }
 
-=======
+
   }
   ctx.stroke();
 }
@@ -1773,7 +1772,7 @@
   ctx.restore();
 }
 
-<<<<<<< HEAD
+
 /**
  * Stroke a circle at the given center using the current stroke style.
  *
@@ -1799,7 +1798,7 @@
  *
  * @param {Array<{x: number, y: number}>} points - Ordered vertices of the polyline; each item must have numeric `x` and `y`.
  */
-=======
+
 
 
 /**
@@ -1917,7 +1916,7 @@
   const rounded = Math.round(number);
   return Number.isFinite(number) && rounded > 0 ? rounded : Number(fallback);
 
->>>>>>> 7781dd39
+
 function drawPolyline(ctx, points) {
   if (!Array.isArray(points) || points.length === 0) {
     return;
@@ -2022,13 +2021,13 @@
 }
 
 /**
-<<<<<<< HEAD
+
  * Clamp a numeric value to the [0,1] range, returning a fallback when the input cannot be parsed as a finite number.
  *
  * @param {*} value - Value to coerce to a Number and clamp.
  * @param {number} fallback - Value returned when `value` is not a finite number.
  * @return {number} The parsed value clamped to [0, 1], or `fallback` if parsing produced a non-finite number.
-=======
+
  * Normalize an alpha-like value to the [0,1] range while preserving an explicit zero.
  *
  * Converts the input to a Number and returns it clamped to [0,1] when finite. If the
@@ -2038,7 +2037,7 @@
  * @param {*} value - Value to normalize; can be any type coercible to Number.
  * @param {number} fallback - Value returned when `value` is not a finite number.
  * @return {number} A number in [0,1] (or 0) when `value` is finite, otherwise `fallback`.
->>>>>>> 7781dd39
+
  */
 function clampAlpha(value, fallback) {
 
@@ -2072,7 +2071,7 @@
   return parsed;
 }
 
-<<<<<<< HEAD
+
 /**
  * Convert a 6-digit hex color to an `rgba(...)` string with the specified alpha.
  *
@@ -2083,9 +2082,7 @@
  * @param {number} alpha - Alpha value; will be clamped to the range [0, 1].
  * @return {string} An `rgba(r,g,b,a)` CSS color string.
  */
-=======
-
->>>>>>> 7781dd39
+
 function colorWithAlpha(hex, alpha) {
   const value = typeof hex === "string" ? hex.trim() : "";
   const stripped = value.startsWith("#") ? value.slice(1) : value;
