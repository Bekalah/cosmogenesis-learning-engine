--- conflicted
+++ resolved
@@ -31,7 +31,6 @@
   ctx.strokeStyle = color;
   const radius = Math.min(w, h) / N.THREE; // large circles keep intersections soft
   const step = radius / N.SEVEN; // spacing tuned by 7 for gentle density
-<<<<<<< HEAD
   const radius = Math.min(w, h) / N.THREE; // large enough to breathe
   const step = radius / N.SEVEN; // grid density tuned by 7 for calm spacing
   // Radii derived from 3 keep shapes large enough to breathe; step uses 7 so
@@ -40,8 +39,6 @@
   const step = radius / N.SEVEN; // grid density tuned by 7 for gentle spacing
   const radius = Math.min(w, h) / N.THREE; // large circles, gentle intersections
   const step = radius / N.SEVEN; // grid density tuned by 7 for calm spacing
-=======
->>>>>>> 0e031a41
   for (let y = radius; y <= h - radius; y += step) {
     for (let x = radius; x <= w - radius; x += step) {
       ctx.beginPath();
@@ -86,13 +83,17 @@
   ctx.fillStyle = nodeColor;
   const nodeRadius = N.NINE / 3; // node size tied to 9 for lunar echo
   nodes.forEach((n) => {
-<<<<<<< HEAD
     ctx.beginPath();
   const nodeRadius = N.NINE / 3; // echo lunar cycles, keep small
   nodes.forEach(n => {
-=======
->>>>>>> 0e031a41
     ctx.beginPath();
+    // Node size tied to 9 echoes lunar cycles and stays readable.
+    ctx.arc(n.x, n.y, N.NINE / 3, 0, Math.PI * 2); // small node radius for gentle presence
+    ctx.arc(n.x, n.y, N.NINE / 3, 0, Math.PI * 2); // node size tied to 9
+    ctx.arc(n.x, n.y, N.NINE / 3, 0, Math.PI * 2); // radius tied to 9 echoes lunar cycles
+    ctx.arc(n.x, n.y, N.NINE / 3, 0, Math.PI * 2); // size tied to 9 for lunar echo
+    // Node size tied to 9 to echo lunar cycles and stay readable.
+    ctx.arc(n.x, n.y, N.NINE / 3, 0, Math.PI * 2);
     ctx.arc(n.x, n.y, nodeRadius, 0, Math.PI * 2);
     ctx.fill();
   });
@@ -103,10 +104,7 @@
   ctx.strokeStyle = color;
   ctx.lineWidth = 2; // consistent stroke width for calm reading
   const fib = [1, 1];
-<<<<<<< HEAD
   const fib = [1,1];
-=======
->>>>>>> 0e031a41
   while (fib.length < N.NINE) fib.push(fib[fib.length - 1] + fib[fib.length - 2]);
   const scale = Math.min(w, h) / N.ONEFORTYFOUR; // golden curve size
   let angle = 0;
@@ -128,6 +126,14 @@
   const midY = h / 2;
   const amplitude = (h / N.NINETYNINE) * N.ELEVEN; // gentle vertical spread
   const stepX = w / N.ONEFORTYFOUR; // small step keeps curve smooth without animation
+  const amplitude = (h / N.NINETYNINE) * N.ELEVEN; // 99 & 11 echo twin pillars softly
+  const stepX = w / N.ONEFORTYFOUR; // small step keeps curve smooth without motion
+  const amplitude = (h / N.NINETYNINE) * N.ELEVEN; // twin pillars softly
+  const stepX = w / N.ONEFORTYFOUR; // smooth curve without motion
+  // Amplitude governed by 99 and 11 to echo twin pillars softly.
+  const amplitude = (h / N.NINETYNINE) * N.ELEVEN;
+  const stepX = w / N.ONEFORTYFOUR; // small step keeps curve smooth without animation
+  const stepX = w / N.ONEFORTYFOUR; // small step keeps curve smooth
   ctx.lineWidth = 2;
   for (let phase = 0; phase < 2; phase++) {
     ctx.strokeStyle = phase === 0 ? colorA : colorB;
