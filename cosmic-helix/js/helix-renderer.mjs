/*
  helix-renderer.mjs
  ND-safe static renderer for layered sacred geometry.

  Layers:
    1) Vesica field (intersecting circles)
    2) Tree-of-Life scaffold (10 sephirot + 22 paths; simplified layout)
    3) Fibonacci curve (log spiral polyline; static)
    4) Double-helix lattice (two phase-shifted sine curves)

  Rationale:
    - no motion or flashing; everything rendered once
    - muted palette for calm contrast
    - numerology constants wire geometry to 3/7/9/11/22/33/99/144
*/

export function renderHelix(ctx, opts) {
  const { width, height, palette, NUM: N } = opts;
  ctx.fillStyle = palette.bg;
  ctx.fillRect(0, 0, width, height);

  // Layer order from base to foreground keeps depth readable without motion.
  drawVesicaField(ctx, width, height, palette.layers[0], N);
  drawTreeOfLife(ctx, width, height, palette.layers[1], palette.layers[2], N);
  drawFibonacci(ctx, width, height, palette.layers[3], N);
  drawHelix(ctx, width, height, palette.layers[4], palette.layers[5], N);
}

// Layer 1: Vesica field — static circle grid, no blending or motion.
function drawVesicaField(ctx, w, h, color, N) {
  ctx.strokeStyle = color;
  const radius = Math.min(w, h) / N.THREE; // large enough to breathe
  const step = radius / N.SEVEN; // grid density tuned by 7 for calm spacing
<<<<<<< HEAD
  // Radii derived from 3 keep shapes large enough to breathe; step uses 7 so
  // the grid remains gentle and non-distracting.
=======
>>>>>>> 58fa3842
  for (let y = radius; y <= h - radius; y += step) {
    for (let x = radius; x <= w - radius; x += step) {
      ctx.beginPath();
      ctx.arc(x, y, radius, 0, Math.PI * 2);
      ctx.stroke();
    }
  }
}

// Layer 2: Tree-of-Life — fixed nodes and paths; thin strokes avoid harsh contrast.
function drawTreeOfLife(ctx, w, h, pathColor, nodeColor, N) {
  ctx.strokeStyle = pathColor;
  ctx.lineWidth = 2; // keeps edges soft for ND safety

  const nodes = [
    { x: w / 2, y: h * 0.05 }, // 0 Kether
    { x: w * 0.25, y: h * 0.15 }, // 1 Chokmah
    { x: w * 0.75, y: h * 0.15 }, // 2 Binah
    { x: w * 0.25, y: h * 0.35 }, // 3 Chesed
    { x: w * 0.75, y: h * 0.35 }, // 4 Geburah
    { x: w / 2, y: h * 0.45 }, // 5 Tiphereth
    { x: w * 0.25, y: h * 0.65 }, // 6 Netzach
    { x: w * 0.75, y: h * 0.65 }, // 7 Hod
    { x: w / 2, y: h * 0.75 }, // 8 Yesod
    { x: w / 2, y: h * 0.9 } // 9 Malkuth
  ];

  const paths = [
    [0, 1], [0, 2], [0, 5], [1, 2], [1, 5], [2, 5],
    [1, 3], [2, 4], [3, 4], [3, 5], [4, 5],
    [3, 6], [4, 7], [5, 6], [5, 7], [6, 7],
    [6, 8], [7, 8], [5, 8], [6, 9], [7, 9], [8, 9]
  ];

  paths.forEach(([a, b]) => {
    ctx.beginPath();
    ctx.moveTo(nodes[a].x, nodes[a].y);
    ctx.lineTo(nodes[b].x, nodes[b].y);
    ctx.stroke();
  });

  ctx.fillStyle = nodeColor;
  nodes.forEach((n) => {
    ctx.beginPath();
<<<<<<< HEAD
    ctx.arc(n.x, n.y, N.NINE / 3, 0, Math.PI * 2); // node size tied to 9
    ctx.arc(n.x, n.y, N.NINE / 3, 0, Math.PI * 2); // radius tied to 9 echoes lunar cycles
=======
    ctx.arc(n.x, n.y, N.NINE / 3, 0, Math.PI * 2); // size tied to 9 for lunar echo
>>>>>>> 58fa3842
    ctx.fill();
  });
}

// Layer 3: Fibonacci curve — static golden spiral polyline, no animation.
function drawFibonacci(ctx, w, h, color, N) {
  ctx.strokeStyle = color;
  ctx.lineWidth = 2; // consistent stroke width for calm reading
  const fib = [1, 1];
  // Only first 9 numbers used; spiral stays modest and deterministic.
  while (fib.length < N.NINE) fib.push(fib[fib.length - 1] + fib[fib.length - 2]);
  const scale = Math.min(w, h) / N.ONEFORTYFOUR; // golden curve size
  let angle = 0;
  let x = w / 2;
  let y = h / 2;
  ctx.beginPath();
  ctx.moveTo(x, y);
  fib.forEach((f) => {
    angle += Math.PI / 2;
    x += Math.cos(angle) * f * scale;
    y += Math.sin(angle) * f * scale;
    ctx.lineTo(x, y);
  });
  ctx.stroke();
}

// Layer 4: Double-helix lattice — two still sine tracks; amplitude limited for calm weave.
function drawHelix(ctx, w, h, colorA, colorB, N) {
  const midY = h / 2;
<<<<<<< HEAD
  const amplitude = (h / N.NINETYNINE) * N.ELEVEN; // gentle vertical spread
  const stepX = w / N.ONEFORTYFOUR; // small step keeps curve smooth without animation
  const amplitude = (h / N.NINETYNINE) * N.ELEVEN; // 99 & 11 echo twin pillars softly
  const stepX = w / N.ONEFORTYFOUR; // small step keeps curve smooth without motion
=======
  const amplitude = (h / N.NINETYNINE) * N.ELEVEN; // twin pillars softly
  const stepX = w / N.ONEFORTYFOUR; // smooth curve without motion
>>>>>>> 58fa3842
  ctx.lineWidth = 2;
  for (let phase = 0; phase < 2; phase++) {
    ctx.strokeStyle = phase === 0 ? colorA : colorB;
    ctx.beginPath();
    for (let x = 0; x <= w; x += stepX) {
      const y = midY + amplitude * Math.sin((x / w) * N.THIRTYTHREE * Math.PI + phase * Math.PI);
      if (x === 0) ctx.moveTo(x, y);
      else ctx.lineTo(x, y);
    }
    ctx.stroke();
  }
}
<|MERGE_RESOLUTION|>--- conflicted
+++ resolved
@@ -31,11 +31,8 @@
   ctx.strokeStyle = color;
   const radius = Math.min(w, h) / N.THREE; // large enough to breathe
   const step = radius / N.SEVEN; // grid density tuned by 7 for calm spacing
-<<<<<<< HEAD
   // Radii derived from 3 keep shapes large enough to breathe; step uses 7 so
   // the grid remains gentle and non-distracting.
-=======
->>>>>>> 58fa3842
   for (let y = radius; y <= h - radius; y += step) {
     for (let x = radius; x <= w - radius; x += step) {
       ctx.beginPath();
@@ -80,12 +77,9 @@
   ctx.fillStyle = nodeColor;
   nodes.forEach((n) => {
     ctx.beginPath();
-<<<<<<< HEAD
     ctx.arc(n.x, n.y, N.NINE / 3, 0, Math.PI * 2); // node size tied to 9
     ctx.arc(n.x, n.y, N.NINE / 3, 0, Math.PI * 2); // radius tied to 9 echoes lunar cycles
-=======
     ctx.arc(n.x, n.y, N.NINE / 3, 0, Math.PI * 2); // size tied to 9 for lunar echo
->>>>>>> 58fa3842
     ctx.fill();
   });
 }
@@ -115,15 +109,12 @@
 // Layer 4: Double-helix lattice — two still sine tracks; amplitude limited for calm weave.
 function drawHelix(ctx, w, h, colorA, colorB, N) {
   const midY = h / 2;
-<<<<<<< HEAD
   const amplitude = (h / N.NINETYNINE) * N.ELEVEN; // gentle vertical spread
   const stepX = w / N.ONEFORTYFOUR; // small step keeps curve smooth without animation
   const amplitude = (h / N.NINETYNINE) * N.ELEVEN; // 99 & 11 echo twin pillars softly
   const stepX = w / N.ONEFORTYFOUR; // small step keeps curve smooth without motion
-=======
   const amplitude = (h / N.NINETYNINE) * N.ELEVEN; // twin pillars softly
   const stepX = w / N.ONEFORTYFOUR; // smooth curve without motion
->>>>>>> 58fa3842
   ctx.lineWidth = 2;
   for (let phase = 0; phase < 2; phase++) {
     ctx.strokeStyle = phase === 0 ? colorA : colorB;
