/*
  helix-renderer.mjs
  ND-safe static renderer for layered sacred geometry.

  Layers:
    1) Vesica field (intersecting circles)
    2) Tree-of-Life scaffold (10 sephirot + 22 paths)
    3) Fibonacci curve (log spiral polyline; static)
    4) Double-helix lattice (two phase-shifted sine curves)

  Rationale:
    - no motion or flashing; everything rendered once
    - muted palette for calm contrast
    - numerology constants wire geometry to 3/7/9/11/22/33/99/144
*/

export function renderHelix(ctx, opts) {
  const { width, height, palette, NUM: N } = opts;
  ctx.fillStyle = palette.bg;
  ctx.fillRect(0, 0, width, height);

  // Layer order from base to foreground keeps depth readable without motion.
  drawVesicaField(ctx, width, height, palette.layers[0], N);
  drawTreeOfLife(ctx, width, height, palette.layers[1], palette.layers[2], N);
  drawFibonacci(ctx, width, height, palette.layers[3], N);
  drawHelix(ctx, width, height, palette.layers[4], palette.layers[5], N);
}

// Layer 1: Vesica field — static circle grid, no blending or motion.
function drawVesicaField(ctx, w, h, color, N) {
  ctx.strokeStyle = color;
  const radius = Math.min(w, h) / N.THREE; // large circles keep intersections soft
  const step = radius / N.SEVEN; // spacing tuned by 7 for gentle density
  const radius = Math.min(w, h) / N.THREE; // large enough to breathe
  const step = radius / N.SEVEN; // grid density tuned by 7 for calm spacing
  // Radii derived from 3 keep shapes large enough to breathe; step uses 7 so
  // the grid remains gentle and non-distracting.
  const radius = Math.min(w, h) / N.THREE; // large circles keep space calm
  const step = radius / N.SEVEN; // grid density tuned by 7 for gentle spacing
  const radius = Math.min(w, h) / N.THREE; // large circles, gentle intersections
  const step = radius / N.SEVEN; // grid density tuned by 7 for calm spacing
<<<<<<< HEAD
  // Radii derived from 3 keep shapes large enough to breathe; step uses 7 so
  // the grid remains gentle and non-distracting.
=======
  // Radii derived from 3 keeps shapes large enough to breathe; step uses 7 so the grid remains gentle.
>>>>>>> 83c909f4
  for (let y = radius; y <= h - radius; y += step) {
    for (let x = radius; x <= w - radius; x += step) {
      ctx.beginPath();
      ctx.arc(x, y, radius, 0, Math.PI * 2);
      ctx.stroke();
    }
  }
}

// Layer 2: Tree-of-Life — fixed nodes and paths; thin strokes avoid harsh contrast.
function drawTreeOfLife(ctx, w, h, pathColor, nodeColor, N) {
  ctx.strokeStyle = pathColor;
  ctx.lineWidth = 2; // soft edges for ND safety
  ctx.lineWidth = N.TWENTYTWO / N.ELEVEN; // 2: gentle stroke width

  const nodes = [
    { x: w / 2, y: h * 0.05 },  // 0 Kether
    { x: w * 0.25, y: h * 0.15 }, // 1 Chokmah
    { x: w * 0.75, y: h * 0.15 }, // 2 Binah
    { x: w * 0.25, y: h * 0.35 }, // 3 Chesed
    { x: w * 0.75, y: h * 0.35 }, // 4 Geburah
    { x: w / 2, y: h * 0.45 }, // 5 Tiphereth
    { x: w * 0.25, y: h * 0.65 }, // 6 Netzach
    { x: w * 0.75, y: h * 0.65 }, // 7 Hod
    { x: w / 2, y: h * 0.75 }, // 8 Yesod
    { x: w / 2, y: h * 0.9 }  // 9 Malkuth
  ];

  const paths = [
    [0,1],[0,2],[0,5],[1,2],[1,5],[2,5],
    [1,3],[2,4],[3,4],[3,5],[4,5],
    [3,6],[4,7],[5,6],[5,7],[6,7],
    [6,8],[7,8],[5,8],[6,9],[7,9],[8,9]
  ];
    [0, 1], [0, 2], [0, 5], [1, 2], [1, 5], [2, 5],
    [1, 3], [2, 4], [3, 4], [3, 5], [4, 5],
    [3, 6], [4, 7], [5, 6], [5, 7], [6, 7],
    [6, 8], [7, 8], [5, 8], [6, 9], [7, 9], [8, 9]
  ]; // 22 paths (N.TWENTYTWO)

  paths.forEach(([a,b]) => {
    ctx.beginPath();
    ctx.moveTo(nodes[a].x, nodes[a].y);
    ctx.lineTo(nodes[b].x, nodes[b].y);
    ctx.stroke();
  });

  ctx.fillStyle = nodeColor;
<<<<<<< HEAD
  const nodeRadius = N.NINE / 3; // node size tied to 9 for lunar echo
  nodes.forEach((n) => {
    ctx.beginPath();
=======
  nodes.forEach(n => {
    ctx.beginPath();
    ctx.arc(n.x, n.y, N.NINE / 3, 0, Math.PI * 2); // node radius ties to 9; calm presence
>>>>>>> 83c909f4
  const nodeRadius = N.NINE / 3; // echo lunar cycles, keep small
  nodes.forEach(n => {
    ctx.beginPath();
    // Node size tied to 9 echoes lunar cycles and stays readable.
    ctx.arc(n.x, n.y, N.NINE / 3, 0, Math.PI * 2); // small node radius for gentle presence
    ctx.arc(n.x, n.y, N.NINE / 3, 0, Math.PI * 2); // node size tied to 9
    ctx.arc(n.x, n.y, N.NINE / 3, 0, Math.PI * 2); // radius tied to 9 echoes lunar cycles
    ctx.arc(n.x, n.y, N.NINE / 3, 0, Math.PI * 2); // size tied to 9 for lunar echo
    // Node size tied to 9 to echo lunar cycles and stay readable.
    ctx.arc(n.x, n.y, N.NINE / 3, 0, Math.PI * 2);
    ctx.arc(n.x, n.y, nodeRadius, 0, Math.PI * 2);
    ctx.arc(n.x, n.y, N.NINE / 3, 0, Math.PI * 2); // node radius tied to 9
    ctx.fill();
  });
}

// Layer 3: Fibonacci curve — static golden spiral polyline, no animation.
function drawFibonacci(ctx, w, h, color, N) {
  ctx.strokeStyle = color;
  ctx.lineWidth = 2; // consistent stroke width for calm reading
  const fib = [1, 1];
  const fib = [1,1];
  // Only first 9 numbers used; spiral stays modest and deterministic.
  while (fib.length < N.NINE) fib.push(fib[fib.length-1] + fib[fib.length-2]);
  const scale = Math.min(w, h) / N.ONEFORTYFOUR; // golden curve size
  while (fib.length < N.NINE) fib.push(fib[fib.length - 1] + fib[fib.length - 2]);
  const scale = Math.min(w,h) / N.ONEFORTYFOUR; // golden curve size
  let angle = 0;
  let x = w / 2;
  let y = h / 2;
  ctx.beginPath();
  ctx.moveTo(x, y);
  fib.forEach(f => {
    angle += Math.PI / 2;
    x += Math.cos(angle) * f * scale;
    y += Math.sin(angle) * f * scale;
    ctx.lineTo(x, y);
  });
  ctx.stroke();
}

// Layer 4: Double-helix lattice — two still sine tracks; amplitude limited for calm weave.
function drawHelix(ctx, w, h, colorA, colorB, N) {
  const midY = h / 2;
  // Amplitude governed by 99 and 11 to echo twin pillars softly.
  const amplitude = (h / N.NINETYNINE) * N.ELEVEN;
  const stepX = w / N.ONEFORTYFOUR; // small step keeps curve smooth without animation
  const amplitude = (h / N.NINETYNINE) * N.ELEVEN; // gentle vertical spread
  const stepX = w / N.ONEFORTYFOUR; // small step keeps curve smooth without animation
  const amplitude = (h / N.NINETYNINE) * N.ELEVEN; // 99 & 11 echo twin pillars softly
  const stepX = w / N.ONEFORTYFOUR; // small step keeps curve smooth without motion
  const amplitude = (h / N.NINETYNINE) * N.ELEVEN; // twin pillars softly
  const stepX = w / N.ONEFORTYFOUR; // smooth curve without motion
  // Amplitude governed by 99 and 11 to echo twin pillars softly.
  const amplitude = (h / N.NINETYNINE) * N.ELEVEN;
  const stepX = w / N.ONEFORTYFOUR; // small step keeps curve smooth without animation
  const stepX = w / N.ONEFORTYFOUR; // small step keeps curve smooth
  ctx.lineWidth = 2;
  for (let phase = 0; phase < 2; phase++) {
    ctx.strokeStyle = phase === 0 ? colorA : colorB;
    ctx.beginPath();
    for (let x = 0; x <= w; x += stepX) {
      const y = midY + amplitude * Math.sin((x / w) * N.THIRTYTHREE * Math.PI + phase * Math.PI);
      if (x === 0) ctx.moveTo(x, y);
      else ctx.lineTo(x, y);
    }
    ctx.stroke();
  }
}<|MERGE_RESOLUTION|>--- conflicted
+++ resolved
@@ -39,12 +39,9 @@
   const step = radius / N.SEVEN; // grid density tuned by 7 for gentle spacing
   const radius = Math.min(w, h) / N.THREE; // large circles, gentle intersections
   const step = radius / N.SEVEN; // grid density tuned by 7 for calm spacing
-<<<<<<< HEAD
   // Radii derived from 3 keep shapes large enough to breathe; step uses 7 so
   // the grid remains gentle and non-distracting.
-=======
   // Radii derived from 3 keeps shapes large enough to breathe; step uses 7 so the grid remains gentle.
->>>>>>> 83c909f4
   for (let y = radius; y <= h - radius; y += step) {
     for (let x = radius; x <= w - radius; x += step) {
       ctx.beginPath();
@@ -93,15 +90,12 @@
   });
 
   ctx.fillStyle = nodeColor;
-<<<<<<< HEAD
   const nodeRadius = N.NINE / 3; // node size tied to 9 for lunar echo
   nodes.forEach((n) => {
     ctx.beginPath();
-=======
   nodes.forEach(n => {
     ctx.beginPath();
     ctx.arc(n.x, n.y, N.NINE / 3, 0, Math.PI * 2); // node radius ties to 9; calm presence
->>>>>>> 83c909f4
   const nodeRadius = N.NINE / 3; // echo lunar cycles, keep small
   nodes.forEach(n => {
     ctx.beginPath();
