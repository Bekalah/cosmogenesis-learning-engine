--- conflicted
+++ resolved
@@ -29,17 +29,14 @@
 // Layer 1: Vesica field — static circle grid, no blending or motion.
 function drawVesicaField(ctx, w, h, color, N) {
   ctx.strokeStyle = color;
-<<<<<<< HEAD
   const radius = Math.min(w, h) / N.THREE; // large circles, gentle intersections
   const step = radius / N.SEVEN; // grid density tuned by 7 for calm spacing
-=======
   const radius = Math.min(w, h) / N.THREE; // large enough to breathe
   const step = radius / N.SEVEN; // grid density tuned by 7 for calm spacing
   // Radii derived from 3 keep shapes large enough to breathe; step uses 7 so
   // the grid remains gentle and non-distracting.
   const radius = Math.min(w, h) / N.THREE; // large circles keep space calm
   const step = radius / N.SEVEN; // grid density tuned by 7 for gentle spacing
->>>>>>> fb058cc6
   for (let y = radius; y <= h - radius; y += step) {
     for (let x = radius; x <= w - radius; x += step) {
       ctx.beginPath();
@@ -85,15 +82,12 @@
   const nodeRadius = N.NINE / 3; // echo lunar cycles, keep small
   nodes.forEach(n => {
     ctx.beginPath();
-<<<<<<< HEAD
     ctx.arc(n.x, n.y, nodeRadius, 0, Math.PI * 2);
-=======
     ctx.arc(n.x, n.y, N.NINE / 3, 0, Math.PI * 2); // node size tied to 9
     ctx.arc(n.x, n.y, N.NINE / 3, 0, Math.PI * 2); // radius tied to 9 echoes lunar cycles
     ctx.arc(n.x, n.y, N.NINE / 3, 0, Math.PI * 2); // size tied to 9 for lunar echo
     // Node size tied to 9 to echo lunar cycles and stay readable.
     ctx.arc(n.x, n.y, N.NINE / 3, 0, Math.PI * 2);
->>>>>>> fb058cc6
     ctx.fill();
   });
 }
@@ -123,9 +117,7 @@
 function drawHelix(ctx, w, h, colorA, colorB, N) {
   const midY = h / 2;
   const amplitude = (h / N.NINETYNINE) * N.ELEVEN; // gentle vertical spread
-<<<<<<< HEAD
   const stepX = w / N.ONEFORTYFOUR; // small step keeps curve smooth
-=======
   const stepX = w / N.ONEFORTYFOUR; // small step keeps curve smooth without animation
   const amplitude = (h / N.NINETYNINE) * N.ELEVEN; // 99 & 11 echo twin pillars softly
   const stepX = w / N.ONEFORTYFOUR; // small step keeps curve smooth without motion
@@ -134,7 +126,6 @@
   // Amplitude governed by 99 and 11 to echo twin pillars softly.
   const amplitude = (h / N.NINETYNINE) * N.ELEVEN;
   const stepX = w / N.ONEFORTYFOUR; // small step keeps curve smooth without animation
->>>>>>> fb058cc6
   ctx.lineWidth = 2;
   for (let phase = 0; phase < 2; phase++) {
     ctx.strokeStyle = phase === 0 ? colorA : colorB;
