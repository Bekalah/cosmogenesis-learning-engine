--- conflicted
+++ resolved
@@ -38,14 +38,11 @@
 
 **DoD (P3):** switching skins persists; missing provenance blocks export.
 
-<<<<<<< HEAD
 ### P4 — Esoteric Node Matrix & Rosslyn Integration
 - [ ] Map 144 nodes to 72 Shem angels and 72 demons (3° zodiac segments)
-=======
 ---
 ### P4 — Esoteric Node Matrix & Rosslyn Integration
 - [ ] Map 144 nodes to 72 Shem angels and demons (3° zodiac segments)
->>>>>>> c6c7c7b0
 - [ ] Encode Soyga/zodiac color scheme in `data/angels.json`
 - [ ] Build Jacob's Ladder interface modeled after Rosslyn apprentice pillar
 - [ ] Infuse Rosslyn Cathedral motifs into UI templates and chapels
