--- conflicted
+++ resolved
@@ -1,22 +1,21 @@
-<<<<<<< HEAD
+
 # Pillow is required for image generation.
 # Install via system package if PyPI is unavailable.
-=======
+
 
 # Install via system package if PyPI is unavailable.
 # If PyPI is unreachable, install via system package
 # (e.g., `sudo apt-get install python3-pil`) or a downloaded wheel.
 # Pin to a known-good version for consistency.
->>>>>>> c80fbee3
+
 Pillow==10.4.0
 
 # Add your other deps below, pinned if possible:
 numpy==1.26.4
 matplotlib==3.9.2
-<<<<<<< HEAD
-=======
+
 # Pillow for visionary artwork generation
 Pillow==10.4.0
->>>>>>> c80fbee3
+
 # fastapi==0.114.0
 # uvicorn==0.30.6