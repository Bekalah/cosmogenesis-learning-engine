# Pillow is required for image generation.
<<<<<<< HEAD
# Install via system package if PyPI is unavailable.
=======
# If PyPI is unreachable, install via system package
# (e.g., `sudo apt-get install python3-pil`) or a downloaded wheel.
# Pin to a known-good version for consistency.
>>>>>>> 221bda0b
Pillow==10.4.0

# Add your other deps below, pinned if possible:
numpy==1.26.4
matplotlib==3.9.2
# fastapi==0.114.0
# uvicorn==0.30.6<|MERGE_RESOLUTION|>--- conflicted
+++ resolved
@@ -1,11 +1,8 @@
 # Pillow is required for image generation.
-<<<<<<< HEAD
 # Install via system package if PyPI is unavailable.
-=======
 # If PyPI is unreachable, install via system package
 # (e.g., `sudo apt-get install python3-pil`) or a downloaded wheel.
 # Pin to a known-good version for consistency.
->>>>>>> 221bda0b
 Pillow==10.4.0
 
 # Add your other deps below, pinned if possible:
